/**
* Copyright 2012-2019, Plotly, Inc.
* All rights reserved.
*
* This source code is licensed under the MIT license found in the
* LICENSE file in the root directory of this source tree.
*/

'use strict';

var d3 = require('d3');

var Fx = require('../../components/fx');
var Color = require('../../components/color');
var Drawing = require('../../components/drawing');
var Lib = require('../../lib');
var svgTextUtils = require('../../lib/svg_text_utils');

var helpers = require('./helpers');
var eventData = require('./event_data');

function plot(gd, cdModule) {
    var fullLayout = gd._fullLayout;

    prerenderTitles(cdModule, gd);
    scalePies(cdModule, fullLayout._size);

    var plotGroups = Lib.makeTraceGroups(fullLayout._pielayer, cdModule, 'trace').each(function(cd) {
        var plotGroup = d3.select(this);
        var cd0 = cd[0];
        var trace = cd0.trace;

        setCoords(cd);

        // TODO: miter might look better but can sometimes cause problems
        // maybe miter with a small-ish stroke-miterlimit?
        plotGroup.attr('stroke-linejoin', 'round');

        plotGroup.each(function() {
            var slices = d3.select(this).selectAll('g.slice').data(cd);

            slices.enter().append('g')
                .classed('slice', true);
            slices.exit().remove();

            var quadrants = [
                [[], []], // y<0: x<0, x>=0
                [[], []] // y>=0: x<0, x>=0
            ];
            var hasOutsideText = false;

            slices.each(function(pt) {
                if(pt.hidden) {
                    d3.select(this).selectAll('path,g').remove();
                    return;
                }

                // to have consistent event data compared to other traces
                pt.pointNumber = pt.i;
                pt.curveNumber = trace.index;

                quadrants[pt.pxmid[1] < 0 ? 0 : 1][pt.pxmid[0] < 0 ? 0 : 1].push(pt);

                var cx = cd0.cx;
                var cy = cd0.cy;
                var sliceTop = d3.select(this);
                var slicePath = sliceTop.selectAll('path.surface').data([pt]);

                slicePath.enter().append('path')
                    .classed('surface', true)
                    .style({'pointer-events': 'all'});

                sliceTop.call(attachFxHandlers, gd, cd);

                if(trace.pull) {
                    var pull = +helpers.castOption(trace.pull, pt.pts) || 0;
                    if(pull > 0) {
                        cx += pull * pt.pxmid[0];
                        cy += pull * pt.pxmid[1];
                    }
                }

                pt.cxFinal = cx;
                pt.cyFinal = cy;

                function arc(start, finish, cw, scale) {
                    var dx = scale * (finish[0] - start[0]);
                    var dy = scale * (finish[1] - start[1]);

                    return 'a' +
                        (scale * cd0.r) + ',' + (scale * cd0.r) + ' 0 ' +
                        pt.largeArc + (cw ? ' 1 ' : ' 0 ') + dx + ',' + dy;
                }

                var hole = trace.hole;
                if(pt.v === cd0.vTotal) { // 100% fails bcs arc start and end are identical
                    var outerCircle = 'M' + (cx + pt.px0[0]) + ',' + (cy + pt.px0[1]) +
                        arc(pt.px0, pt.pxmid, true, 1) +
                        arc(pt.pxmid, pt.px0, true, 1) + 'Z';
                    if(hole) {
                        slicePath.attr('d',
                            'M' + (cx + hole * pt.px0[0]) + ',' + (cy + hole * pt.px0[1]) +
                            arc(pt.px0, pt.pxmid, false, hole) +
                            arc(pt.pxmid, pt.px0, false, hole) +
                            'Z' + outerCircle);
                    } else slicePath.attr('d', outerCircle);
                } else {
                    var outerArc = arc(pt.px0, pt.px1, true, 1);

                    if(hole) {
                        var rim = 1 - hole;
                        slicePath.attr('d',
                            'M' + (cx + hole * pt.px1[0]) + ',' + (cy + hole * pt.px1[1]) +
                            arc(pt.px1, pt.px0, false, hole) +
                            'l' + (rim * pt.px0[0]) + ',' + (rim * pt.px0[1]) +
                            outerArc +
                            'Z');
                    } else {
                        slicePath.attr('d',
                            'M' + cx + ',' + cy +
                            'l' + pt.px0[0] + ',' + pt.px0[1] +
                            outerArc +
                            'Z');
                    }
                }

                // add text
                var textPosition = helpers.castOption(trace.textposition, pt.pts);
                var sliceTextGroup = sliceTop.selectAll('g.slicetext')
                    .data(pt.text && (textPosition !== 'none') ? [0] : []);

                sliceTextGroup.enter().append('g')
                    .classed('slicetext', true);
                sliceTextGroup.exit().remove();

                sliceTextGroup.each(function() {
                    var sliceText = Lib.ensureSingle(d3.select(this), 'text', '', function(s) {
                        // prohibit tex interpretation until we can handle
                        // tex and regular text together
                        s.attr('data-notex', 1);
                    });

                    sliceText.text(pt.text)
                        .attr({
                            'class': 'slicetext',
                            transform: '',
                            'text-anchor': 'middle'
                        })
                        .call(Drawing.font, textPosition === 'outside' ?
                          determineOutsideTextFont(trace, pt, gd._fullLayout.font) :
                          determineInsideTextFont(trace, pt, gd._fullLayout.font))
                        .call(svgTextUtils.convertToTspans, gd);

                    // position the text relative to the slice
                    var textBB = Drawing.bBox(sliceText.node());
                    var transform;

                    if(textPosition === 'outside') {
                        transform = transformOutsideText(textBB, pt);
                    } else {
                        transform = transformInsideText(textBB, pt, cd0);
                        if(textPosition === 'auto' && transform.scale < 1) {
                            sliceText.call(Drawing.font, trace.outsidetextfont);
                            if(trace.outsidetextfont.family !== trace.insidetextfont.family ||
                                    trace.outsidetextfont.size !== trace.insidetextfont.size) {
                                textBB = Drawing.bBox(sliceText.node());
                            }
                            transform = transformOutsideText(textBB, pt);
                        }
                    }

                    var translateX = cx + pt.pxmid[0] * transform.rCenter + (transform.x || 0);
                    var translateY = cy + pt.pxmid[1] * transform.rCenter + (transform.y || 0);

                    // save some stuff to use later ensure no labels overlap
                    if(transform.outside) {
                        pt.yLabelMin = translateY - textBB.height / 2;
                        pt.yLabelMid = translateY;
                        pt.yLabelMax = translateY + textBB.height / 2;
                        pt.labelExtraX = 0;
                        pt.labelExtraY = 0;
                        hasOutsideText = true;
                    }

                    sliceText.attr('transform',
                        'translate(' + translateX + ',' + translateY + ')' +
                        (transform.scale < 1 ? ('scale(' + transform.scale + ')') : '') +
                        (transform.rotate ? ('rotate(' + transform.rotate + ')') : '') +
                        'translate(' +
                            (-(textBB.left + textBB.right) / 2) + ',' +
                            (-(textBB.top + textBB.bottom) / 2) +
                        ')');
                });
            });

            // add the title
            var titleTextGroup = d3.select(this).selectAll('g.titletext')
                .data(trace.title.text ? [0] : []);

            titleTextGroup.enter().append('g')
                .classed('titletext', true);
            titleTextGroup.exit().remove();

            titleTextGroup.each(function() {
                var titleText = Lib.ensureSingle(d3.select(this), 'text', '', function(s) {
                    // prohibit tex interpretation as above
                    s.attr('data-notex', 1);
                });

                var txt = trace.title.text;
                if(trace._meta) {
                    txt = Lib.templateString(txt, trace._meta);
                }

                titleText.text(txt)
                    .attr({
                        'class': 'titletext',
                        transform: '',
                        'text-anchor': 'middle',
                    })
                .call(Drawing.font, trace.title.font)
                .call(svgTextUtils.convertToTspans, gd);

                var transform;

                if(trace.title.position === 'middle center') {
                    transform = positionTitleInside(cd0);
                } else {
                    transform = positionTitleOutside(cd0, fullLayout._size);
                }

                titleText.attr('transform',
                    'translate(' + transform.x + ',' + transform.y + ')' +
                    (transform.scale < 1 ? ('scale(' + transform.scale + ')') : '') +
                    'translate(' + transform.tx + ',' + transform.ty + ')');
            });

            // now make sure no labels overlap (at least within one pie)
            if(hasOutsideText) scootLabels(quadrants, trace);

            plotTextLines(slices, trace);
        });
    });

    // This is for a bug in Chrome (as of 2015-07-22, and does not affect FF)
    // if insidetextfont and outsidetextfont are different sizes, sometimes the size
    // of an "em" gets taken from the wrong element at first so lines are
    // spaced wrong. You just have to tell it to try again later and it gets fixed.
    // I have no idea why we haven't seen this in other contexts. Also, sometimes
    // it gets the initial draw correct but on redraw it gets confused.
    setTimeout(function() {
        plotGroups.selectAll('tspan').each(function() {
            var s = d3.select(this);
            if(s.attr('dy')) s.attr('dy', s.attr('dy'));
        });
    }, 0);
}

// TODO add support for transition
function plotTextLines(slices, trace) {
    slices.each(function(pt) {
        var sliceTop = d3.select(this);

        if(!pt.labelExtraX && !pt.labelExtraY) {
            sliceTop.select('path.textline').remove();
            return;
        }

        // first move the text to its new location
        var sliceText = sliceTop.select('g.slicetext text');

        sliceText.attr('transform', 'translate(' + pt.labelExtraX + ',' + pt.labelExtraY + ')' +
            sliceText.attr('transform'));

        // then add a line to the new location
        var lineStartX = pt.cxFinal + pt.pxmid[0];
        var lineStartY = pt.cyFinal + pt.pxmid[1];
        var textLinePath = 'M' + lineStartX + ',' + lineStartY;
        var finalX = (pt.yLabelMax - pt.yLabelMin) * (pt.pxmid[0] < 0 ? -1 : 1) / 4;

        if(pt.labelExtraX) {
            var yFromX = pt.labelExtraX * pt.pxmid[1] / pt.pxmid[0];
            var yNet = pt.yLabelMid + pt.labelExtraY - (pt.cyFinal + pt.pxmid[1]);

            if(Math.abs(yFromX) > Math.abs(yNet)) {
                textLinePath +=
                    'l' + (yNet * pt.pxmid[0] / pt.pxmid[1]) + ',' + yNet +
                    'H' + (lineStartX + pt.labelExtraX + finalX);
            } else {
                textLinePath += 'l' + pt.labelExtraX + ',' + yFromX +
                    'v' + (yNet - yFromX) +
                    'h' + finalX;
            }
        } else {
            textLinePath +=
                'V' + (pt.yLabelMid + pt.labelExtraY) +
                'h' + finalX;
        }

        Lib.ensureSingle(sliceTop, 'path', 'textline')
            .call(Color.stroke, trace.outsidetextfont.color)
            .attr({
                'stroke-width': Math.min(2, trace.outsidetextfont.size / 8),
                d: textLinePath,
                fill: 'none'
            });
    });
}

function attachFxHandlers(sliceTop, gd, cd) {
    var cd0 = cd[0];
    var trace = cd0.trace;
    var cx = cd0.cx;
    var cy = cd0.cy;

    // hover state vars
    // have we drawn a hover label, so it should be cleared later
    if(!('_hasHoverLabel' in trace)) trace._hasHoverLabel = false;
    // have we emitted a hover event, so later an unhover event should be emitted
    // note that click events do not depend on this - you can still get them
    // with hovermode: false or if you were earlier dragging, then clicked
    // in the same slice that you moused up in
    if(!('_hasHoverEvent' in trace)) trace._hasHoverEvent = false;

    sliceTop.on('mouseover', function(pt) {
        // in case fullLayout or fullData has changed without a replot
        var fullLayout2 = gd._fullLayout;
        var trace2 = gd._fullData[trace.index];

        if(gd._dragging || fullLayout2.hovermode === false) return;

        var hoverinfo = trace2.hoverinfo;
        if(Array.isArray(hoverinfo)) {
            // super hacky: we need to pull out the *first* hoverinfo from
            // pt.pts, then put it back into an array in a dummy trace
            // and call castHoverinfo on that.
            // TODO: do we want to have Fx.castHoverinfo somehow handle this?
            // it already takes an array for index, for 2D, so this seems tricky.
            hoverinfo = Fx.castHoverinfo({
                hoverinfo: [helpers.castOption(hoverinfo, pt.pts)],
                _module: trace._module
            }, fullLayout2, 0);
        }

        if(hoverinfo === 'all') hoverinfo = 'label+text+value+percent+name';

        // in case we dragged over the pie from another subplot,
        // or if hover is turned off
        if(trace2.hovertemplate || (hoverinfo !== 'none' && hoverinfo !== 'skip' && hoverinfo)) {
            var rInscribed = pt.rInscribed || 0;
            var hoverCenterX = cx + pt.pxmid[0] * (1 - rInscribed);
            var hoverCenterY = cy + pt.pxmid[1] * (1 - rInscribed);
            var separators = fullLayout2.separators;
            var text = [];

            if(hoverinfo && hoverinfo.indexOf('label') !== -1) text.push(pt.label);
            pt.text = helpers.castOption(trace2.hovertext || trace2.text, pt.pts);
            if(hoverinfo && hoverinfo.indexOf('text') !== -1) {
                var tx = pt.text;
                if(Lib.isValidTextValue(tx)) text.push(tx);
            }
            pt.value = pt.v;
            pt.valueLabel = helpers.formatPieValue(pt.v, separators);
            if(hoverinfo && hoverinfo.indexOf('value') !== -1) text.push(pt.valueLabel);
            pt.percent = pt.v / cd0.vTotal;
            pt.percentLabel = helpers.formatPiePercent(pt.percent, separators);
            if(hoverinfo && hoverinfo.indexOf('percent') !== -1) text.push(pt.percentLabel);

            var hoverLabel = trace2.hoverlabel;
            var hoverFont = hoverLabel.font;

            Fx.loneHover({
                trace: trace,
                x0: hoverCenterX - rInscribed * cd0.r,
                x1: hoverCenterX + rInscribed * cd0.r,
                y: hoverCenterY,
                text: text.join('<br>'),
                name: (trace2.hovertemplate || hoverinfo.indexOf('name') !== -1) ? trace2.name : undefined,
                idealAlign: pt.pxmid[0] < 0 ? 'left' : 'right',
                color: helpers.castOption(hoverLabel.bgcolor, pt.pts) || pt.color,
                borderColor: helpers.castOption(hoverLabel.bordercolor, pt.pts),
                fontFamily: helpers.castOption(hoverFont.family, pt.pts),
                fontSize: helpers.castOption(hoverFont.size, pt.pts),
                fontColor: helpers.castOption(hoverFont.color, pt.pts),
                nameLength: helpers.castOption(hoverLabel.namelength, pt.pts),
                textAlign: helpers.castOption(hoverLabel.align, pt.pts),
                hovertemplate: helpers.castOption(trace2.hovertemplate, pt.pts),
                hovertemplateLabels: pt,
                eventData: [eventData(pt, trace2)]
            }, {
                container: fullLayout2._hoverlayer.node(),
                outerContainer: fullLayout2._paper.node(),
                gd: gd
            });

            trace._hasHoverLabel = true;
        }

        trace._hasHoverEvent = true;
        gd.emit('plotly_hover', {
            points: [eventData(pt, trace2)],
            event: d3.event
        });
    });

    sliceTop.on('mouseout', function(evt) {
        var fullLayout2 = gd._fullLayout;
        var trace2 = gd._fullData[trace.index];
        var pt = d3.select(this).datum();

        if(trace._hasHoverEvent) {
            evt.originalEvent = d3.event;
            gd.emit('plotly_unhover', {
                points: [eventData(pt, trace2)],
                event: d3.event
            });
            trace._hasHoverEvent = false;
        }

        if(trace._hasHoverLabel) {
            Fx.loneUnhover(fullLayout2._hoverlayer.node());
            trace._hasHoverLabel = false;
        }
    });

    sliceTop.on('click', function(pt) {
        // TODO: this does not support right-click. If we want to support it, we
        // would likely need to change pie to use dragElement instead of straight
        // mapbox event binding. Or perhaps better, make a simple wrapper with the
        // right mousedown, mousemove, and mouseup handlers just for a left/right click
        // mapbox would use this too.
        var fullLayout2 = gd._fullLayout;
        var trace2 = gd._fullData[trace.index];

        if(gd._dragging || fullLayout2.hovermode === false) return;

        gd._hoverdata = [eventData(pt, trace2)];
        Fx.click(gd, d3.event);
    });
}

function determineOutsideTextFont(trace, pt, layoutFont) {
    var color =
        helpers.castOption(trace.outsidetextfont.color, pt.pts) ||
        helpers.castOption(trace.textfont.color, pt.pts) ||
        layoutFont.color;

    var family =
        helpers.castOption(trace.outsidetextfont.family, pt.pts) ||
        helpers.castOption(trace.textfont.family, pt.pts) ||
        layoutFont.family;

    var size =
        helpers.castOption(trace.outsidetextfont.size, pt.pts) ||
        helpers.castOption(trace.textfont.size, pt.pts) ||
        layoutFont.size;

    return {
        color: color,
        family: family,
        size: size
    };
}

function determineInsideTextFont(trace, pt, layoutFont) {
    var customColor = helpers.castOption(trace.insidetextfont.color, pt.pts);
    if(!customColor && trace._input.textfont) {
        // Why not simply using trace.textfont? Because if not set, it
        // defaults to layout.font which has a default color. But if
        // textfont.color and insidetextfont.color don't supply a value,
        // a contrasting color shall be used.
        customColor = helpers.castOption(trace._input.textfont.color, pt.pts);
    }

    var family =
        helpers.castOption(trace.insidetextfont.family, pt.pts) ||
        helpers.castOption(trace.textfont.family, pt.pts) ||
        layoutFont.family;

    var size =
        helpers.castOption(trace.insidetextfont.size, pt.pts) ||
        helpers.castOption(trace.textfont.size, pt.pts) ||
        layoutFont.size;

    return {
        color: customColor || Color.contrast(pt.color),
        family: family,
        size: size
    };
}

<<<<<<< HEAD
function prerenderTitles(cdModule, gd) {
    var fullLayout = gd._fullLayout;

=======
function prerenderTitles(cdpie, gd) {
>>>>>>> 66b2f400
    var cd0, trace;

    // Determine the width and height of the title for each pie.
    for(var i = 0; i < cdModule.length; i++) {
        cd0 = cdModule[i][0];
        trace = cd0.trace;

        if(trace.title.text) {
            var txt = trace.title.text;
            if(trace._meta) {
                txt = Lib.templateString(txt, trace._meta);
            }

            var dummyTitle = Drawing.tester.append('text')
              .attr('data-notex', 1)
              .text(txt)
              .call(Drawing.font, trace.title.font)
              .call(svgTextUtils.convertToTspans, gd);
            var bBox = Drawing.bBox(dummyTitle.node(), true);
            cd0.titleBox = {
                width: bBox.width,
                height: bBox.height,
            };
            dummyTitle.remove();
        }
    }
}

function transformInsideText(textBB, pt, cd0) {
    var textDiameter = Math.sqrt(textBB.width * textBB.width + textBB.height * textBB.height);
    var textAspect = textBB.width / textBB.height;
    var halfAngle = pt.halfangle;
    var ring = pt.ring;
    var rInscribed = pt.rInscribed;
    var r = cd0.r || pt.rpx1;

    // max size text can be inserted inside without rotating it
    // this inscribes the text rectangle in a circle, which is then inscribed
    // in the slice, so it will be an underestimate, which some day we may want
    // to improve so this case can get more use
    var transform = {
        scale: rInscribed * r * 2 / textDiameter,

        // and the center position and rotation in this case
        rCenter: 1 - rInscribed,
        rotate: 0
    };

    if(transform.scale >= 1) return transform;

    // max size if text is rotated radially
    var Qr = textAspect + 1 / (2 * Math.tan(halfAngle));
    var maxHalfHeightRotRadial = r * Math.min(
        1 / (Math.sqrt(Qr * Qr + 0.5) + Qr),
        ring / (Math.sqrt(textAspect * textAspect + ring / 2) + textAspect)
    );
    var radialTransform = {
        scale: maxHalfHeightRotRadial * 2 / textBB.height,
        rCenter: Math.cos(maxHalfHeightRotRadial / r) -
            maxHalfHeightRotRadial * textAspect / r,
        rotate: (180 / Math.PI * pt.midangle + 720) % 180 - 90
    };

    // max size if text is rotated tangentially
    var aspectInv = 1 / textAspect;
    var Qt = aspectInv + 1 / (2 * Math.tan(halfAngle));
    var maxHalfWidthTangential = r * Math.min(
        1 / (Math.sqrt(Qt * Qt + 0.5) + Qt),
        ring / (Math.sqrt(aspectInv * aspectInv + ring / 2) + aspectInv)
    );
    var tangentialTransform = {
        scale: maxHalfWidthTangential * 2 / textBB.width,
        rCenter: Math.cos(maxHalfWidthTangential / r) -
            maxHalfWidthTangential / textAspect / r,
        rotate: (180 / Math.PI * pt.midangle + 810) % 180 - 90
    };
    // if we need a rotated transform, pick the biggest one
    // even if both are bigger than 1
    var rotatedTransform = tangentialTransform.scale > radialTransform.scale ?
            tangentialTransform : radialTransform;

    if(transform.scale < 1 && rotatedTransform.scale > transform.scale) return rotatedTransform;
    return transform;
}

function getInscribedRadiusFraction(pt, cd0) {
    if(pt.v === cd0.vTotal && !cd0.trace.hole) return 1;// special case of 100% with no hole

    return Math.min(1 / (1 + 1 / Math.sin(pt.halfangle)), pt.ring / 2);
}

function transformOutsideText(textBB, pt) {
    var x = pt.pxmid[0];
    var y = pt.pxmid[1];
    var dx = textBB.width / 2;
    var dy = textBB.height / 2;

    if(x < 0) dx *= -1;
    if(y < 0) dy *= -1;

    return {
        scale: 1,
        rCenter: 1,
        rotate: 0,
        x: dx + Math.abs(dy) * (dx > 0 ? 1 : -1) / 2,
        y: dy / (1 + x * x / (y * y)),
        outside: true
    };
}

function positionTitleInside(cd0) {
    var textDiameter =
        Math.sqrt(cd0.titleBox.width * cd0.titleBox.width + cd0.titleBox.height * cd0.titleBox.height);
    return {
        x: cd0.cx,
        y: cd0.cy,
        scale: cd0.trace.hole * cd0.r * 2 / textDiameter,
        tx: 0,
        ty: - cd0.titleBox.height / 2 + cd0.trace.title.font.size
    };
}

function positionTitleOutside(cd0, plotSize) {
    var scaleX = 1;
    var scaleY = 1;
    var maxPull;

    var trace = cd0.trace;
    // position of the baseline point of the text box in the plot, before scaling.
    // we anchored the text in the middle, so the baseline is on the bottom middle
    // of the first line of text.
    var topMiddle = {
        x: cd0.cx,
        y: cd0.cy
    };
    // relative translation of the text box after scaling
    var translate = {
        tx: 0,
        ty: 0
    };

    // we reason below as if the baseline is the top middle point of the text box.
    // so we must add the font size to approximate the y-coord. of the top.
    // note that this correction must happen after scaling.
    translate.ty += trace.title.font.size;
    maxPull = getMaxPull(trace);

    if(trace.title.position.indexOf('top') !== -1) {
        topMiddle.y -= (1 + maxPull) * cd0.r;
        translate.ty -= cd0.titleBox.height;
    } else if(trace.title.position.indexOf('bottom') !== -1) {
        topMiddle.y += (1 + maxPull) * cd0.r;
    }

    var rx = applyAspectRatio(cd0.r, cd0.trace.aspectratio);

    var maxWidth = plotSize.w * (trace.domain.x[1] - trace.domain.x[0]) / 2;
    if(trace.title.position.indexOf('left') !== -1) {
        // we start the text at the left edge of the pie
        maxWidth = maxWidth + rx;
        topMiddle.x -= (1 + maxPull) * rx;
        translate.tx += cd0.titleBox.width / 2;
    } else if(trace.title.position.indexOf('center') !== -1) {
        maxWidth *= 2;
    } else if(trace.title.position.indexOf('right') !== -1) {
        maxWidth = maxWidth + rx;
        topMiddle.x += (1 + maxPull) * rx;
        translate.tx -= cd0.titleBox.width / 2;
    }
    scaleX = maxWidth / cd0.titleBox.width;
    scaleY = getTitleSpace(cd0, plotSize) / cd0.titleBox.height;
    return {
        x: topMiddle.x,
        y: topMiddle.y,
        scale: Math.min(scaleX, scaleY),
        tx: translate.tx,
        ty: translate.ty
    };
}

function applyAspectRatio(x, aspectratio) {
    return x * ((aspectratio === undefined) ? 1 : aspectratio);
}

function getTitleSpace(cd0, plotSize) {
    var trace = cd0.trace;
    var pieBoxHeight = plotSize.h * (trace.domain.y[1] - trace.domain.y[0]);
    // use at most half of the plot for the title
    return Math.min(cd0.titleBox.height, pieBoxHeight / 2);
}

function getMaxPull(trace) {
    var maxPull = trace.pull;
    if(!maxPull) return 0;

    var j;
    if(Array.isArray(maxPull)) {
        maxPull = 0;
        for(j = 0; j < trace.pull.length; j++) {
            if(trace.pull[j] > maxPull) maxPull = trace.pull[j];
        }
    }
    return maxPull;
}

function scootLabels(quadrants, trace) {
    var xHalf, yHalf, equatorFirst, farthestX, farthestY,
        xDiffSign, yDiffSign, thisQuad, oppositeQuad,
        wholeSide, i, thisQuadOutside, firstOppositeOutsidePt;

    function topFirst(a, b) { return a.pxmid[1] - b.pxmid[1]; }
    function bottomFirst(a, b) { return b.pxmid[1] - a.pxmid[1]; }

    function scootOneLabel(thisPt, prevPt) {
        if(!prevPt) prevPt = {};

        var prevOuterY = prevPt.labelExtraY + (yHalf ? prevPt.yLabelMax : prevPt.yLabelMin);
        var thisInnerY = yHalf ? thisPt.yLabelMin : thisPt.yLabelMax;
        var thisOuterY = yHalf ? thisPt.yLabelMax : thisPt.yLabelMin;
        var thisSliceOuterY = thisPt.cyFinal + farthestY(thisPt.px0[1], thisPt.px1[1]);
        var newExtraY = prevOuterY - thisInnerY;

        var xBuffer, i, otherPt, otherOuterY, otherOuterX, newExtraX;

        // make sure this label doesn't overlap other labels
        // this *only* has us move these labels vertically
        if(newExtraY * yDiffSign > 0) thisPt.labelExtraY = newExtraY;

        // make sure this label doesn't overlap any slices
        if(!Array.isArray(trace.pull)) return; // this can only happen with array pulls

        for(i = 0; i < wholeSide.length; i++) {
            otherPt = wholeSide[i];

            // overlap can only happen if the other point is pulled more than this one
            if(otherPt === thisPt || (
                (helpers.castOption(trace.pull, thisPt.pts) || 0) >=
                (helpers.castOption(trace.pull, otherPt.pts) || 0))
            ) {
                continue;
            }

            if((thisPt.pxmid[1] - otherPt.pxmid[1]) * yDiffSign > 0) {
                // closer to the equator - by construction all of these happen first
                // move the text vertically to get away from these slices
                otherOuterY = otherPt.cyFinal + farthestY(otherPt.px0[1], otherPt.px1[1]);
                newExtraY = otherOuterY - thisInnerY - thisPt.labelExtraY;

                if(newExtraY * yDiffSign > 0) thisPt.labelExtraY += newExtraY;
            } else if((thisOuterY + thisPt.labelExtraY - thisSliceOuterY) * yDiffSign > 0) {
                // farther from the equator - happens after we've done all the
                // vertical moving we're going to do
                // move horizontally to get away from these more polar slices

                // if we're moving horz. based on a slice that's several slices away from this one
                // then we need some extra space for the lines to labels between them
                xBuffer = 3 * xDiffSign * Math.abs(i - wholeSide.indexOf(thisPt));

                otherOuterX = otherPt.cxFinal + farthestX(otherPt.px0[0], otherPt.px1[0]);
                newExtraX = otherOuterX + xBuffer - (thisPt.cxFinal + thisPt.pxmid[0]) - thisPt.labelExtraX;

                if(newExtraX * xDiffSign > 0) thisPt.labelExtraX += newExtraX;
            }
        }
    }

    for(yHalf = 0; yHalf < 2; yHalf++) {
        equatorFirst = yHalf ? topFirst : bottomFirst;
        farthestY = yHalf ? Math.max : Math.min;
        yDiffSign = yHalf ? 1 : -1;

        for(xHalf = 0; xHalf < 2; xHalf++) {
            farthestX = xHalf ? Math.max : Math.min;
            xDiffSign = xHalf ? 1 : -1;

            // first sort the array
            // note this is a copy of cd, so cd itself doesn't get sorted
            // but we can still modify points in place.
            thisQuad = quadrants[yHalf][xHalf];
            thisQuad.sort(equatorFirst);

            oppositeQuad = quadrants[1 - yHalf][xHalf];
            wholeSide = oppositeQuad.concat(thisQuad);

            thisQuadOutside = [];
            for(i = 0; i < thisQuad.length; i++) {
                if(thisQuad[i].yLabelMid !== undefined) thisQuadOutside.push(thisQuad[i]);
            }

            firstOppositeOutsidePt = false;
            for(i = 0; yHalf && i < oppositeQuad.length; i++) {
                if(oppositeQuad[i].yLabelMid !== undefined) {
                    firstOppositeOutsidePt = oppositeQuad[i];
                    break;
                }
            }

            // each needs to avoid the previous
            for(i = 0; i < thisQuadOutside.length; i++) {
                var prevPt = i && thisQuadOutside[i - 1];
                // bottom half needs to avoid the first label of the top half
                // top half we still need to call scootOneLabel on the first slice
                // so we can avoid other slices, but we don't pass a prevPt
                if(firstOppositeOutsidePt && !i) prevPt = firstOppositeOutsidePt;
                scootOneLabel(thisQuadOutside[i], prevPt);
            }
        }
    }
}

function scalePies(cdModule, plotSize) {
    var scaleGroups = [];

    var pieBoxWidth, pieBoxHeight, i, j, cd0, trace,
        maxPull, scaleGroup, minPxPerValUnit;

    // first figure out the center and maximum radius for each pie
    for(i = 0; i < cdModule.length; i++) {
        cd0 = cdModule[i][0];
        trace = cd0.trace;

        pieBoxWidth = plotSize.w * (trace.domain.x[1] - trace.domain.x[0]);
        pieBoxHeight = plotSize.h * (trace.domain.y[1] - trace.domain.y[0]);
        // leave some space for the title, if it will be displayed outside
        if(trace.title.text && trace.title.position !== 'middle center') {
            pieBoxHeight -= getTitleSpace(cd0, plotSize);
        }

        maxPull = getMaxPull(trace);

        cd0.r = Math.min(pieBoxWidth, pieBoxHeight) / (2 + 2 * maxPull);

        cd0.cx = plotSize.l + plotSize.w * (trace.domain.x[1] + trace.domain.x[0]) / 2;
        cd0.cy = plotSize.t + plotSize.h * (1 - trace.domain.y[0]) - pieBoxHeight / 2;
        if(trace.title.text && trace.title.position.indexOf('bottom') !== -1) {
            cd0.cy -= getTitleSpace(cd0, plotSize);
        }

        if(trace.scalegroup && scaleGroups.indexOf(trace.scalegroup) === -1) {
            scaleGroups.push(trace.scalegroup);
        }
    }

    // Then scale any pies that are grouped
    for(j = 0; j < scaleGroups.length; j++) {
        minPxPerValUnit = Infinity;
        scaleGroup = scaleGroups[j];

        for(i = 0; i < cdModule.length; i++) {
            cd0 = cdModule[i][0];
            if(cd0.trace.scalegroup === scaleGroup) {
                minPxPerValUnit = Math.min(minPxPerValUnit,
                    cd0.r * cd0.r / cd0.vTotal);
            }
        }

        for(i = 0; i < cdModule.length; i++) {
            cd0 = cdModule[i][0];
            if(cd0.trace.scalegroup === scaleGroup) {
                cd0.r = Math.sqrt(minPxPerValUnit * cd0.vTotal);
            }
        }
    }
}

function setCoords(cd) {
    var cd0 = cd[0];
    var trace = cd0.trace;
    var currentAngle = trace.rotation * Math.PI / 180;
    var angleFactor = 2 * Math.PI / cd0.vTotal;
    var firstPt = 'px0';
    var lastPt = 'px1';

    var i, cdi, currentCoords;

    if(trace.direction === 'counterclockwise') {
        for(i = 0; i < cd.length; i++) {
            if(!cd[i].hidden) break; // find the first non-hidden slice
        }
        if(i === cd.length) return; // all slices hidden

        currentAngle += angleFactor * cd[i].v;
        angleFactor *= -1;
        firstPt = 'px1';
        lastPt = 'px0';
    }

    function getCoords(angle) {
        return [cd0.r * Math.sin(angle), -cd0.r * Math.cos(angle)];
    }

    currentCoords = getCoords(currentAngle);

    for(i = 0; i < cd.length; i++) {
        cdi = cd[i];
        if(cdi.hidden) continue;

        cdi[firstPt] = currentCoords;

        currentAngle += angleFactor * cdi.v / 2;
        cdi.pxmid = getCoords(currentAngle);
        cdi.midangle = currentAngle;

        currentAngle += angleFactor * cdi.v / 2;
        currentCoords = getCoords(currentAngle);

        cdi[lastPt] = currentCoords;

        cdi.largeArc = (cdi.v > cd0.vTotal / 2) ? 1 : 0;

        cdi.halfangle = Math.PI * Math.min(cdi.v / cd0.vTotal, 0.5);
        cdi.ring = 1 - trace.hole;
        cdi.rInscribed = getInscribedRadiusFraction(cdi, cd0);
    }
}

module.exports = {
    plot: plot,
    transformInsideText: transformInsideText,
    determineInsideTextFont: determineInsideTextFont,
    positionTitleOutside: positionTitleOutside,
    prerenderTitles: prerenderTitles,
    scalePies: scalePies,
    attachFxHandlers: attachFxHandlers,
};<|MERGE_RESOLUTION|>--- conflicted
+++ resolved
@@ -489,13 +489,7 @@
     };
 }
 
-<<<<<<< HEAD
 function prerenderTitles(cdModule, gd) {
-    var fullLayout = gd._fullLayout;
-
-=======
-function prerenderTitles(cdpie, gd) {
->>>>>>> 66b2f400
     var cd0, trace;
 
     // Determine the width and height of the title for each pie.
