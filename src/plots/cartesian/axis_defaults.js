--- conflicted
+++ resolved
@@ -218,58 +218,4 @@
             }
         }
     }
-<<<<<<< HEAD
-}
-
-// is there at least one number in array? If not, we should leave
-// ax.type empty so it can be autoset later
-function linearOK(array) {
-    if(!array) return false;
-
-    for(var i = 0; i < array.length; i++) {
-        if(isNumeric(array[i])) return true;
-    }
-
-    return false;
-}
-
-// does the array a have mostly dates rather than numbers?
-// note: some values can be neither (such as blanks, text)
-// 2- or 4-digit integers can be both, so require twice as many
-// dates as non-dates, to exclude cases with mostly 2 & 4 digit
-// numbers and a few dates
-function moreDates(a) {
-    var dcnt = 0,
-        ncnt = 0,
-        // test at most 1000 points, evenly spaced
-        inc = Math.max(1, (a.length - 1) / 1000),
-        ai;
-
-    for(var i = 0; i < a.length; i += inc) {
-        ai = a[Math.round(i)];
-        if(Lib.isDateTime(ai)) dcnt += 1;
-        if(isNumeric(ai)) ncnt += 1;
-    }
-
-    return (dcnt > ncnt * 2);
-}
-
-// are the (x,y)-values in td.data mostly text?
-// require twice as many categories as numbers
-function category(a) {
-    // test at most 1000 points
-    var inc = Math.max(1, (a.length - 1) / 1000),
-        curvenums = 0,
-        curvecats = 0,
-        ai;
-
-    for(var i = 0; i < a.length; i += inc) {
-        ai = a[Math.round(i)];
-        if(Lib.cleanNumber(ai) !== Lib.BADNUM) curvenums++;
-        else if(typeof ai === 'string' && ai !== '' && ai !== 'None') curvecats++;
-    }
-
-    return curvecats > curvenums * 2;
-=======
->>>>>>> e397429e
 }