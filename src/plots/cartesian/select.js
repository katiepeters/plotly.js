/**
* Copyright 2012-2017, Plotly, Inc.
* All rights reserved.
*
* This source code is licensed under the MIT license found in the
* LICENSE file in the root directory of this source tree.
*/


'use strict';

var polybool = require('polybooljs');
var polygon = require('../../lib/polygon');
var throttle = require('../../lib/throttle');
var color = require('../../components/color');
var appendArrayPointValue = require('../../components/fx/helpers').appendArrayPointValue;

var axes = require('./axes');
var constants = require('./constants');

var filteredPolygon = polygon.filter;
var polygonTester = polygon.tester;
var multipolygonTester = polygon.multitester;
var MINSELECT = constants.MINSELECT;

function getAxId(ax) { return ax._id; }

module.exports = function prepSelect(e, startX, startY, dragOptions, mode) {
    var gd = dragOptions.gd,
        fullLayout = gd._fullLayout,
        zoomLayer = fullLayout._zoomlayer,
        dragBBox = dragOptions.element.getBoundingClientRect(),
        plotinfo = dragOptions.plotinfo,
        xs = plotinfo.xaxis._offset,
        ys = plotinfo.yaxis._offset,
        x0 = startX - dragBBox.left,
        y0 = startY - dragBBox.top,
        x1 = x0,
        y1 = y0,
        path0 = 'M' + x0 + ',' + y0,
        pw = dragOptions.xaxes[0]._length,
        ph = dragOptions.yaxes[0]._length,
        xAxisIds = dragOptions.xaxes.map(getAxId),
        yAxisIds = dragOptions.yaxes.map(getAxId),
        allAxes = dragOptions.xaxes.concat(dragOptions.yaxes),
        filterPoly, testPoly, mergedPolygons, currentPolygon,
        subtract = e.altKey;


    // take over selection polygons from prev mode, if any
    if((e.shiftKey || e.altKey) && (plotinfo.selection && plotinfo.selection.polygons) && !dragOptions.polygons) {
        dragOptions.polygons = plotinfo.selection.polygons;
        dragOptions.mergedPolygons = plotinfo.selection.mergedPolygons;
    }
    // create new polygons, if shift mode
    else if((!e.shiftKey && !e.altKey) || ((e.shiftKey || e.altKey) && !plotinfo.selection)) {
        plotinfo.selection = {};
        plotinfo.selection.polygons = dragOptions.polygons = [];
        plotinfo.selection.mergedPolygons = dragOptions.mergedPolygons = [];
    }

    if(mode === 'lasso') {
        filterPoly = filteredPolygon([[x0, y0]], constants.BENDPX);
    }

    var outlines = zoomLayer.selectAll('path.select-outline').data([1, 2]);

    outlines.enter()
        .append('path')
        .attr('class', function(d) { return 'select-outline select-outline-' + d; })
        .attr('transform', 'translate(' + xs + ', ' + ys + ')')
        .attr('d', path0 + 'Z');

    var corners = zoomLayer.append('path')
        .attr('class', 'zoombox-corners')
        .style({
            fill: color.background,
            stroke: color.defaultLine,
            'stroke-width': 1
        })
        .attr('transform', 'translate(' + xs + ', ' + ys + ')')
        .attr('d', 'M0,0Z');


    // find the traces to search for selection points
    var searchTraces = [];
    var throttleID = fullLayout._uid + constants.SELECTID;
    var selection = [];
    var i, cd, trace, searchInfo, eventData;

    for(i = 0; i < gd.calcdata.length; i++) {
        cd = gd.calcdata[i];
        trace = cd[0].trace;
        if(trace.visible !== true || !trace._module || !trace._module.selectPoints) continue;

        if(dragOptions.subplot) {
            if(
                trace.subplot === dragOptions.subplot ||
                trace.geo === dragOptions.subplot
            ) {
                searchTraces.push({
                    selectPoints: trace._module.selectPoints,
                    style: trace._module.style,
                    cd: cd,
                    xaxis: dragOptions.xaxes[0],
                    yaxis: dragOptions.yaxes[0]
                });
            }
        } else {
            if(xAxisIds.indexOf(trace.xaxis) === -1) continue;
            if(yAxisIds.indexOf(trace.yaxis) === -1) continue;

            searchTraces.push({
                selectPoints: trace._module.selectPoints,
                style: trace._module.style,
                cd: cd,
                xaxis: axes.getFromId(gd, trace.xaxis),
                yaxis: axes.getFromId(gd, trace.yaxis)
            });
        }
    }

    function axValue(ax) {
        var index = (ax._id.charAt(0) === 'y') ? 1 : 0;
        return function(v) { return ax.p2d(v[index]); };
    }

    function ascending(a, b) { return a - b; }

    // allow subplots to override fillRangeItems routine
    var fillRangeItems;

    if(plotinfo.fillRangeItems) {
        fillRangeItems = plotinfo.fillRangeItems;
    } else {
        if(mode === 'select') {
            fillRangeItems = function(eventData, poly) {
                var ranges = eventData.range = {};

                for(i = 0; i < allAxes.length; i++) {
                    var ax = allAxes[i];
                    var axLetter = ax._id.charAt(0);

                    ranges[ax._id] = [
                        ax.p2d(poly[axLetter + 'min']),
                        ax.p2d(poly[axLetter + 'max'])
                    ].sort(ascending);
                }
            };
        } else {
            fillRangeItems = function(eventData, currentPolygon, filterPoly) {
                var dataPts = eventData.lassoPoints = {};

                for(i = 0; i < allAxes.length; i++) {
                    var ax = allAxes[i];
                    dataPts[ax._id] = filterPoly.filtered.map(axValue(ax));
                }
            };
        }
    }

    dragOptions.moveFn = function(dx0, dy0) {
        x1 = Math.max(0, Math.min(pw, dx0 + x0));
        y1 = Math.max(0, Math.min(ph, dy0 + y0));

        var dx = Math.abs(x1 - x0),
            dy = Math.abs(y1 - y0);

        if(mode === 'select') {
            if(dy < Math.min(dx * 0.6, MINSELECT)) {
                // horizontal motion: make a vertical box
                currentPolygon = [[x0, 0], [x0, ph], [x1, ph], [x1, 0]];
                currentPolygon.xmin = Math.min(x0, x1);
                currentPolygon.xmax = Math.max(x0, x1);
                currentPolygon.ymin = Math.min(0, ph);
                currentPolygon.ymax = Math.max(0, ph);
                // extras to guide users in keeping a straight selection
                corners.attr('d', 'M' + currentPolygon.xmin + ',' + (y0 - MINSELECT) +
                    'h-4v' + (2 * MINSELECT) + 'h4Z' +
                    'M' + (currentPolygon.xmax - 1) + ',' + (y0 - MINSELECT) +
                    'h4v' + (2 * MINSELECT) + 'h-4Z');

            }
            else if(dx < Math.min(dy * 0.6, MINSELECT)) {
                // vertical motion: make a horizontal box
                currentPolygon = [[0, y0], [0, y1], [pw, y1], [pw, y0]];
                currentPolygon.xmin = Math.min(0, pw);
                currentPolygon.xmax = Math.max(0, pw);
                currentPolygon.ymin = Math.min(y0, y1);
                currentPolygon.ymax = Math.max(y0, y1);
                corners.attr('d', 'M' + (x0 - MINSELECT) + ',' + currentPolygon.ymin +
                    'v-4h' + (2 * MINSELECT) + 'v4Z' +
                    'M' + (x0 - MINSELECT) + ',' + (currentPolygon.ymax - 1) +
                    'v4h' + (2 * MINSELECT) + 'v-4Z');
            }
            else {
                // diagonal motion
                currentPolygon = [[x0, y0], [x0, y1], [x1, y1], [x1, y0]];
                currentPolygon.xmin = Math.min(x0, x1);
                currentPolygon.xmax = Math.max(x0, x1);
                currentPolygon.ymin = Math.min(y0, y1);
                currentPolygon.ymax = Math.max(y0, y1);
                corners.attr('d', 'M0,0Z');
            }
        }
        else if(mode === 'lasso') {
            filterPoly.addPt([x1, y1]);
            currentPolygon = filterPoly.filtered;
        }

        // create outline & tester
        if(dragOptions.polygons && dragOptions.polygons.length) {
            mergedPolygons = mergePolygons(dragOptions.mergedPolygons, currentPolygon, subtract);
            currentPolygon.subtract = subtract;
            testPoly = multipolygonTester(dragOptions.polygons.concat([currentPolygon]));
        }
        else {
            mergedPolygons = [currentPolygon];
            testPoly = polygonTester(currentPolygon);
        }

        // draw selection
        var paths = [];
        for(i = 0; i < mergedPolygons.length; i++) {
            var ppts = mergedPolygons[i];
            paths.push(ppts.join('L') + 'L' + ppts[0]);
        }
        outlines.attr('d', 'M' + paths.join('M') + 'Z');

        throttle.throttle(
            throttleID,
            constants.SELECTDELAY,
            function() {
                selection = [];

                var traceSelections = [], traceSelection;
                for(i = 0; i < searchTraces.length; i++) {
                    searchInfo = searchTraces[i];

                    traceSelection = searchInfo.selectPoints(searchInfo, testPoly);
                    traceSelections.push(traceSelection);

                    var thisSelection = fillSelectionItem(
                        traceSelection, searchInfo
                    );
                    if(selection.length) {
                        for(var j = 0; j < thisSelection.length; j++) {
                            selection.push(thisSelection[j]);
                        }
                    }
                    else selection = thisSelection;
                }

                eventData = {points: selection};
<<<<<<< HEAD
                updateSelectedState(gd, searchTraces, eventData);
                fillRangeItems(eventData, poly, pts);
=======
                fillRangeItems(eventData, currentPolygon, filterPoly);
>>>>>>> 26561674
                dragOptions.gd.emit('plotly_selecting', eventData);
            }
        );
    };

    dragOptions.doneFn = function(dragged, numclicks) {
        corners.remove();

        throttle.done(throttleID).then(function() {
            throttle.clear(throttleID);

            if(!dragged && numclicks === 2) {
                // clear selection on doubleclick
                outlines.remove();
                for(i = 0; i < searchTraces.length; i++) {
                    searchInfo = searchTraces[i];
                    searchInfo.selectPoints(searchInfo, false);
                }

                updateSelectedState(gd, searchTraces);
                gd.emit('plotly_deselect', null);
            }
            else {
                dragOptions.gd.emit('plotly_selected', eventData);
            }

            if(currentPolygon && dragOptions.polygons) {
                // save last polygons
                currentPolygon.subtract = subtract;
                dragOptions.polygons.push(currentPolygon);

                // we have to keep reference to arrays container
                dragOptions.mergedPolygons.length = 0;
                [].push.apply(dragOptions.mergedPolygons, mergedPolygons);
            }
        });
    };
};

<<<<<<< HEAD
function updateSelectedState(gd, searchTraces, eventData) {
    var i, searchInfo;

    if(eventData) {
        var pts = eventData.points || [];

        for(i = 0; i < searchTraces.length; i++) {
            searchInfo = searchTraces[i];
            searchInfo.cd[0].trace.selectedpoints = [];
            searchInfo.cd[0].trace._input.selectedpoints = [];
        }

        for(i = 0; i < pts.length; i++) {
            var pt = pts[i];
            var ptNumber = pt.pointNumber;

            pt.data.selectedpoints.push(ptNumber);
            pt.fullData.selectedpoints.push(ptNumber);
        }
    }
    else {
        for(i = 0; i < searchTraces.length; i++) {
            searchInfo = searchTraces[i];
            delete searchInfo.cd[0].trace.selectedpoints;
            delete searchInfo.cd[0].trace._input.selectedpoints;
        }
    }

    for(i = 0; i < searchTraces.length; i++) {
        searchInfo = searchTraces[i];
        if(searchInfo.style) searchInfo.style(gd, searchInfo.cd);
    }
=======
function mergePolygons(list, poly, subtract) {
    var res;

    if(subtract) {
        res = polybool.difference({
            regions: list,
            inverted: false
        }, {
            regions: [poly],
            inverted: false
        });

        return res.regions;
    }

    res = polybool.union({
        regions: list,
        inverted: false
    }, {
        regions: [poly],
        inverted: false
    });

    return res.regions;
>>>>>>> 26561674
}

function fillSelectionItem(selection, searchInfo) {
    if(Array.isArray(selection)) {
        var trace = searchInfo.cd[0].trace;

        for(var i = 0; i < selection.length; i++) {
            var sel = selection[i];

            sel.curveNumber = trace.index;
            sel.data = trace._input;
            sel.fullData = trace;
            appendArrayPointValue(sel, trace, sel.pointNumber);
        }
    }

    return selection;
}<|MERGE_RESOLUTION|>--- conflicted
+++ resolved
@@ -252,12 +252,8 @@
                 }
 
                 eventData = {points: selection};
-<<<<<<< HEAD
                 updateSelectedState(gd, searchTraces, eventData);
-                fillRangeItems(eventData, poly, pts);
-=======
                 fillRangeItems(eventData, currentPolygon, filterPoly);
->>>>>>> 26561674
                 dragOptions.gd.emit('plotly_selecting', eventData);
             }
         );
@@ -297,7 +293,6 @@
     };
 };
 
-<<<<<<< HEAD
 function updateSelectedState(gd, searchTraces, eventData) {
     var i, searchInfo;
 
@@ -330,7 +325,8 @@
         searchInfo = searchTraces[i];
         if(searchInfo.style) searchInfo.style(gd, searchInfo.cd);
     }
-=======
+}
+
 function mergePolygons(list, poly, subtract) {
     var res;
 
@@ -355,7 +351,6 @@
     });
 
     return res.regions;
->>>>>>> 26561674
 }
 
 function fillSelectionItem(selection, searchInfo) {
