--- conflicted
+++ resolved
@@ -430,18 +430,7 @@
 
     // everything but the corners gets wheel zoom
     if(ns.length * ew.length !== 1) {
-<<<<<<< HEAD
-        var wheelEventName = dragger.onwheel !== undefined ? 'wheel' : 'mousewheel';
-
-        if(dragger._onwheel) {
-            dragger.removeEventListener(wheelEventName, dragger._onwheel);
-        }
-        dragger._onwheel = zoomWheel;
-
-        dragger.addEventListener(wheelEventName, zoomWheel, {passive: false});
-=======
         attachWheelEventHandler(dragger, zoomWheel);
->>>>>>> 70f3f70e
     }
 
     // plotDrag: move the plot in response to a drag
@@ -1052,8 +1041,14 @@
 
 // still seems to be some confusion about onwheel vs onmousewheel...
 function attachWheelEventHandler(element, handler) {
-    if(element.onwheel !== undefined) element.onwheel = handler;
-    else if(element.onmousewheel !== undefined) element.onmousewheel = handler;
+    var wheelEventName = element.onwheel !== undefined ? 'wheel' : 'mousewheel';
+
+    if(element._onwheel) {
+        element.removeEventListener(wheelEventName, element._onwheel);
+    }
+    element._onwheel = handler;
+
+    element.addEventListener(wheelEventName, handler, {passive: false});
 }
 
 module.exports = {
