/**
* Copyright 2012-2017, Plotly, Inc.
* All rights reserved.
*
* This source code is licensed under the MIT license found in the
* LICENSE file in the root directory of this source tree.
*/


'use strict';


var d3 = require('d3');
var isNumeric = require('fast-isnumeric');

var Plotly = require('../plotly');
var Lib = require('../lib');
var Events = require('../lib/events');
var Queue = require('../lib/queue');

var Registry = require('../registry');
var Plots = require('../plots/plots');
var Fx = require('../plots/cartesian/graph_interact');
var Polar = require('../plots/polar');

var Drawing = require('../components/drawing');
var ErrorBars = require('../components/errorbars');
var xmlnsNamespaces = require('../constants/xmlns_namespaces');
var svgTextUtils = require('../lib/svg_text_utils');

var helpers = require('./helpers');
var subroutines = require('./subroutines');


/**
 * Main plot-creation function
 *
 * @param {string id or DOM element} gd
 *      the id or DOM element of the graph container div
 * @param {array of objects} data
 *      array of traces, containing the data and display information for each trace
 * @param {object} layout
 *      object describing the overall display of the plot,
 *      all the stuff that doesn't pertain to any individual trace
 * @param {object} config
 *      configuration options (see ./plot_config.js for more info)
 *
 */
Plotly.plot = function(gd, data, layout, config) {
    var frames;

    gd = helpers.getGraphDiv(gd);

    // Events.init is idempotent and bails early if gd has already been init'd
    Events.init(gd);

    if(Lib.isPlainObject(data)) {
        var obj = data;
        data = obj.data;
        layout = obj.layout;
        config = obj.config;
        frames = obj.frames;
    }

    var okToPlot = Events.triggerHandler(gd, 'plotly_beforeplot', [data, layout, config]);
    if(okToPlot === false) return Promise.reject();

    // if there's no data or layout, and this isn't yet a plotly plot
    // container, log a warning to help plotly.js users debug
    if(!data && !layout && !Lib.isPlotDiv(gd)) {
        Lib.warn('Calling Plotly.plot as if redrawing ' +
            'but this container doesn\'t yet have a plot.', gd);
    }

    function addFrames() {
        if(frames) {
            return Plotly.addFrames(gd, frames);
        }
    }

    // transfer configuration options to gd until we move over to
    // a more OO like model
    setPlotContext(gd, config);

    if(!layout) layout = {};

    // hook class for plots main container (in case of plotly.js
    // this won't be #embedded-graph or .js-tab-contents)
    d3.select(gd).classed('js-plotly-plot', true);

    // off-screen getBoundingClientRect testing space,
    // in #js-plotly-tester (and stored as gd._tester)
    // so we can share cached text across tabs
    Drawing.makeTester(gd);

    // collect promises for any async actions during plotting
    // any part of the plotting code can push to gd._promises, then
    // before we move to the next step, we check that they're all
    // complete, and empty out the promise list again.
    gd._promises = [];

    var graphWasEmpty = ((gd.data || []).length === 0 && Array.isArray(data));

    // if there is already data on the graph, append the new data
    // if you only want to redraw, pass a non-array for data
    if(Array.isArray(data)) {
        helpers.cleanData(data, gd.data);

        if(graphWasEmpty) gd.data = data;
        else gd.data.push.apply(gd.data, data);

        // for routines outside graph_obj that want a clean tab
        // (rather than appending to an existing one) gd.empty
        // is used to determine whether to make a new tab
        gd.empty = false;
    }

    if(!gd.layout || graphWasEmpty) gd.layout = helpers.cleanLayout(layout);

    // if the user is trying to drag the axes, allow new data and layout
    // to come in but don't allow a replot.
    if(gd._dragging && !gd._transitioning) {
        // signal to drag handler that after everything else is done
        // we need to replot, because something has changed
        gd._replotPending = true;
        return Promise.reject();
    } else {
        // we're going ahead with a replot now
        gd._replotPending = false;
    }

    Plots.supplyDefaults(gd);

    // Polar plots
    if(data && data[0] && data[0].r) return plotPolar(gd, data, layout);

    // so we don't try to re-call Plotly.plot from inside
    // legend and colorbar, if margins changed
    gd._replotting = true;

    // make or remake the framework if we need to
    if(graphWasEmpty) makePlotFramework(gd);

    // polar need a different framework
    if(gd.framework !== makePlotFramework) {
        gd.framework = makePlotFramework;
        makePlotFramework(gd);
    }

    // save initial axis range once per graph
    if(graphWasEmpty) Plotly.Axes.saveRangeInitial(gd);

    var fullLayout = gd._fullLayout;

    // prepare the data and find the autorange

    // generate calcdata, if we need to
    // to force redoing calcdata, just delete it before calling Plotly.plot
    var recalc = !gd.calcdata || gd.calcdata.length !== (gd._fullData || []).length;
    if(recalc) Plots.doCalcdata(gd);

    // in case it has changed, attach fullData traces to calcdata
    for(var i = 0; i < gd.calcdata.length; i++) {
        gd.calcdata[i][0].trace = gd._fullData[i];
    }

    /*
     * start async-friendly code - now we're actually drawing things
     */

    var oldmargins = JSON.stringify(fullLayout._size);

    // draw framework first so that margin-pushing
    // components can position themselves correctly
    function drawFramework() {
        var basePlotModules = fullLayout._basePlotModules;

        for(var i = 0; i < basePlotModules.length; i++) {
            if(basePlotModules[i].drawFramework) {
                basePlotModules[i].drawFramework(gd);
            }
        }

        return Lib.syncOrAsync([
            subroutines.layoutStyles,
            drawAxes,
            Fx.init
        ], gd);
    }

    // draw anything that can affect margins.
    // currently this is legend and colorbars
    function marginPushers() {
        var calcdata = gd.calcdata;
        var i, cd, trace;

        Registry.getComponentMethod('legend', 'draw')(gd);
        Registry.getComponentMethod('rangeselector', 'draw')(gd);
        Registry.getComponentMethod('sliders', 'draw')(gd);
        Registry.getComponentMethod('updatemenus', 'draw')(gd);

        for(i = 0; i < calcdata.length; i++) {
            cd = calcdata[i];
            trace = cd[0].trace;
            if(trace.visible !== true || !trace._module.colorbar) {
                Plots.autoMargin(gd, 'cb' + trace.uid);
            }
            else trace._module.colorbar(gd, cd);
        }

        Plots.doAutoMargin(gd);
        return Plots.previousPromises(gd);
    }

    // in case the margins changed, draw margin pushers again
    function marginPushersAgain() {
        var seq = JSON.stringify(fullLayout._size) === oldmargins ?
            [] :
            [marginPushers, subroutines.layoutStyles];

        // re-initialize cartesian interaction,
        // which are sometimes cleared during marginPushers
        seq = seq.concat(Fx.init);

        return Lib.syncOrAsync(seq, gd);
    }

    function positionAndAutorange() {
        if(!recalc) return;

        var subplots = Plots.getSubplotIds(fullLayout, 'cartesian'),
            modules = fullLayout._modules;

        // position and range calculations for traces that
        // depend on each other ie bars (stacked or grouped)
        // and boxes (grouped) push each other out of the way

        var subplotInfo, _module;

        for(var i = 0; i < subplots.length; i++) {
            subplotInfo = fullLayout._plots[subplots[i]];

            for(var j = 0; j < modules.length; j++) {
                _module = modules[j];
                if(_module.setPositions) _module.setPositions(gd, subplotInfo);
            }
        }

        // calc and autorange for errorbars
        ErrorBars.calc(gd);

        // TODO: autosize extra for text markers
        return Lib.syncOrAsync([
            Registry.getComponentMethod('shapes', 'calcAutorange'),
            Registry.getComponentMethod('annotations', 'calcAutorange'),
            doAutoRange
        ], gd);
    }

    function doAutoRange() {
        if(gd._transitioning) return;

        var axList = Plotly.Axes.list(gd, '', true);
        for(var i = 0; i < axList.length; i++) {
            Plotly.Axes.doAutoRange(axList[i]);
        }
    }

    // draw ticks, titles, and calculate axis scaling (._b, ._m)
    function drawAxes() {
        return Plotly.Axes.doTicks(gd, 'redraw');
    }

    // Now plot the data
    function drawData() {
        var calcdata = gd.calcdata,
            i;

        // in case of traces that were heatmaps or contour maps
        // previously, remove them and their colorbars explicitly
        for(i = 0; i < calcdata.length; i++) {
            var trace = calcdata[i][0].trace,
                isVisible = (trace.visible === true),
                uid = trace.uid;

            if(!isVisible || !Registry.traceIs(trace, '2dMap')) {
                fullLayout._paper.selectAll(
                    '.hm' + uid +
                    ',.contour' + uid +
                    ',#clip' + uid
                ).remove();
            }

            if(!isVisible || !trace._module.colorbar) {
                fullLayout._infolayer.selectAll('.cb' + uid).remove();
            }
        }

        // loop over the base plot modules present on graph
        var basePlotModules = fullLayout._basePlotModules;
        for(i = 0; i < basePlotModules.length; i++) {
            basePlotModules[i].plot(gd);
        }

        // keep reference to shape layers in subplots
        var layerSubplot = fullLayout._paper.selectAll('.layer-subplot');
        fullLayout._imageSubplotLayer = layerSubplot.selectAll('.imagelayer');
        fullLayout._shapeSubplotLayer = layerSubplot.selectAll('.shapelayer');

        // styling separate from drawing
        Plots.style(gd);

        // show annotations and shapes
        Registry.getComponentMethod('shapes', 'draw')(gd);
        Registry.getComponentMethod('annotations', 'draw')(gd);

        // source links
        Plots.addLinks(gd);

        // Mark the first render as complete
        gd._replotting = false;

        return Plots.previousPromises(gd);
    }

    // An initial paint must be completed before these components can be
    // correctly sized and the whole plot re-margined. gd._replotting must
    // be set to false before these will work properly.
    function finalDraw() {
        Registry.getComponentMethod('shapes', 'draw')(gd);
        Registry.getComponentMethod('images', 'draw')(gd);
        Registry.getComponentMethod('annotations', 'draw')(gd);
        Registry.getComponentMethod('legend', 'draw')(gd);
        Registry.getComponentMethod('rangeslider', 'draw')(gd);
        Registry.getComponentMethod('rangeselector', 'draw')(gd);
        Registry.getComponentMethod('sliders', 'draw')(gd);
        Registry.getComponentMethod('updatemenus', 'draw')(gd);
    }

    var seq = [
        Plots.previousPromises,
        addFrames,
        drawFramework,
        marginPushers,
        marginPushersAgain,
        positionAndAutorange,
        subroutines.layoutStyles,
        drawAxes,
        drawData,
        finalDraw,
        Plots.rehover
    ];

    Lib.syncOrAsync(seq, gd);

    // even if everything we did was synchronous, return a promise
    // so that the caller doesn't care which route we took
    return Promise.all(gd._promises).then(function() {
        gd.emit('plotly_afterplot');
        return gd;
    });
};


function opaqueSetBackground(gd, bgColor) {
    gd._fullLayout._paperdiv.style('background', 'white');
    Plotly.defaultConfig.setBackground(gd, bgColor);
}

function setPlotContext(gd, config) {
    if(!gd._context) gd._context = Lib.extendFlat({}, Plotly.defaultConfig);
    var context = gd._context;

    if(config) {
        Object.keys(config).forEach(function(key) {
            if(key in context) {
                if(key === 'setBackground' && config[key] === 'opaque') {
                    context[key] = opaqueSetBackground;
                }
                else context[key] = config[key];
            }
        });

        // map plot3dPixelRatio to plotGlPixelRatio for backward compatibility
        if(config.plot3dPixelRatio && !context.plotGlPixelRatio) {
            context.plotGlPixelRatio = context.plot3dPixelRatio;
        }
    }

    // staticPlot forces a bunch of others:
    if(context.staticPlot) {
        context.editable = false;
        context.autosizable = false;
        context.scrollZoom = false;
        context.doubleClick = false;
        context.showTips = false;
        context.showLink = false;
        context.displayModeBar = false;
    }
}

function plotPolar(gd, data, layout) {
    // build or reuse the container skeleton
    var plotContainer = d3.select(gd).selectAll('.plot-container')
        .data([0]);
    plotContainer.enter()
        .insert('div', ':first-child')
        .classed('plot-container plotly', true);
    var paperDiv = plotContainer.selectAll('.svg-container')
        .data([0]);
    paperDiv.enter().append('div')
        .classed('svg-container', true)
        .style('position', 'relative');

    // empty it everytime for now
    paperDiv.html('');

    // fulfill gd requirements
    if(data) gd.data = data;
    if(layout) gd.layout = layout;
    Polar.manager.fillLayout(gd);

    // resize canvas
    paperDiv.style({
        width: gd._fullLayout.width + 'px',
        height: gd._fullLayout.height + 'px'
    });

    // instantiate framework
    gd.framework = Polar.manager.framework(gd);

    // plot
    gd.framework({data: gd.data, layout: gd.layout}, paperDiv.node());

    // set undo point
    gd.framework.setUndoPoint();

    // get the resulting svg for extending it
    var polarPlotSVG = gd.framework.svg();

    // editable title
    var opacity = 1;
    var txt = gd._fullLayout.title;
    if(txt === '' || !txt) opacity = 0;
    var placeholderText = 'Click to enter title';

    var titleLayout = function() {
        this.call(svgTextUtils.convertToTspans);
        // TODO: html/mathjax
        // TODO: center title
    };

    var title = polarPlotSVG.select('.title-group text')
        .call(titleLayout);

    if(gd._context.editable) {
        title.attr({'data-unformatted': txt});
        if(!txt || txt === placeholderText) {
            opacity = 0.2;
            title.attr({'data-unformatted': placeholderText})
                .text(placeholderText)
                .style({opacity: opacity})
                .on('mouseover.opacity', function() {
                    d3.select(this).transition().duration(100)
                        .style('opacity', 1);
                })
                .on('mouseout.opacity', function() {
                    d3.select(this).transition().duration(1000)
                        .style('opacity', 0);
                });
        }

        var setContenteditable = function() {
            this.call(svgTextUtils.makeEditable)
                .on('edit', function(text) {
                    gd.framework({layout: {title: text}});
                    this.attr({'data-unformatted': text})
                        .text(text)
                        .call(titleLayout);
                    this.call(setContenteditable);
                })
                .on('cancel', function() {
                    var txt = this.attr('data-unformatted');
                    this.text(txt).call(titleLayout);
                });
        };
        title.call(setContenteditable);
    }

    gd._context.setBackground(gd, gd._fullLayout.paper_bgcolor);
    Plots.addLinks(gd);

    return Promise.resolve();
}

// convenience function to force a full redraw, mostly for use by plotly.js
Plotly.redraw = function(gd) {
    gd = helpers.getGraphDiv(gd);

    if(!Lib.isPlotDiv(gd)) {
        throw new Error('This element is not a Plotly plot: ' + gd);
    }

    helpers.cleanData(gd.data, gd.data);
    helpers.cleanLayout(gd.layout);

    gd.calcdata = undefined;
    return Plotly.plot(gd).then(function() {
        gd.emit('plotly_redraw');
        return gd;
    });
};

/**
 * Convenience function to make idempotent plot option obvious to users.
 *
 * @param gd
 * @param {Object[]} data
 * @param {Object} layout
 * @param {Object} config
 */
Plotly.newPlot = function(gd, data, layout, config) {
    gd = helpers.getGraphDiv(gd);

    // remove gl contexts
    Plots.cleanPlot([], {}, gd._fullData || {}, gd._fullLayout || {});

    Plots.purge(gd);
    return Plotly.plot(gd, data, layout, config);
};

/**
 * Wrap negative indicies to their positive counterparts.
 *
 * @param {Number[]} indices An array of indices
 * @param {Number} maxIndex The maximum index allowable (arr.length - 1)
 */
function positivifyIndices(indices, maxIndex) {
    var parentLength = maxIndex + 1,
        positiveIndices = [],
        i,
        index;

    for(i = 0; i < indices.length; i++) {
        index = indices[i];
        if(index < 0) {
            positiveIndices.push(parentLength + index);
        } else {
            positiveIndices.push(index);
        }
    }
    return positiveIndices;
}

/**
 * Ensures that an index array for manipulating gd.data is valid.
 *
 * Intended for use with addTraces, deleteTraces, and moveTraces.
 *
 * @param gd
 * @param indices
 * @param arrayName
 */
function assertIndexArray(gd, indices, arrayName) {
    var i,
        index;

    for(i = 0; i < indices.length; i++) {
        index = indices[i];

        // validate that indices are indeed integers
        if(index !== parseInt(index, 10)) {
            throw new Error('all values in ' + arrayName + ' must be integers');
        }

        // check that all indices are in bounds for given gd.data array length
        if(index >= gd.data.length || index < -gd.data.length) {
            throw new Error(arrayName + ' must be valid indices for gd.data.');
        }

        // check that indices aren't repeated
        if(indices.indexOf(index, i + 1) > -1 ||
                index >= 0 && indices.indexOf(-gd.data.length + index) > -1 ||
                index < 0 && indices.indexOf(gd.data.length + index) > -1) {
            throw new Error('each index in ' + arrayName + ' must be unique.');
        }
    }
}

/**
 * Private function used by Plotly.moveTraces to check input args
 *
 * @param gd
 * @param currentIndices
 * @param newIndices
 */
function checkMoveTracesArgs(gd, currentIndices, newIndices) {

    // check that gd has attribute 'data' and 'data' is array
    if(!Array.isArray(gd.data)) {
        throw new Error('gd.data must be an array.');
    }

    // validate currentIndices array
    if(typeof currentIndices === 'undefined') {
        throw new Error('currentIndices is a required argument.');
    } else if(!Array.isArray(currentIndices)) {
        currentIndices = [currentIndices];
    }
    assertIndexArray(gd, currentIndices, 'currentIndices');

    // validate newIndices array if it exists
    if(typeof newIndices !== 'undefined' && !Array.isArray(newIndices)) {
        newIndices = [newIndices];
    }
    if(typeof newIndices !== 'undefined') {
        assertIndexArray(gd, newIndices, 'newIndices');
    }

    // check currentIndices and newIndices are the same length if newIdices exists
    if(typeof newIndices !== 'undefined' && currentIndices.length !== newIndices.length) {
        throw new Error('current and new indices must be of equal length.');
    }

}
/**
 * A private function to reduce the type checking clutter in addTraces.
 *
 * @param gd
 * @param traces
 * @param newIndices
 */
function checkAddTracesArgs(gd, traces, newIndices) {
    var i, value;

    // check that gd has attribute 'data' and 'data' is array
    if(!Array.isArray(gd.data)) {
        throw new Error('gd.data must be an array.');
    }

    // make sure traces exists
    if(typeof traces === 'undefined') {
        throw new Error('traces must be defined.');
    }

    // make sure traces is an array
    if(!Array.isArray(traces)) {
        traces = [traces];
    }

    // make sure each value in traces is an object
    for(i = 0; i < traces.length; i++) {
        value = traces[i];
        if(typeof value !== 'object' || (Array.isArray(value) || value === null)) {
            throw new Error('all values in traces array must be non-array objects');
        }
    }

    // make sure we have an index for each trace
    if(typeof newIndices !== 'undefined' && !Array.isArray(newIndices)) {
        newIndices = [newIndices];
    }
    if(typeof newIndices !== 'undefined' && newIndices.length !== traces.length) {
        throw new Error(
            'if indices is specified, traces.length must equal indices.length'
        );
    }
}

/**
 * A private function to reduce the type checking clutter in spliceTraces.
 * Get all update Properties from gd.data. Validate inputs and outputs.
 * Used by prependTrace and extendTraces
 *
 * @param gd
 * @param update
 * @param indices
 * @param maxPoints
 */
function assertExtendTracesArgs(gd, update, indices, maxPoints) {

    var maxPointsIsObject = Lib.isPlainObject(maxPoints);

    if(!Array.isArray(gd.data)) {
        throw new Error('gd.data must be an array');
    }
    if(!Lib.isPlainObject(update)) {
        throw new Error('update must be a key:value object');
    }

    if(typeof indices === 'undefined') {
        throw new Error('indices must be an integer or array of integers');
    }

    assertIndexArray(gd, indices, 'indices');

    for(var key in update) {

        /*
         * Verify that the attribute to be updated contains as many trace updates
         * as indices. Failure must result in throw and no-op
         */
        if(!Array.isArray(update[key]) || update[key].length !== indices.length) {
            throw new Error('attribute ' + key + ' must be an array of length equal to indices array length');
        }

        /*
         * if maxPoints is an object it must match keys and array lengths of 'update' 1:1
         */
        if(maxPointsIsObject &&
            (!(key in maxPoints) || !Array.isArray(maxPoints[key]) ||
            maxPoints[key].length !== update[key].length)) {
            throw new Error('when maxPoints is set as a key:value object it must contain a 1:1 ' +
                            'corrispondence with the keys and number of traces in the update object');
        }
    }
}

/**
 * A private function to reduce the type checking clutter in spliceTraces.
 *
 * @param {Object|HTMLDivElement} gd
 * @param {Object} update
 * @param {Number[]} indices
 * @param {Number||Object} maxPoints
 * @return {Object[]}
 */
function getExtendProperties(gd, update, indices, maxPoints) {

    var maxPointsIsObject = Lib.isPlainObject(maxPoints),
        updateProps = [];
    var trace, target, prop, insert, maxp;

    // allow scalar index to represent a single trace position
    if(!Array.isArray(indices)) indices = [indices];

    // negative indices are wrapped around to their positive value. Equivalent to python indexing.
    indices = positivifyIndices(indices, gd.data.length - 1);

    // loop through all update keys and traces and harvest validated data.
    for(var key in update) {

        for(var j = 0; j < indices.length; j++) {

            /*
             * Choose the trace indexed by the indices map argument and get the prop setter-getter
             * instance that references the key and value for this particular trace.
             */
            trace = gd.data[indices[j]];
            prop = Lib.nestedProperty(trace, key);

            /*
             * Target is the existing gd.data.trace.dataArray value like "x" or "marker.size"
             * Target must exist as an Array to allow the extend operation to be performed.
             */
            target = prop.get();
            insert = update[key][j];

            if(!Array.isArray(insert)) {
                throw new Error('attribute: ' + key + ' index: ' + j + ' must be an array');
            }
            if(!Array.isArray(target)) {
                throw new Error('cannot extend missing or non-array attribute: ' + key);
            }

            /*
             * maxPoints may be an object map or a scalar. If object select the key:value, else
             * Use the scalar maxPoints for all key and trace combinations.
             */
            maxp = maxPointsIsObject ? maxPoints[key][j] : maxPoints;

            // could have chosen null here, -1 just tells us to not take a window
            if(!isNumeric(maxp)) maxp = -1;

            /*
             * Wrap the nestedProperty in an object containing required data
             * for lengthening and windowing this particular trace - key combination.
             * Flooring maxp mirrors the behaviour of floats in the Array.slice JSnative function.
             */
            updateProps.push({
                prop: prop,
                target: target,
                insert: insert,
                maxp: Math.floor(maxp)
            });
        }
    }

    // all target and insertion data now validated
    return updateProps;
}

/**
 * A private function to key Extend and Prepend traces DRY
 *
 * @param {Object|HTMLDivElement} gd
 * @param {Object} update
 * @param {Number[]} indices
 * @param {Number||Object} maxPoints
 * @param {Function} lengthenArray
 * @param {Function} spliceArray
 * @return {Object}
 */
function spliceTraces(gd, update, indices, maxPoints, lengthenArray, spliceArray) {

    assertExtendTracesArgs(gd, update, indices, maxPoints);

    var updateProps = getExtendProperties(gd, update, indices, maxPoints),
        remainder = [],
        undoUpdate = {},
        undoPoints = {};
    var target, prop, maxp;

    for(var i = 0; i < updateProps.length; i++) {

        /*
         * prop is the object returned by Lib.nestedProperties
         */
        prop = updateProps[i].prop;
        maxp = updateProps[i].maxp;

        target = lengthenArray(updateProps[i].target, updateProps[i].insert);

        /*
         * If maxp is set within post-extension trace.length, splice to maxp length.
         * Otherwise skip function call as splice op will have no effect anyway.
         */
        if(maxp >= 0 && maxp < target.length) remainder = spliceArray(target, maxp);

        /*
         * to reverse this operation we need the size of the original trace as the reverse
         * operation will need to window out any lengthening operation performed in this pass.
         */
        maxp = updateProps[i].target.length;

        /*
         * Magic happens here! update gd.data.trace[key] with new array data.
         */
        prop.set(target);

        if(!Array.isArray(undoUpdate[prop.astr])) undoUpdate[prop.astr] = [];
        if(!Array.isArray(undoPoints[prop.astr])) undoPoints[prop.astr] = [];

        /*
         * build the inverse update object for the undo operation
         */
        undoUpdate[prop.astr].push(remainder);

        /*
         * build the matching maxPoints undo object containing original trace lengths.
         */
        undoPoints[prop.astr].push(maxp);
    }

    return {update: undoUpdate, maxPoints: undoPoints};
}

/**
 * extend && prepend traces at indices with update arrays, window trace lengths to maxPoints
 *
 * Extend and Prepend have identical APIs. Prepend inserts an array at the head while Extend
 * inserts an array off the tail. Prepend truncates the tail of the array - counting maxPoints
 * from the head, whereas Extend truncates the head of the array, counting backward maxPoints
 * from the tail.
 *
 * If maxPoints is undefined, nonNumeric, negative or greater than extended trace length no
 * truncation / windowing will be performed. If its zero, well the whole trace is truncated.
 *
 * @param {Object|HTMLDivElement} gd The graph div
 * @param {Object} update The key:array map of target attributes to extend
 * @param {Number|Number[]} indices The locations of traces to be extended
 * @param {Number|Object} [maxPoints] Number of points for trace window after lengthening.
 *
 */
Plotly.extendTraces = function extendTraces(gd, update, indices, maxPoints) {
    gd = helpers.getGraphDiv(gd);

    var undo = spliceTraces(gd, update, indices, maxPoints,

                           /*
                            * The Lengthen operation extends trace from end with insert
                            */
                            function(target, insert) {
                                return target.concat(insert);
                            },

                            /*
                             * Window the trace keeping maxPoints, counting back from the end
                             */
                            function(target, maxPoints) {
                                return target.splice(0, target.length - maxPoints);
                            });

    var promise = Plotly.redraw(gd);

    var undoArgs = [gd, undo.update, indices, undo.maxPoints];
    Queue.add(gd, Plotly.prependTraces, undoArgs, extendTraces, arguments);

    return promise;
};

Plotly.prependTraces = function prependTraces(gd, update, indices, maxPoints) {
    gd = helpers.getGraphDiv(gd);

    var undo = spliceTraces(gd, update, indices, maxPoints,

                           /*
                            * The Lengthen operation extends trace by appending insert to start
                            */
                            function(target, insert) {
                                return insert.concat(target);
                            },

                            /*
                             * Window the trace keeping maxPoints, counting forward from the start
                             */
                            function(target, maxPoints) {
                                return target.splice(maxPoints, target.length);
                            });

    var promise = Plotly.redraw(gd);

    var undoArgs = [gd, undo.update, indices, undo.maxPoints];
    Queue.add(gd, Plotly.extendTraces, undoArgs, prependTraces, arguments);

    return promise;
};

/**
 * Add data traces to an existing graph div.
 *
 * @param {Object|HTMLDivElement} gd The graph div
 * @param {Object[]} gd.data The array of traces we're adding to
 * @param {Object[]|Object} traces The object or array of objects to add
 * @param {Number[]|Number} [newIndices=[gd.data.length]] Locations to add traces
 *
 */
Plotly.addTraces = function addTraces(gd, traces, newIndices) {
    gd = helpers.getGraphDiv(gd);

    var currentIndices = [],
        undoFunc = Plotly.deleteTraces,
        redoFunc = addTraces,
        undoArgs = [gd, currentIndices],
        redoArgs = [gd, traces],  // no newIndices here
        i,
        promise;

    // all validation is done elsewhere to remove clutter here
    checkAddTracesArgs(gd, traces, newIndices);

    // make sure traces is an array
    if(!Array.isArray(traces)) {
        traces = [traces];
    }

    // make sure traces do not repeat existing ones
    traces = traces.map(function(trace) {
        return Lib.extendFlat({}, trace);
    });

    helpers.cleanData(traces, gd.data);

    // add the traces to gd.data (no redrawing yet!)
    for(i = 0; i < traces.length; i++) {
        gd.data.push(traces[i]);
    }

    // to continue, we need to call moveTraces which requires currentIndices
    for(i = 0; i < traces.length; i++) {
        currentIndices.push(-traces.length + i);
    }

    // if the user didn't define newIndices, they just want the traces appended
    // i.e., we can simply redraw and be done
    if(typeof newIndices === 'undefined') {
        promise = Plotly.redraw(gd);
        Queue.add(gd, undoFunc, undoArgs, redoFunc, redoArgs);
        return promise;
    }

    // make sure indices is property defined
    if(!Array.isArray(newIndices)) {
        newIndices = [newIndices];
    }

    try {

        // this is redundant, but necessary to not catch later possible errors!
        checkMoveTracesArgs(gd, currentIndices, newIndices);
    }
    catch(error) {

        // something went wrong, reset gd to be safe and rethrow error
        gd.data.splice(gd.data.length - traces.length, traces.length);
        throw error;
    }

    // if we're here, the user has defined specific places to place the new traces
    // this requires some extra work that moveTraces will do
    Queue.startSequence(gd);
    Queue.add(gd, undoFunc, undoArgs, redoFunc, redoArgs);
    promise = Plotly.moveTraces(gd, currentIndices, newIndices);
    Queue.stopSequence(gd);
    return promise;
};

/**
 * Delete traces at `indices` from gd.data array.
 *
 * @param {Object|HTMLDivElement} gd The graph div
 * @param {Object[]} gd.data The array of traces we're removing from
 * @param {Number|Number[]} indices The indices
 */
Plotly.deleteTraces = function deleteTraces(gd, indices) {
    gd = helpers.getGraphDiv(gd);

    var traces = [],
        undoFunc = Plotly.addTraces,
        redoFunc = deleteTraces,
        undoArgs = [gd, traces, indices],
        redoArgs = [gd, indices],
        i,
        deletedTrace;

    // make sure indices are defined
    if(typeof indices === 'undefined') {
        throw new Error('indices must be an integer or array of integers.');
    } else if(!Array.isArray(indices)) {
        indices = [indices];
    }
    assertIndexArray(gd, indices, 'indices');

    // convert negative indices to positive indices
    indices = positivifyIndices(indices, gd.data.length - 1);

    // we want descending here so that splicing later doesn't affect indexing
    indices.sort(Lib.sorterDes);
    for(i = 0; i < indices.length; i += 1) {
        deletedTrace = gd.data.splice(indices[i], 1)[0];
        traces.push(deletedTrace);
    }

    var promise = Plotly.redraw(gd);
    Queue.add(gd, undoFunc, undoArgs, redoFunc, redoArgs);

    return promise;
};

/**
 * Move traces at currentIndices array to locations in newIndices array.
 *
 * If newIndices is omitted, currentIndices will be moved to the end. E.g.,
 * these are equivalent:
 *
 * Plotly.moveTraces(gd, [1, 2, 3], [-3, -2, -1])
 * Plotly.moveTraces(gd, [1, 2, 3])
 *
 * @param {Object|HTMLDivElement} gd The graph div
 * @param {Object[]} gd.data The array of traces we're removing from
 * @param {Number|Number[]} currentIndices The locations of traces to be moved
 * @param {Number|Number[]} [newIndices] The locations to move traces to
 *
 * Example calls:
 *
 *      // move trace i to location x
 *      Plotly.moveTraces(gd, i, x)
 *
 *      // move trace i to end of array
 *      Plotly.moveTraces(gd, i)
 *
 *      // move traces i, j, k to end of array (i != j != k)
 *      Plotly.moveTraces(gd, [i, j, k])
 *
 *      // move traces [i, j, k] to [x, y, z] (i != j != k) (x != y != z)
 *      Plotly.moveTraces(gd, [i, j, k], [x, y, z])
 *
 *      // reorder all traces (assume there are 5--a, b, c, d, e)
 *      Plotly.moveTraces(gd, [b, d, e, a, c])  // same as 'move to end'
 */
Plotly.moveTraces = function moveTraces(gd, currentIndices, newIndices) {
    gd = helpers.getGraphDiv(gd);

    var newData = [],
        movingTraceMap = [],
        undoFunc = moveTraces,
        redoFunc = moveTraces,
        undoArgs = [gd, newIndices, currentIndices],
        redoArgs = [gd, currentIndices, newIndices],
        i;

    // to reduce complexity here, check args elsewhere
    // this throws errors where appropriate
    checkMoveTracesArgs(gd, currentIndices, newIndices);

    // make sure currentIndices is an array
    currentIndices = Array.isArray(currentIndices) ? currentIndices : [currentIndices];

    // if undefined, define newIndices to point to the end of gd.data array
    if(typeof newIndices === 'undefined') {
        newIndices = [];
        for(i = 0; i < currentIndices.length; i++) {
            newIndices.push(-currentIndices.length + i);
        }
    }

    // make sure newIndices is an array if it's user-defined
    newIndices = Array.isArray(newIndices) ? newIndices : [newIndices];

    // convert negative indices to positive indices (they're the same length)
    currentIndices = positivifyIndices(currentIndices, gd.data.length - 1);
    newIndices = positivifyIndices(newIndices, gd.data.length - 1);

    // at this point, we've coerced the index arrays into predictable forms

    // get the traces that aren't being moved around
    for(i = 0; i < gd.data.length; i++) {

        // if index isn't in currentIndices, include it in ignored!
        if(currentIndices.indexOf(i) === -1) {
            newData.push(gd.data[i]);
        }
    }

    // get a mapping of indices to moving traces
    for(i = 0; i < currentIndices.length; i++) {
        movingTraceMap.push({newIndex: newIndices[i], trace: gd.data[currentIndices[i]]});
    }

    // reorder this mapping by newIndex, ascending
    movingTraceMap.sort(function(a, b) {
        return a.newIndex - b.newIndex;
    });

    // now, add the moving traces back in, in order!
    for(i = 0; i < movingTraceMap.length; i += 1) {
        newData.splice(movingTraceMap[i].newIndex, 0, movingTraceMap[i].trace);
    }

    gd.data = newData;

    var promise = Plotly.redraw(gd);
    Queue.add(gd, undoFunc, undoArgs, redoFunc, redoArgs);

    return promise;
};

/**
 * restyle: update trace attributes of an existing plot
 *
 * Can be called two ways.
 *
 * Signature 1:
 * @param {String | HTMLDivElement} gd
 *  the id or DOM element of the graph container div
 * @param {String} astr
 *  attribute string (like `'marker.symbol'`) to update
 * @param {*} val
 *  value to give this attribute
 * @param {Number[] | Number} [traces]
 *  integer or array of integers for the traces to alter (all if omitted)
 *
 * Signature 2:
 * @param {String | HTMLDivElement} gd
 *  (as in signature 1)
 * @param {Object} aobj
 *  attribute object `{astr1: val1, astr2: val2 ...}`
 *  allows setting multiple attributes simultaneously
 * @param {Number[] | Number} [traces]
 *  (as in signature 1)
 *
 * `val` (or `val1`, `val2` ... in the object form) can be an array,
 * to apply different values to each trace.
 *
 * If the array is too short, it will wrap around (useful for
 * style files that want to specify cyclical default values).
 */
Plotly.restyle = function restyle(gd, astr, val, traces) {
    gd = helpers.getGraphDiv(gd);
    helpers.clearPromiseQueue(gd);

    var aobj = {};
    if(typeof astr === 'string') aobj[astr] = val;
    else if(Lib.isPlainObject(astr)) {
        // the 3-arg form
        aobj = Lib.extendFlat({}, astr);
        if(traces === undefined) traces = val;
    }
    else {
        Lib.warn('Restyle fail.', astr, val, traces);
        return Promise.reject();
    }

    if(Object.keys(aobj).length) gd.changed = true;

    var specs = _restyle(gd, aobj, traces),
        flags = specs.flags;

    // clear calcdata if required
    if(flags.clearCalc) gd.calcdata = undefined;

    // fill in redraw sequence
    var seq = [];

    if(flags.fullReplot) {
        seq.push(Plotly.plot);
    } else {
        seq.push(Plots.previousPromises);

        Plots.supplyDefaults(gd);

        if(flags.dostyle) seq.push(subroutines.doTraceStyle);
        if(flags.docolorbars) seq.push(subroutines.doColorBars);
    }

    seq.push(Plots.rehover);

    Queue.add(gd,
        restyle, [gd, specs.undoit, specs.traces],
        restyle, [gd, specs.redoit, specs.traces]
    );

    var plotDone = Lib.syncOrAsync(seq, gd);
    if(!plotDone || !plotDone.then) plotDone = Promise.resolve();

    return plotDone.then(function() {
        gd.emit('plotly_restyle', specs.eventData);
        return gd;
    });
};

function _restyle(gd, aobj, _traces) {
    var fullLayout = gd._fullLayout,
        fullData = gd._fullData,
        data = gd.data,
        i;

    var traces = helpers.coerceTraceIndices(gd, _traces);

    // initialize flags
    var flags = {
        docalc: false,
        docalcAutorange: false,
        doplot: false,
        dostyle: false,
        docolorbars: false,
        autorangeOn: false,
        clearCalc: false,
        fullReplot: false
    };

    // copies of the change (and previous values of anything affected)
    // for the undo / redo queue
    var redoit = {},
        undoit = {},
        axlist,
        flagAxForDelete = {};

    // recalcAttrs attributes need a full regeneration of calcdata
    // as well as a replot, because the right objects may not exist,
    // or autorange may need recalculating
    // in principle we generally shouldn't need to redo ALL traces... that's
    // harder though.
    var recalcAttrs = [
        'mode', 'visible', 'type', 'orientation', 'fill',
        'histfunc', 'histnorm', 'text',
        'x', 'y', 'z',
        'a', 'b', 'c',
        'open', 'high', 'low', 'close',
        'base', 'width', 'offset',
        'xtype', 'x0', 'dx', 'ytype', 'y0', 'dy', 'xaxis', 'yaxis',
        'line.width',
        'connectgaps', 'transpose', 'zsmooth',
        'showscale', 'marker.showscale',
        'zauto', 'marker.cauto',
        'autocolorscale', 'marker.autocolorscale',
        'colorscale', 'marker.colorscale',
        'reversescale', 'marker.reversescale',
        'autobinx', 'nbinsx', 'xbins', 'xbins.start', 'xbins.end', 'xbins.size',
        'autobiny', 'nbinsy', 'ybins', 'ybins.start', 'ybins.end', 'ybins.size',
        'autocontour', 'ncontours', 'contours', 'contours.coloring',
        'error_y', 'error_y.visible', 'error_y.value', 'error_y.type',
        'error_y.traceref', 'error_y.array', 'error_y.symmetric',
        'error_y.arrayminus', 'error_y.valueminus', 'error_y.tracerefminus',
        'error_x', 'error_x.visible', 'error_x.value', 'error_x.type',
        'error_x.traceref', 'error_x.array', 'error_x.symmetric',
        'error_x.arrayminus', 'error_x.valueminus', 'error_x.tracerefminus',
        'swapxy', 'swapxyaxes', 'orientationaxes',
        'marker.colors', 'values', 'labels', 'label0', 'dlabel', 'sort',
        'textinfo', 'textposition', 'textfont.size', 'textfont.family', 'textfont.color',
        'insidetextfont.size', 'insidetextfont.family', 'insidetextfont.color',
        'outsidetextfont.size', 'outsidetextfont.family', 'outsidetextfont.color',
        'hole', 'scalegroup', 'domain', 'domain.x', 'domain.y',
        'domain.x[0]', 'domain.x[1]', 'domain.y[0]', 'domain.y[1]',
        'tilt', 'tiltaxis', 'depth', 'direction', 'rotation', 'pull',
        'line.showscale', 'line.cauto', 'line.autocolorscale', 'line.reversescale',
        'marker.line.showscale', 'marker.line.cauto', 'marker.line.autocolorscale', 'marker.line.reversescale',
        'xcalendar', 'ycalendar',
        'cumulative', 'cumulative.enabled', 'cumulative.direction', 'cumulative.currentbin'
    ];

    for(i = 0; i < traces.length; i++) {
        if(Registry.traceIs(fullData[traces[i]], 'box')) {
            recalcAttrs.push('name');
            break;
        }
    }

    // autorangeAttrs attributes need a full redo of calcdata
    // only if an axis is autoranged,
    // because .calc() is where the autorange gets determined
    // TODO: could we break this out as well?
    var autorangeAttrs = [
        'marker', 'marker.size', 'textfont',
        'boxpoints', 'jitter', 'pointpos', 'whiskerwidth', 'boxmean',
        'tickwidth'
    ];

    // replotAttrs attributes need a replot (because different
    // objects need to be made) but not a recalc
    var replotAttrs = [
        'zmin', 'zmax', 'zauto',
        'xgap', 'ygap',
        'marker.cmin', 'marker.cmax', 'marker.cauto',
        'line.cmin', 'line.cmax',
        'marker.line.cmin', 'marker.line.cmax',
        'contours.start', 'contours.end', 'contours.size',
        'contours.showlines',
        'line', 'line.smoothing', 'line.shape',
        'error_y.width', 'error_x.width', 'error_x.copy_ystyle',
        'marker.maxdisplayed'
    ];

    // these ones may alter the axis type
    // (at least if the first trace is involved)
    var axtypeAttrs = [
        'type', 'x', 'y', 'x0', 'y0', 'orientation', 'xaxis', 'yaxis'
    ];

    var zscl = ['zmin', 'zmax'],
        xbins = ['xbins.start', 'xbins.end', 'xbins.size'],
        ybins = ['ybins.start', 'ybins.end', 'ybins.size'],
        contourAttrs = ['contours.start', 'contours.end', 'contours.size'];

    // At the moment, only cartesian, pie and ternary plot types can afford
    // to not go through a full replot
    var doPlotWhiteList = ['cartesian', 'pie', 'ternary'];
    fullLayout._basePlotModules.forEach(function(_module) {
        if(doPlotWhiteList.indexOf(_module.name) === -1) flags.docalc = true;
    });

    // make a new empty vals array for undoit
    function a0() { return traces.map(function() { return undefined; }); }

    // for autoranging multiple axes
    function addToAxlist(axid) {
        var axName = Plotly.Axes.id2name(axid);
        if(axlist.indexOf(axName) === -1) axlist.push(axName);
    }

    function autorangeAttr(axName) { return 'LAYOUT' + axName + '.autorange'; }

    function rangeAttr(axName) { return 'LAYOUT' + axName + '.range'; }

    // for attrs that interact (like scales & autoscales), save the
    // old vals before making the change
    // val=undefined will not set a value, just record what the value was.
    // val=null will delete the attribute
    // attr can be an array to set several at once (all to the same val)
    function doextra(attr, val, i) {
        if(Array.isArray(attr)) {
            attr.forEach(function(a) { doextra(a, val, i); });
            return;
        }
        // quit if explicitly setting this elsewhere
        if(attr in aobj) return;

        var extraparam;
        if(attr.substr(0, 6) === 'LAYOUT') {
            extraparam = Lib.nestedProperty(gd.layout, attr.replace('LAYOUT', ''));
        } else {
            extraparam = Lib.nestedProperty(data[traces[i]], attr);
        }

        if(!(attr in undoit)) {
            undoit[attr] = a0();
        }
        if(undoit[attr][i] === undefined) {
            undoit[attr][i] = extraparam.get();
        }
        if(val !== undefined) {
            extraparam.set(val);
        }
    }

    // now make the changes to gd.data (and occasionally gd.layout)
    // and figure out what kind of graphics update we need to do
    for(var ai in aobj) {
        var vi = aobj[ai],
            cont,
            contFull,
            param,
            oldVal,
            newVal;

        redoit[ai] = vi;

        if(ai.substr(0, 6) === 'LAYOUT') {
            param = Lib.nestedProperty(gd.layout, ai.replace('LAYOUT', ''));
            undoit[ai] = [param.get()];
            // since we're allowing val to be an array, allow it here too,
            // even though that's meaningless
            param.set(Array.isArray(vi) ? vi[0] : vi);
            // ironically, the layout attrs in restyle only require replot,
            // not relayout
            flags.docalc = true;
            continue;
        }

        // set attribute in gd.data
        undoit[ai] = a0();
        for(i = 0; i < traces.length; i++) {
            cont = data[traces[i]];
            contFull = fullData[traces[i]];
            param = Lib.nestedProperty(cont, ai);
            oldVal = param.get();
            newVal = Array.isArray(vi) ? vi[i % vi.length] : vi;

            if(newVal === undefined) continue;

            // setting bin or z settings should turn off auto
            // and setting auto should save bin or z settings
            if(zscl.indexOf(ai) !== -1) {
                doextra('zauto', false, i);
            }
            else if(ai === 'colorscale') {
                doextra('autocolorscale', false, i);
            }
            else if(ai === 'autocolorscale') {
                doextra('colorscale', undefined, i);
            }
            else if(ai === 'marker.colorscale') {
                doextra('marker.autocolorscale', false, i);
            }
            else if(ai === 'marker.autocolorscale') {
                doextra('marker.colorscale', undefined, i);
            }
            else if(ai === 'zauto') {
                doextra(zscl, undefined, i);
            }
            else if(xbins.indexOf(ai) !== -1) {
                doextra('autobinx', false, i);
            }
            else if(ai === 'autobinx') {
                doextra(xbins, undefined, i);
            }
            else if(ybins.indexOf(ai) !== -1) {
                doextra('autobiny', false, i);
            }
            else if(ai === 'autobiny') {
                doextra(ybins, undefined, i);
            }
            else if(contourAttrs.indexOf(ai) !== -1) {
                doextra('autocontour', false, i);
            }
            else if(ai === 'autocontour') {
                doextra(contourAttrs, undefined, i);
            }
            // heatmaps: setting x0 or dx, y0 or dy,
            // should turn xtype/ytype to 'scaled' if 'array'
            else if(['x0', 'dx'].indexOf(ai) !== -1 &&
                    contFull.x && contFull.xtype !== 'scaled') {
                doextra('xtype', 'scaled', i);
            }
            else if(['y0', 'dy'].indexOf(ai) !== -1 &&
                    contFull.y && contFull.ytype !== 'scaled') {
                doextra('ytype', 'scaled', i);
            }
            // changing colorbar size modes,
            // make the resulting size not change
            // note that colorbar fractional sizing is based on the
            // original plot size, before anything (like a colorbar)
            // increases the margins
            else if(ai === 'colorbar.thicknessmode' && param.get() !== newVal &&
                        ['fraction', 'pixels'].indexOf(newVal) !== -1 &&
                        contFull.colorbar) {
                var thicknorm =
                    ['top', 'bottom'].indexOf(contFull.colorbar.orient) !== -1 ?
                        (fullLayout.height - fullLayout.margin.t - fullLayout.margin.b) :
                        (fullLayout.width - fullLayout.margin.l - fullLayout.margin.r);
                doextra('colorbar.thickness', contFull.colorbar.thickness *
                    (newVal === 'fraction' ? 1 / thicknorm : thicknorm), i);
            }
            else if(ai === 'colorbar.lenmode' && param.get() !== newVal &&
                        ['fraction', 'pixels'].indexOf(newVal) !== -1 &&
                        contFull.colorbar) {
                var lennorm =
                    ['top', 'bottom'].indexOf(contFull.colorbar.orient) !== -1 ?
                        (fullLayout.width - fullLayout.margin.l - fullLayout.margin.r) :
                        (fullLayout.height - fullLayout.margin.t - fullLayout.margin.b);
                doextra('colorbar.len', contFull.colorbar.len *
                    (newVal === 'fraction' ? 1 / lennorm : lennorm), i);
            }
            else if(ai === 'colorbar.tick0' || ai === 'colorbar.dtick') {
                doextra('colorbar.tickmode', 'linear', i);
            }
            else if(ai === 'colorbar.tickmode') {
                doextra(['colorbar.tick0', 'colorbar.dtick'], undefined, i);
            }


            if(ai === 'type' && (newVal === 'pie') !== (oldVal === 'pie')) {
                var labelsTo = 'x',
                    valuesTo = 'y';
                if((newVal === 'bar' || oldVal === 'bar') && cont.orientation === 'h') {
                    labelsTo = 'y';
                    valuesTo = 'x';
                }
                Lib.swapAttrs(cont, ['?', '?src'], 'labels', labelsTo);
                Lib.swapAttrs(cont, ['d?', '?0'], 'label', labelsTo);
                Lib.swapAttrs(cont, ['?', '?src'], 'values', valuesTo);

                if(oldVal === 'pie') {
                    Lib.nestedProperty(cont, 'marker.color')
                        .set(Lib.nestedProperty(cont, 'marker.colors').get());

                    // super kludgy - but if all pies are gone we won't remove them otherwise
                    fullLayout._pielayer.selectAll('g.trace').remove();
                } else if(Registry.traceIs(cont, 'cartesian')) {
                    Lib.nestedProperty(cont, 'marker.colors')
                        .set(Lib.nestedProperty(cont, 'marker.color').get());
                    // look for axes that are no longer in use and delete them
                    flagAxForDelete[cont.xaxis || 'x'] = true;
                    flagAxForDelete[cont.yaxis || 'y'] = true;
                }
            }

            undoit[ai][i] = oldVal;
            // set the new value - if val is an array, it's one el per trace
            // first check for attributes that get more complex alterations
            var swapAttrs = [
                'swapxy', 'swapxyaxes', 'orientation', 'orientationaxes'
            ];
            if(swapAttrs.indexOf(ai) !== -1) {
                // setting an orientation: make sure it's changing
                // before we swap everything else
                if(ai === 'orientation') {
                    param.set(newVal);
                    if(param.get() === undoit[ai][i]) continue;
                }
                // orientationaxes has no value,
                // it flips everything and the axes
                else if(ai === 'orientationaxes') {
                    cont.orientation =
                        {v: 'h', h: 'v'}[contFull.orientation];
                }
                helpers.swapXYData(cont);
            }
            else if(Plots.dataArrayContainers.indexOf(param.parts[0]) !== -1) {
                helpers.manageArrayContainers(param, newVal, undoit);
                flags.docalc = true;
            }
            // all the other ones, just modify that one attribute
            else param.set(newVal);

        }

        // swap the data attributes of the relevant x and y axes?
        if(['swapxyaxes', 'orientationaxes'].indexOf(ai) !== -1) {
            Plotly.Axes.swap(gd, traces);
        }

        // swap hovermode if set to "compare x/y data"
        if(ai === 'orientationaxes') {
            var hovermode = Lib.nestedProperty(gd.layout, 'hovermode');
            if(hovermode.get() === 'x') {
                hovermode.set('y');
            } else if(hovermode.get() === 'y') {
                hovermode.set('x');
            }
        }

        // check if we need to call axis type
        if((traces.indexOf(0) !== -1) && (axtypeAttrs.indexOf(ai) !== -1)) {
            Plotly.Axes.clearTypes(gd, traces);
            flags.docalc = true;
        }

        // switching from auto to manual binning or z scaling doesn't
        // actually do anything but change what you see in the styling
        // box. everything else at least needs to apply styles
        if((['autobinx', 'autobiny', 'zauto'].indexOf(ai) === -1) ||
                newVal !== false) {
            flags.dostyle = true;
        }
        if(['colorbar', 'line'].indexOf(param.parts[0]) !== -1 ||
            param.parts[0] === 'marker' && param.parts[1] === 'colorbar') {
            flags.docolorbars = true;
        }

        var aiArrayStart = ai.indexOf('['),
            aiAboveArray = aiArrayStart === -1 ? ai : ai.substr(0, aiArrayStart);

        if(recalcAttrs.indexOf(aiAboveArray) !== -1) {
            // major enough changes deserve autoscale, autobin, and
            // non-reversed axes so people don't get confused
            if(['orientation', 'type'].indexOf(ai) !== -1) {
                axlist = [];
                for(i = 0; i < traces.length; i++) {
                    var trace = data[traces[i]];

                    if(Registry.traceIs(trace, 'cartesian')) {
                        addToAxlist(trace.xaxis || 'x');
                        addToAxlist(trace.yaxis || 'y');

                        if(ai === 'type') {
                            doextra(['autobinx', 'autobiny'], true, i);
                        }
                    }
                }

                doextra(axlist.map(autorangeAttr), true, 0);
                doextra(axlist.map(rangeAttr), [0, 1], 0);
            }
            flags.docalc = true;
        }
        else if(replotAttrs.indexOf(aiAboveArray) !== -1) flags.doplot = true;
        else if(autorangeAttrs.indexOf(aiAboveArray) !== -1) flags.docalcAutorange = true;
    }

    // do we need to force a recalc?
    Plotly.Axes.list(gd).forEach(function(ax) {
        if(ax.autorange) flags.autorangeOn = true;
    });

    // check axes we've flagged for possible deletion
    // flagAxForDelete is a hash so we can make sure we only get each axis once
    var axListForDelete = Object.keys(flagAxForDelete);
    axisLoop:
    for(i = 0; i < axListForDelete.length; i++) {
        var axId = axListForDelete[i],
            axLetter = axId.charAt(0),
            axAttr = axLetter + 'axis';

        for(var j = 0; j < data.length; j++) {
            if(Registry.traceIs(data[j], 'cartesian') &&
                    (data[j][axAttr] || axLetter) === axId) {
                continue axisLoop;
            }
        }

        // no data on this axis - delete it.
        doextra('LAYOUT' + Plotly.Axes.id2name(axId), null, 0);
    }

    // combine a few flags together;
    if(flags.docalc || (flags.docalcAutorange && flags.autorangeOn)) {
        flags.clearCalc = true;
    }
    if(flags.docalc || flags.doplot || flags.docalcAutorange) {
        flags.fullReplot = true;
    }

    return {
        flags: flags,
        undoit: undoit,
        redoit: redoit,
        traces: traces,
        eventData: Lib.extendDeepNoArrays([], [redoit, traces])
    };
}

/**
 * relayout: update layout attributes of an existing plot
 *
 * Can be called two ways:
 *
 * Signature 1:
 * @param {String | HTMLDivElement} gd
 *  the id or dom element of the graph container div
 * @param {String} astr
 *  attribute string (like `'xaxis.range[0]'`) to update
 * @param {*} val
 *  value to give this attribute
 *
 * Signature 2:
 * @param {String | HTMLDivElement} gd
 *  (as in signature 1)
 * @param {Object} aobj
 *  attribute object `{astr1: val1, astr2: val2 ...}`
 *  allows setting multiple attributes simultaneously
 */
Plotly.relayout = function relayout(gd, astr, val) {
    gd = helpers.getGraphDiv(gd);
    helpers.clearPromiseQueue(gd);

    if(gd.framework && gd.framework.isPolar) {
        return Promise.resolve(gd);
    }

    var aobj = {};
<<<<<<< HEAD
    if(typeof astr === 'string') aobj[astr] = val;
    else if(Lib.isPlainObject(astr)) {
        aobj = Lib.extendFlat({}, astr);
    }
    else {
=======
    if(typeof astr === 'string') {
        aobj[astr] = val;
    } else if(Lib.isPlainObject(astr)) {
        aobj = astr;
    } else {
>>>>>>> fd032afd
        Lib.warn('Relayout fail.', astr, val);
        return Promise.reject();
    }

    if(Object.keys(aobj).length) gd.changed = true;

    var specs = _relayout(gd, aobj),
        flags = specs.flags;

    // clear calcdata if required
    if(flags.docalc) gd.calcdata = undefined;

    // fill in redraw sequence
    var seq = [];

    if(flags.layoutReplot) {
        seq.push(subroutines.layoutReplot);
    } else if(Object.keys(aobj).length) {
        seq.push(Plots.previousPromises);
        Plots.supplyDefaults(gd);

        if(flags.dolegend) seq.push(subroutines.doLegend);
        if(flags.dolayoutstyle) seq.push(subroutines.layoutStyles);
        if(flags.doticks) seq.push(subroutines.doTicksRelayout);
        if(flags.domodebar) seq.push(subroutines.doModeBar);
        if(flags.docamera) seq.push(subroutines.doCamera);
    }

    seq.push(Plots.rehover);

    Queue.add(gd,
        relayout, [gd, specs.undoit],
        relayout, [gd, specs.redoit]
    );

    var plotDone = Lib.syncOrAsync(seq, gd);
    if(!plotDone || !plotDone.then) plotDone = Promise.resolve(gd);

    return plotDone.then(function() {
        gd.emit('plotly_relayout', specs.eventData);
        return gd;
    });
};

function _relayout(gd, aobj) {
    var layout = gd.layout,
        fullLayout = gd._fullLayout,
        keys = Object.keys(aobj),
        axes = Plotly.Axes.list(gd),
        i;

    // look for 'allaxes', split out into all axes
    // in case of 3D the axis are nested within a scene which is held in _id
    for(i = 0; i < keys.length; i++) {
        if(keys[i].indexOf('allaxes') === 0) {
            for(var j = 0; j < axes.length; j++) {
                var scene = axes[j]._id.substr(1),
                    axisAttr = (scene.indexOf('scene') !== -1) ? (scene + '.') : '',
                    newkey = keys[i].replace('allaxes', axisAttr + axes[j]._name);

                if(!aobj[newkey]) aobj[newkey] = aobj[keys[i]];
            }

            delete aobj[keys[i]];
        }
    }

    // initialize flags
    var flags = {
        dolegend: false,
        doticks: false,
        dolayoutstyle: false,
        doplot: false,
        docalc: false,
        domodebar: false,
        docamera: false,
        layoutReplot: false
    };

    // copies of the change (and previous values of anything affected)
    // for the undo / redo queue
    var redoit = {},
        undoit = {};

    // for attrs that interact (like scales & autoscales), save the
    // old vals before making the change
    // val=undefined will not set a value, just record what the value was.
    // attr can be an array to set several at once (all to the same val)
    function doextra(attr, val) {
        if(Array.isArray(attr)) {
            attr.forEach(function(a) { doextra(a, val); });
            return;
        }
        // quit if explicitly setting this elsewhere
        if(attr in aobj) return;

        var p = Lib.nestedProperty(layout, attr);
        if(!(attr in undoit)) undoit[attr] = p.get();
        if(val !== undefined) p.set(val);
    }

    // for editing annotations or shapes - is it on autoscaled axes?
    function refAutorange(obj, axletter) {
        var axName = Plotly.Axes.id2name(obj[axletter + 'ref'] || axletter);
        return (fullLayout[axName] || {}).autorange;
    }

    // alter gd.layout
    for(var ai in aobj) {
        var p = Lib.nestedProperty(layout, ai),
            vi = aobj[ai],
            plen = p.parts.length,
            // p.parts may end with an index integer if the property is an array
            pend = typeof p.parts[plen - 1] === 'string' ? (plen - 1) : (plen - 2),
            // last property in chain (leaf node)
            pleaf = p.parts[pend],
            // leaf plus immediate parent
            pleafPlus = p.parts[pend - 1] + '.' + pleaf,
            // trunk nodes (everything except the leaf)
            ptrunk = p.parts.slice(0, pend).join('.'),
            parentIn = Lib.nestedProperty(gd.layout, ptrunk).get(),
            parentFull = Lib.nestedProperty(fullLayout, ptrunk).get();

        if(vi === undefined) continue;

        redoit[ai] = vi;

        // axis reverse is special - it is its own inverse
        // op and has no flag.
        undoit[ai] = (pleaf === 'reverse') ? vi : p.get();

        // Setting width or height to null must reset the graph's width / height
        // back to its initial value as computed during the first pass in Plots.plotAutoSize.
        //
        // To do so, we must manually set them back here using the _initialAutoSize cache.
        if(['width', 'height'].indexOf(ai) !== -1 && vi === null) {
            gd._fullLayout[ai] = gd._initialAutoSize[ai];
        }
        // check autorange vs range
        else if(pleafPlus.match(/^[xyz]axis[0-9]*\.range(\[[0|1]\])?$/)) {
            doextra(ptrunk + '.autorange', false);
        }
        else if(pleafPlus.match(/^[xyz]axis[0-9]*\.autorange$/)) {
            doextra([ptrunk + '.range[0]', ptrunk + '.range[1]'],
                undefined);
        }
        else if(pleafPlus.match(/^aspectratio\.[xyz]$/)) {
            doextra(p.parts[0] + '.aspectmode', 'manual');
        }
        else if(pleafPlus.match(/^aspectmode$/)) {
            doextra([ptrunk + '.x', ptrunk + '.y', ptrunk + '.z'], undefined);
        }
        else if(pleaf === 'tick0' || pleaf === 'dtick') {
            doextra(ptrunk + '.tickmode', 'linear');
        }
        else if(pleaf === 'tickmode') {
            doextra([ptrunk + '.tick0', ptrunk + '.dtick'], undefined);
        }
        else if(/[xy]axis[0-9]*?$/.test(pleaf) && !Object.keys(vi || {}).length) {
            flags.docalc = true;
        }
        else if(/[xy]axis[0-9]*\.categoryorder$/.test(pleafPlus)) {
            flags.docalc = true;
        }
        else if(/[xy]axis[0-9]*\.categoryarray/.test(pleafPlus)) {
            flags.docalc = true;
        }

        if(pleafPlus.indexOf('rangeslider') !== -1) {
            flags.docalc = true;
        }

        // toggling log without autorange: need to also recalculate ranges
        // logical XOR (ie are we toggling log)
        if(pleaf === 'type' && ((parentFull.type === 'log') !== (vi === 'log'))) {
            var ax = parentIn;

            if(!ax || !ax.range) {
                doextra(ptrunk + '.autorange', true);
            }
            else if(!parentFull.autorange) {
                var r0 = ax.range[0],
                    r1 = ax.range[1];
                if(vi === 'log') {
                    // if both limits are negative, autorange
                    if(r0 <= 0 && r1 <= 0) {
                        doextra(ptrunk + '.autorange', true);
                    }
                    // if one is negative, set it 6 orders below the other.
                    if(r0 <= 0) r0 = r1 / 1e6;
                    else if(r1 <= 0) r1 = r0 / 1e6;
                    // now set the range values as appropriate
                    doextra(ptrunk + '.range[0]', Math.log(r0) / Math.LN10);
                    doextra(ptrunk + '.range[1]', Math.log(r1) / Math.LN10);
                }
                else {
                    doextra(ptrunk + '.range[0]', Math.pow(10, r0));
                    doextra(ptrunk + '.range[1]', Math.pow(10, r1));
                }
            }
            else if(vi === 'log') {
                // just make sure the range is positive and in the right
                // order, it'll get recalculated later
                ax.range = (ax.range[1] > ax.range[0]) ? [1, 2] : [2, 1];
            }
        }

        // handle axis reversal explicitly, as there's no 'reverse' flag
        if(pleaf === 'reverse') {
            if(parentIn.range) parentIn.range.reverse();
            else {
                doextra(ptrunk + '.autorange', true);
                parentIn.range = [1, 0];
            }

            if(parentFull.autorange) flags.docalc = true;
            else flags.doplot = true;
        }
        // send annotation and shape mods one-by-one through Annotations.draw(),
        // don't set via nestedProperty
        // that's because add and remove are special
        else if(p.parts[0] === 'annotations' || p.parts[0] === 'shapes') {
            var objNum = p.parts[1],
                objType = p.parts[0],
                objList = layout[objType] || [],
                obji = objList[objNum] || {};

            // if p.parts is just an annotation number, and val is either
            // 'add' or an entire annotation to add, the undo is 'remove'
            // if val is 'remove' then undo is the whole annotation object
            if(p.parts.length === 2) {

                // new API, remove annotation / shape with `null`
                if(vi === null) aobj[ai] = 'remove';

                if(aobj[ai] === 'add' || Lib.isPlainObject(aobj[ai])) {
                    undoit[ai] = 'remove';
                }
                else if(aobj[ai] === 'remove') {
                    if(objNum === -1) {
                        undoit[objType] = objList;
                        delete undoit[ai];
                    }
                    else undoit[ai] = obji;
                }
                else Lib.log('???', aobj);
            }

            if((refAutorange(obji, 'x') || refAutorange(obji, 'y')) &&
                    !Lib.containsAny(ai, ['color', 'opacity', 'align', 'dash'])) {
                flags.docalc = true;
            }

            // TODO: combine all edits to a given annotation / shape into one call
            // as it is we get separate calls for x and y (or ax and ay) on move

            var drawOne = Registry.getComponentMethod(objType, 'drawOne');
            drawOne(gd, objNum, p.parts.slice(2).join('.'), aobj[ai]);
            delete aobj[ai];
        }
        else if(
            Plots.layoutArrayContainers.indexOf(p.parts[0]) !== -1 ||
            (p.parts[0] === 'mapbox' && p.parts[1] === 'layers')
        ) {
            helpers.manageArrayContainers(p, vi, undoit);
            flags.doplot = true;
        }
        // alter gd.layout
        else {
            var pp1 = String(p.parts[1] || '');
            // check whether we can short-circuit a full redraw
            // 3d or geo at this point just needs to redraw.
            if(p.parts[0].indexOf('scene') === 0) {
                if(p.parts[1] === 'camera') flags.docamera = true;
                else flags.doplot = true;
            }
            else if(p.parts[0].indexOf('geo') === 0) flags.doplot = true;
            else if(p.parts[0].indexOf('ternary') === 0) flags.doplot = true;
            else if(ai === 'paper_bgcolor') flags.doplot = true;
            else if(fullLayout._has('gl2d') &&
                (ai.indexOf('axis') !== -1 || p.parts[0] === 'plot_bgcolor')
            ) flags.doplot = true;
            else if(ai === 'hiddenlabels') flags.docalc = true;
            else if(p.parts[0].indexOf('legend') !== -1) flags.dolegend = true;
            else if(ai.indexOf('title') !== -1) flags.doticks = true;
            else if(p.parts[0].indexOf('bgcolor') !== -1) flags.dolayoutstyle = true;
            else if(p.parts.length > 1 &&
                    Lib.containsAny(pp1, ['tick', 'exponent', 'grid', 'zeroline'])) {
                flags.doticks = true;
            }
            else if(ai.indexOf('.linewidth') !== -1 &&
                    ai.indexOf('axis') !== -1) {
                flags.doticks = flags.dolayoutstyle = true;
            }
            else if(p.parts.length > 1 && pp1.indexOf('line') !== -1) {
                flags.dolayoutstyle = true;
            }
            else if(p.parts.length > 1 && pp1 === 'mirror') {
                flags.doticks = flags.dolayoutstyle = true;
            }
            else if(ai === 'margin.pad') {
                flags.doticks = flags.dolayoutstyle = true;
            }
            else if(p.parts[0] === 'margin' ||
                    p.parts[1] === 'autorange' ||
                    p.parts[1] === 'rangemode' ||
                    p.parts[1] === 'type' ||
                    p.parts[1] === 'domain' ||
                    ai.indexOf('calendar') !== -1 ||
                    ai.match(/^(bar|box|font)/)) {
                flags.docalc = true;
            }
            /*
             * hovermode and dragmode don't need any redrawing, since they just
             * affect reaction to user input, everything else, assume full replot.
             * height, width, autosize get dealt with below. Except for the case of
             * of subplots - scenes - which require scene.updateFx to be called.
             */
            else if(['hovermode', 'dragmode'].indexOf(ai) !== -1) flags.domodebar = true;
            else if(['hovermode', 'dragmode', 'height',
                'width', 'autosize'].indexOf(ai) === -1) {
                flags.doplot = true;
            }

            p.set(vi);
        }
    }

    var oldWidth = gd._fullLayout.width,
        oldHeight = gd._fullLayout.height;

    // coerce the updated layout
    Plots.supplyDefaults(gd);

    // calculate autosizing
    if(gd.layout.autosize) Plots.plotAutoSize(gd, gd.layout, gd._fullLayout);

    // avoid unnecessary redraws
    var hasSizechanged = aobj.height || aobj.width ||
        (gd._fullLayout.width !== oldWidth) ||
        (gd._fullLayout.height !== oldHeight);

    if(hasSizechanged) flags.docalc = true;

    if(flags.doplot || flags.docalc) {
        flags.layoutReplot = true;
    }

    // now all attribute mods are done, as are
    // redo and undo so we can save them

    return {
        flags: flags,
        undoit: undoit,
        redoit: redoit,
        eventData: Lib.extendDeep({}, redoit)
    };
}

/**
 * update: update trace and layout attributes of an existing plot
 *
 * @param {String | HTMLDivElement} gd
 *  the id or DOM element of the graph container div
 * @param {Object} traceUpdate
 *  attribute object `{astr1: val1, astr2: val2 ...}`
 *  corresponding to updates in the plot's traces
 * @param {Object} layoutUpdate
 *  attribute object `{astr1: val1, astr2: val2 ...}`
 *  corresponding to updates in the plot's layout
 * @param {Number[] | Number} [traces]
 *  integer or array of integers for the traces to alter (all if omitted)
 *
 */
Plotly.update = function update(gd, traceUpdate, layoutUpdate, traces) {
    gd = helpers.getGraphDiv(gd);
    helpers.clearPromiseQueue(gd);

    if(gd.framework && gd.framework.isPolar) {
        return Promise.resolve(gd);
    }

    if(!Lib.isPlainObject(traceUpdate)) traceUpdate = {};
    if(!Lib.isPlainObject(layoutUpdate)) layoutUpdate = {};

    if(Object.keys(traceUpdate).length) gd.changed = true;
    if(Object.keys(layoutUpdate).length) gd.changed = true;

    var restyleSpecs = _restyle(gd, Lib.extendFlat({}, traceUpdate), traces),
        restyleFlags = restyleSpecs.flags;

    var relayoutSpecs = _relayout(gd, Lib.extendFlat({}, layoutUpdate)),
        relayoutFlags = relayoutSpecs.flags;

    // clear calcdata if required
    if(restyleFlags.clearCalc || relayoutFlags.docalc) gd.calcdata = undefined;

    // fill in redraw sequence
    var seq = [];

    if(restyleFlags.fullReplot && relayoutFlags.layoutReplot) {
        var data = gd.data,
            layout = gd.layout;

        // clear existing data/layout on gd
        // so that Plotly.plot doesn't try to extend them
        gd.data = undefined;
        gd.layout = undefined;

        seq.push(function() { return Plotly.plot(gd, data, layout); });
    }
    else if(restyleFlags.fullReplot) {
        seq.push(Plotly.plot);
    }
    else if(relayoutFlags.layoutReplot) {
        seq.push(subroutines.layoutReplot);
    }
    else {
        seq.push(Plots.previousPromises);
        Plots.supplyDefaults(gd);

        if(restyleFlags.dostyle) seq.push(subroutines.doTraceStyle);
        if(restyleFlags.docolorbars) seq.push(subroutines.doColorBars);
        if(relayoutFlags.dolegend) seq.push(subroutines.doLegend);
        if(relayoutFlags.dolayoutstyle) seq.push(subroutines.layoutStyles);
        if(relayoutFlags.doticks) seq.push(subroutines.doTicksRelayout);
        if(relayoutFlags.domodebar) seq.push(subroutines.doModeBar);
        if(relayoutFlags.doCamera) seq.push(subroutines.doCamera);
    }

    seq.push(Plots.rehover);

    Queue.add(gd,
        update, [gd, restyleSpecs.undoit, relayoutSpecs.undoit, restyleSpecs.traces],
        update, [gd, restyleSpecs.redoit, relayoutSpecs.redoit, restyleSpecs.traces]
    );

    var plotDone = Lib.syncOrAsync(seq, gd);
    if(!plotDone || !plotDone.then) plotDone = Promise.resolve(gd);

    return plotDone.then(function() {
        gd.emit('plotly_update', {
            data: restyleSpecs.eventData,
            layout: relayoutSpecs.eventData
        });

        return gd;
    });
};

/**
 * Animate to a frame, sequence of frame, frame group, or frame definition
 *
 * @param {string id or DOM element} gd
 *      the id or DOM element of the graph container div
 *
 * @param {string or object or array of strings or array of objects} frameOrGroupNameOrFrameList
 *      a single frame, array of frames, or group to which to animate. The intent is
 *      inferred by the type of the input. Valid inputs are:
 *
 *      - string, e.g. 'groupname': animate all frames of a given `group` in the order
 *            in which they are defined via `Plotly.addFrames`.
 *
 *      - array of strings, e.g. ['frame1', frame2']: a list of frames by name to which
 *            to animate in sequence
 *
 *      - object: {data: ...}: a frame definition to which to animate. The frame is not
 *            and does not need to be added via `Plotly.addFrames`. It may contain any of
 *            the properties of a frame, including `data`, `layout`, and `traces`. The
 *            frame is used as provided and does not use the `baseframe` property.
 *
 *      - array of objects, e.g. [{data: ...}, {data: ...}]: a list of frame objects,
 *            each following the same rules as a single `object`.
 *
 * @param {object} animationOpts
 *      configuration for the animation
 */
Plotly.animate = function(gd, frameOrGroupNameOrFrameList, animationOpts) {
    gd = helpers.getGraphDiv(gd);

    if(!Lib.isPlotDiv(gd)) {
        throw new Error(
            'This element is not a Plotly plot: ' + gd + '. It\'s likely that you\'ve failed ' +
            'to create a plot before animating it. For more details, see ' +
            'https://plot.ly/javascript/animations/'
        );
    }

    var trans = gd._transitionData;

    // This is the queue of frames that will be animated as soon as possible. They
    // are popped immediately upon the *start* of a transition:
    if(!trans._frameQueue) {
        trans._frameQueue = [];
    }

    animationOpts = Plots.supplyAnimationDefaults(animationOpts);
    var transitionOpts = animationOpts.transition;
    var frameOpts = animationOpts.frame;

    // Since frames are popped immediately, an empty queue only means all frames have
    // *started* to transition, not that the animation is complete. To solve that,
    // track a separate counter that increments at the same time as frames are added
    // to the queue, but decrements only when the transition is complete.
    if(trans._frameWaitingCnt === undefined) {
        trans._frameWaitingCnt = 0;
    }

    function getTransitionOpts(i) {
        if(Array.isArray(transitionOpts)) {
            if(i >= transitionOpts.length) {
                return transitionOpts[0];
            } else {
                return transitionOpts[i];
            }
        } else {
            return transitionOpts;
        }
    }

    function getFrameOpts(i) {
        if(Array.isArray(frameOpts)) {
            if(i >= frameOpts.length) {
                return frameOpts[0];
            } else {
                return frameOpts[i];
            }
        } else {
            return frameOpts;
        }
    }

    // Execute a callback after the wrapper function has been called n times.
    // This is used to defer the resolution until a transition has resovled *and*
    // the frame has completed. If it's not done this way, then we get a race
    // condition in which the animation might resolve before a transition is complete
    // or vice versa.
    function callbackOnNthTime(cb, n) {
        var cnt = 0;
        return function() {
            if(cb && ++cnt === n) {
                return cb();
            }
        };
    }

    return new Promise(function(resolve, reject) {
        function discardExistingFrames() {
            if(trans._frameQueue.length === 0) {
                return;
            }

            while(trans._frameQueue.length) {
                var next = trans._frameQueue.pop();
                if(next.onInterrupt) {
                    next.onInterrupt();
                }
            }

            gd.emit('plotly_animationinterrupted', []);
        }

        function queueFrames(frameList) {
            if(frameList.length === 0) return;

            for(var i = 0; i < frameList.length; i++) {
                var computedFrame;

                if(frameList[i].type === 'byname') {
                    // If it's a named frame, compute it:
                    computedFrame = Plots.computeFrame(gd, frameList[i].name);
                } else {
                    // Otherwise we must have been given a simple object, so treat
                    // the input itself as the computed frame.
                    computedFrame = frameList[i].data;
                }

                var frameOpts = getFrameOpts(i);
                var transitionOpts = getTransitionOpts(i);

                // It doesn't make much sense for the transition duration to be greater than
                // the frame duration, so limit it:
                transitionOpts.duration = Math.min(transitionOpts.duration, frameOpts.duration);

                var nextFrame = {
                    frame: computedFrame,
                    name: frameList[i].name,
                    frameOpts: frameOpts,
                    transitionOpts: transitionOpts,
                };
                if(i === frameList.length - 1) {
                    // The last frame in this .animate call stores the promise resolve
                    // and reject callbacks. This is how we ensure that the animation
                    // loop (which may exist as a result of a *different* .animate call)
                    // still resolves or rejecdts this .animate call's promise. once it's
                    // complete.
                    nextFrame.onComplete = callbackOnNthTime(resolve, 2);
                    nextFrame.onInterrupt = reject;
                }

                trans._frameQueue.push(nextFrame);
            }

            // Set it as never having transitioned to a frame. This will cause the animation
            // loop to immediately transition to the next frame (which, for immediate mode,
            // is the first frame in the list since all others would have been discarded
            // below)
            if(animationOpts.mode === 'immediate') {
                trans._lastFrameAt = -Infinity;
            }

            // Only it's not already running, start a RAF loop. This could be avoided in the
            // case that there's only one frame, but it significantly complicated the logic
            // and only sped things up by about 5% or so for a lorenz attractor simulation.
            // It would be a fine thing to implement, but the benefit of that optimization
            // doesn't seem worth the extra complexity.
            if(!trans._animationRaf) {
                beginAnimationLoop();
            }
        }

        function stopAnimationLoop() {
            gd.emit('plotly_animated');

            // Be sure to unset also since it's how we know whether a loop is already running:
            window.cancelAnimationFrame(trans._animationRaf);
            trans._animationRaf = null;
        }

        function nextFrame() {
            if(trans._currentFrame && trans._currentFrame.onComplete) {
                // Execute the callback and unset it to ensure it doesn't
                // accidentally get called twice
                trans._currentFrame.onComplete();
            }

            var newFrame = trans._currentFrame = trans._frameQueue.shift();

            if(newFrame) {
                // Since it's sometimes necessary to do deep digging into frame data,
                // we'll consider it not 100% impossible for nulls or numbers to sneak through,
                // so check when casting the name, just to be absolutely certain:
                var stringName = newFrame.name ? newFrame.name.toString() : null;
                gd._fullLayout._currentFrame = stringName;

                trans._lastFrameAt = Date.now();
                trans._timeToNext = newFrame.frameOpts.duration;

                // This is simply called and it's left to .transition to decide how to manage
                // interrupting current transitions. That means we don't need to worry about
                // how it resolves or what happens after this:
                Plots.transition(gd,
                    newFrame.frame.data,
                    newFrame.frame.layout,
                    helpers.coerceTraceIndices(gd, newFrame.frame.traces),
                    newFrame.frameOpts,
                    newFrame.transitionOpts
                ).then(function() {
                    if(newFrame.onComplete) {
                        newFrame.onComplete();
                    }

                });

                gd.emit('plotly_animatingframe', {
                    name: stringName,
                    frame: newFrame.frame,
                    animation: {
                        frame: newFrame.frameOpts,
                        transition: newFrame.transitionOpts,
                    }
                });
            } else {
                // If there are no more frames, then stop the RAF loop:
                stopAnimationLoop();
            }
        }

        function beginAnimationLoop() {
            gd.emit('plotly_animating');

            // If no timer is running, then set last frame = long ago so that the next
            // frame is immediately transitioned:
            trans._lastFrameAt = -Infinity;
            trans._timeToNext = 0;
            trans._runningTransitions = 0;
            trans._currentFrame = null;

            var doFrame = function() {
                // This *must* be requested before nextFrame since nextFrame may decide
                // to cancel it if there's nothing more to animated:
                trans._animationRaf = window.requestAnimationFrame(doFrame);

                // Check if we're ready for a new frame:
                if(Date.now() - trans._lastFrameAt > trans._timeToNext) {
                    nextFrame();
                }
            };

            doFrame();
        }

        // This is an animate-local counter that helps match up option input list
        // items with the particular frame.
        var configCounter = 0;
        function setTransitionConfig(frame) {
            if(Array.isArray(transitionOpts)) {
                if(configCounter >= transitionOpts.length) {
                    frame.transitionOpts = transitionOpts[configCounter];
                } else {
                    frame.transitionOpts = transitionOpts[0];
                }
            } else {
                frame.transitionOpts = transitionOpts;
            }
            configCounter++;
            return frame;
        }

        // Disambiguate what's sort of frames have been received
        var i, frame;
        var frameList = [];
        var allFrames = frameOrGroupNameOrFrameList === undefined || frameOrGroupNameOrFrameList === null;
        var isFrameArray = Array.isArray(frameOrGroupNameOrFrameList);
        var isSingleFrame = !allFrames && !isFrameArray && Lib.isPlainObject(frameOrGroupNameOrFrameList);

        if(isSingleFrame) {
            // In this case, a simple object has been passed to animate.
            frameList.push({
                type: 'object',
                data: setTransitionConfig(Lib.extendFlat({}, frameOrGroupNameOrFrameList))
            });
        } else if(allFrames || ['string', 'number'].indexOf(typeof frameOrGroupNameOrFrameList) !== -1) {
            // In this case, null or undefined has been passed so that we want to
            // animate *all* currently defined frames
            for(i = 0; i < trans._frames.length; i++) {
                frame = trans._frames[i];

                if(!frame) continue;

                if(allFrames || String(frame.group) === String(frameOrGroupNameOrFrameList)) {
                    frameList.push({
                        type: 'byname',
                        name: String(frame.name),
                        data: setTransitionConfig({name: frame.name})
                    });
                }
            }
        } else if(isFrameArray) {
            for(i = 0; i < frameOrGroupNameOrFrameList.length; i++) {
                var frameOrName = frameOrGroupNameOrFrameList[i];
                if(['number', 'string'].indexOf(typeof frameOrName) !== -1) {
                    frameOrName = String(frameOrName);
                    // In this case, there's an array and this frame is a string name:
                    frameList.push({
                        type: 'byname',
                        name: frameOrName,
                        data: setTransitionConfig({name: frameOrName})
                    });
                } else if(Lib.isPlainObject(frameOrName)) {
                    frameList.push({
                        type: 'object',
                        data: setTransitionConfig(Lib.extendFlat({}, frameOrName))
                    });
                }
            }
        }

        // Verify that all of these frames actually exist; return and reject if not:
        for(i = 0; i < frameList.length; i++) {
            frame = frameList[i];
            if(frame.type === 'byname' && !trans._frameHash[frame.data.name]) {
                Lib.warn('animate failure: frame not found: "' + frame.data.name + '"');
                reject();
                return;
            }
        }

        // If the mode is either next or immediate, then all currently queued frames must
        // be dumped and the corresponding .animate promises rejected.
        if(['next', 'immediate'].indexOf(animationOpts.mode) !== -1) {
            discardExistingFrames();
        }

        if(animationOpts.direction === 'reverse') {
            frameList.reverse();
        }

        var currentFrame = gd._fullLayout._currentFrame;
        if(currentFrame && animationOpts.fromcurrent) {
            var idx = -1;
            for(i = 0; i < frameList.length; i++) {
                frame = frameList[i];
                if(frame.type === 'byname' && frame.name === currentFrame) {
                    idx = i;
                    break;
                }
            }

            if(idx > 0 && idx < frameList.length - 1) {
                var filteredFrameList = [];
                for(i = 0; i < frameList.length; i++) {
                    frame = frameList[i];
                    if(frameList[i].type !== 'byname' || i > idx) {
                        filteredFrameList.push(frame);
                    }
                }
                frameList = filteredFrameList;
            }
        }

        if(frameList.length > 0) {
            queueFrames(frameList);
        } else {
            // This is the case where there were simply no frames. It's a little strange
            // since there's not much to do:
            gd.emit('plotly_animated');
            resolve();
        }
    });
};

/**
 * Register new frames
 *
 * @param {string id or DOM element} gd
 *      the id or DOM element of the graph container div
 *
 * @param {array of objects} frameList
 *      list of frame definitions, in which each object includes any of:
 *      - name: {string} name of frame to add
 *      - data: {array of objects} trace data
 *      - layout {object} layout definition
 *      - traces {array} trace indices
 *      - baseframe {string} name of frame from which this frame gets defaults
 *
 *  @param {array of integers) indices
 *      an array of integer indices matching the respective frames in `frameList`. If not
 *      provided, an index will be provided in serial order. If already used, the frame
 *      will be overwritten.
 */
Plotly.addFrames = function(gd, frameList, indices) {
    gd = helpers.getGraphDiv(gd);

    var numericNameWarningCount = 0;

    if(frameList === null || frameList === undefined) {
        return Promise.resolve();
    }

    if(!Lib.isPlotDiv(gd)) {
        throw new Error(
            'This element is not a Plotly plot: ' + gd + '. It\'s likely that you\'ve failed ' +
            'to create a plot before adding frames. For more details, see ' +
            'https://plot.ly/javascript/animations/'
        );
    }

    var i, frame, j, idx;
    var _frames = gd._transitionData._frames;
    var _hash = gd._transitionData._frameHash;


    if(!Array.isArray(frameList)) {
        throw new Error('addFrames failure: frameList must be an Array of frame definitions' + frameList);
    }

    // Create a sorted list of insertions since we run into lots of problems if these
    // aren't in ascending order of index:
    //
    // Strictly for sorting. Make sure this is guaranteed to never collide with any
    // already-exisisting indices:
    var bigIndex = _frames.length + frameList.length * 2;

    var insertions = [];
    for(i = frameList.length - 1; i >= 0; i--) {
        if(!Lib.isPlainObject(frameList[i])) continue;

        var name = (_hash[frameList[i].name] || {}).name;
        var newName = frameList[i].name;

        if(name && newName && typeof newName === 'number' && _hash[name]) {
            numericNameWarningCount++;

            Lib.warn('addFrames: overwriting frame "' + _hash[name].name +
                '" with a frame whose name of type "number" also equates to "' +
                name + '". This is valid but may potentially lead to unexpected ' +
                'behavior since all plotly.js frame names are stored internally ' +
                'as strings.');

            if(numericNameWarningCount > 5) {
                Lib.warn('addFrames: This API call has yielded too many warnings. ' +
                    'For the rest of this call, further warnings about numeric frame ' +
                    'names will be suppressed.');
            }
        }

        insertions.push({
            frame: Plots.supplyFrameDefaults(frameList[i]),
            index: (indices && indices[i] !== undefined && indices[i] !== null) ? indices[i] : bigIndex + i
        });
    }

    // Sort this, taking note that undefined insertions end up at the end:
    insertions.sort(function(a, b) {
        if(a.index > b.index) return -1;
        if(a.index < b.index) return 1;
        return 0;
    });

    var ops = [];
    var revops = [];
    var frameCount = _frames.length;

    for(i = insertions.length - 1; i >= 0; i--) {
        frame = insertions[i].frame;

        if(typeof frame.name === 'number') {
            Lib.warn('Warning: addFrames accepts frames with numeric names, but the numbers are' +
                'implicitly cast to strings');

        }

        if(!frame.name) {
            // Repeatedly assign a default name, incrementing the counter each time until
            // we get a name that's not in the hashed lookup table:
            while(_hash[(frame.name = 'frame ' + gd._transitionData._counter++)]);
        }

        if(_hash[frame.name]) {
            // If frame is present, overwrite its definition:
            for(j = 0; j < _frames.length; j++) {
                if((_frames[j] || {}).name === frame.name) break;
            }
            ops.push({type: 'replace', index: j, value: frame});
            revops.unshift({type: 'replace', index: j, value: _frames[j]});
        } else {
            // Otherwise insert it at the end of the list:
            idx = Math.max(0, Math.min(insertions[i].index, frameCount));

            ops.push({type: 'insert', index: idx, value: frame});
            revops.unshift({type: 'delete', index: idx});
            frameCount++;
        }
    }

    var undoFunc = Plots.modifyFrames,
        redoFunc = Plots.modifyFrames,
        undoArgs = [gd, revops],
        redoArgs = [gd, ops];

    if(Queue) Queue.add(gd, undoFunc, undoArgs, redoFunc, redoArgs);

    return Plots.modifyFrames(gd, ops);
};

/**
 * Delete frame
 *
 * @param {string id or DOM element} gd
 *      the id or DOM element of the graph container div
 *
 * @param {array of integers} frameList
 *      list of integer indices of frames to be deleted
 */
Plotly.deleteFrames = function(gd, frameList) {
    gd = helpers.getGraphDiv(gd);

    if(!Lib.isPlotDiv(gd)) {
        throw new Error('This element is not a Plotly plot: ' + gd);
    }

    var i, idx;
    var _frames = gd._transitionData._frames;
    var ops = [];
    var revops = [];

    frameList = frameList.slice(0);
    frameList.sort();

    for(i = frameList.length - 1; i >= 0; i--) {
        idx = frameList[i];
        ops.push({type: 'delete', index: idx});
        revops.unshift({type: 'insert', index: idx, value: _frames[idx]});
    }

    var undoFunc = Plots.modifyFrames,
        redoFunc = Plots.modifyFrames,
        undoArgs = [gd, revops],
        redoArgs = [gd, ops];

    if(Queue) Queue.add(gd, undoFunc, undoArgs, redoFunc, redoArgs);

    return Plots.modifyFrames(gd, ops);
};

/**
 * Purge a graph container div back to its initial pre-Plotly.plot state
 *
 * @param {string id or DOM element} gd
 *      the id or DOM element of the graph container div
 */
Plotly.purge = function purge(gd) {
    gd = helpers.getGraphDiv(gd);

    var fullLayout = gd._fullLayout || {},
        fullData = gd._fullData || [];

    // remove gl contexts
    Plots.cleanPlot([], {}, fullData, fullLayout);

    // purge properties
    Plots.purge(gd);

    // purge event emitter methods
    Events.purge(gd);

    // remove plot container
    if(fullLayout._container) fullLayout._container.remove();

    delete gd._context;
    delete gd._replotPending;
    delete gd._mouseDownTime;
    delete gd._hmpixcount;
    delete gd._hmlumcount;

    return gd;
};

// -------------------------------------------------------
// makePlotFramework: Create the plot container and axes
// -------------------------------------------------------
function makePlotFramework(gd) {
    var gd3 = d3.select(gd),
        fullLayout = gd._fullLayout;

    // Plot container
    fullLayout._container = gd3.selectAll('.plot-container').data([0]);
    fullLayout._container.enter().insert('div', ':first-child')
        .classed('plot-container', true)
        .classed('plotly', true);

    // Make the svg container
    fullLayout._paperdiv = fullLayout._container.selectAll('.svg-container').data([0]);
    fullLayout._paperdiv.enter().append('div')
        .classed('svg-container', true)
        .style('position', 'relative');

    // Make the graph containers
    // start fresh each time we get here, so we know the order comes out
    // right, rather than enter/exit which can muck up the order
    // TODO: sort out all the ordering so we don't have to
    // explicitly delete anything
    fullLayout._glcontainer = fullLayout._paperdiv.selectAll('.gl-container')
        .data([0]);
    fullLayout._glcontainer.enter().append('div')
        .classed('gl-container', true);

    fullLayout._geocontainer = fullLayout._paperdiv.selectAll('.geo-container')
        .data([0]);
    fullLayout._geocontainer.enter().append('div')
        .classed('geo-container', true);

    fullLayout._paperdiv.selectAll('.main-svg').remove();

    fullLayout._paper = fullLayout._paperdiv.insert('svg', ':first-child')
        .classed('main-svg', true);

    fullLayout._toppaper = fullLayout._paperdiv.append('svg')
        .classed('main-svg', true);

    if(!fullLayout._uid) {
        var otherUids = [];
        d3.selectAll('defs').each(function() {
            if(this.id) otherUids.push(this.id.split('-')[1]);
        });
        fullLayout._uid = Lib.randstr(otherUids);
    }

    fullLayout._paperdiv.selectAll('.main-svg')
        .attr(xmlnsNamespaces.svgAttrs);

    fullLayout._defs = fullLayout._paper.append('defs')
        .attr('id', 'defs-' + fullLayout._uid);

    fullLayout._topdefs = fullLayout._toppaper.append('defs')
        .attr('id', 'topdefs-' + fullLayout._uid);

    fullLayout._draggers = fullLayout._paper.append('g')
        .classed('draglayer', true);

    // lower shape layer
    // (only for shapes to be drawn below the whole plot)
    var layerBelow = fullLayout._paper.append('g')
        .classed('layer-below', true);
    fullLayout._imageLowerLayer = layerBelow.append('g')
        .classed('imagelayer', true);
    fullLayout._shapeLowerLayer = layerBelow.append('g')
        .classed('shapelayer', true);

    // single cartesian layer for the whole plot
    fullLayout._cartesianlayer = fullLayout._paper.append('g').classed('cartesianlayer', true);

    // single ternary layer for the whole plot
    fullLayout._ternarylayer = fullLayout._paper.append('g').classed('ternarylayer', true);

    // upper shape layer
    // (only for shapes to be drawn above the whole plot, including subplots)
    var layerAbove = fullLayout._paper.append('g')
        .classed('layer-above', true);
    fullLayout._imageUpperLayer = layerAbove.append('g')
        .classed('imagelayer', true);
    fullLayout._shapeUpperLayer = layerAbove.append('g')
        .classed('shapelayer', true);

    // single pie layer for the whole plot
    fullLayout._pielayer = fullLayout._paper.append('g').classed('pielayer', true);

    // fill in image server scrape-svg
    fullLayout._glimages = fullLayout._paper.append('g').classed('glimages', true);
    fullLayout._geoimages = fullLayout._paper.append('g').classed('geoimages', true);

    // lastly info (legend, annotations) and hover layers go on top
    // these are in a different svg element normally, but get collapsed into a single
    // svg when exporting (after inserting 3D)
    fullLayout._infolayer = fullLayout._toppaper.append('g').classed('infolayer', true);
    fullLayout._zoomlayer = fullLayout._toppaper.append('g').classed('zoomlayer', true);
    fullLayout._hoverlayer = fullLayout._toppaper.append('g').classed('hoverlayer', true);

    gd.emit('plotly_framework');
}<|MERGE_RESOLUTION|>--- conflicted
+++ resolved
@@ -1699,19 +1699,11 @@
     }
 
     var aobj = {};
-<<<<<<< HEAD
-    if(typeof astr === 'string') aobj[astr] = val;
-    else if(Lib.isPlainObject(astr)) {
-        aobj = Lib.extendFlat({}, astr);
-    }
-    else {
-=======
     if(typeof astr === 'string') {
         aobj[astr] = val;
     } else if(Lib.isPlainObject(astr)) {
-        aobj = astr;
+        aobj = Lib.extendFlat({}, astr);
     } else {
->>>>>>> fd032afd
         Lib.warn('Relayout fail.', astr, val);
         return Promise.reject();
     }
