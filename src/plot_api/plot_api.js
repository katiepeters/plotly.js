/**
* Copyright 2012-2017, Plotly, Inc.
* All rights reserved.
*
* This source code is licensed under the MIT license found in the
* LICENSE file in the root directory of this source tree.
*/


'use strict';


var d3 = require('d3');
var isNumeric = require('fast-isnumeric');

var Plotly = require('../plotly');
var Lib = require('../lib');
var Events = require('../lib/events');
var Queue = require('../lib/queue');

var Registry = require('../registry');
var Plots = require('../plots/plots');
var Fx = require('../plots/cartesian/graph_interact');
var Polar = require('../plots/polar');

var Drawing = require('../components/drawing');
var ErrorBars = require('../components/errorbars');
var xmlnsNamespaces = require('../constants/xmlns_namespaces');
var svgTextUtils = require('../lib/svg_text_utils');

var manageArrays = require('./manage_arrays');
var helpers = require('./helpers');
var subroutines = require('./subroutines');
var cartesianConstants = require('../plots/cartesian/constants');
var enforceAxisConstraints = require('../plots/cartesian/constraints');
var axisIds = require('../plots/cartesian/axis_ids');


/**
 * Main plot-creation function
 *
 * @param {string id or DOM element} gd
 *      the id or DOM element of the graph container div
 * @param {array of objects} data
 *      array of traces, containing the data and display information for each trace
 * @param {object} layout
 *      object describing the overall display of the plot,
 *      all the stuff that doesn't pertain to any individual trace
 * @param {object} config
 *      configuration options (see ./plot_config.js for more info)
 *
 */
Plotly.plot = function(gd, data, layout, config) {
    var frames;

    gd = helpers.getGraphDiv(gd);

    // Events.init is idempotent and bails early if gd has already been init'd
    Events.init(gd);

    if(Lib.isPlainObject(data)) {
        var obj = data;
        data = obj.data;
        layout = obj.layout;
        config = obj.config;
        frames = obj.frames;
    }

    var okToPlot = Events.triggerHandler(gd, 'plotly_beforeplot', [data, layout, config]);
    if(okToPlot === false) return Promise.reject();

    // if there's no data or layout, and this isn't yet a plotly plot
    // container, log a warning to help plotly.js users debug
    if(!data && !layout && !Lib.isPlotDiv(gd)) {
        Lib.warn('Calling Plotly.plot as if redrawing ' +
            'but this container doesn\'t yet have a plot.', gd);
    }

    function addFrames() {
        if(frames) {
            return Plotly.addFrames(gd, frames);
        }
    }

    // transfer configuration options to gd until we move over to
    // a more OO like model
    setPlotContext(gd, config);

    if(!layout) layout = {};

    // hook class for plots main container (in case of plotly.js
    // this won't be #embedded-graph or .js-tab-contents)
    d3.select(gd).classed('js-plotly-plot', true);

    // off-screen getBoundingClientRect testing space,
    // in #js-plotly-tester (and stored as gd._tester)
    // so we can share cached text across tabs
    Drawing.makeTester(gd);

    // collect promises for any async actions during plotting
    // any part of the plotting code can push to gd._promises, then
    // before we move to the next step, we check that they're all
    // complete, and empty out the promise list again.
    gd._promises = [];

    var graphWasEmpty = ((gd.data || []).length === 0 && Array.isArray(data));

    // if there is already data on the graph, append the new data
    // if you only want to redraw, pass a non-array for data
    if(Array.isArray(data)) {
        helpers.cleanData(data, gd.data);

        if(graphWasEmpty) gd.data = data;
        else gd.data.push.apply(gd.data, data);

        // for routines outside graph_obj that want a clean tab
        // (rather than appending to an existing one) gd.empty
        // is used to determine whether to make a new tab
        gd.empty = false;
    }

    if(!gd.layout || graphWasEmpty) gd.layout = helpers.cleanLayout(layout);

    // if the user is trying to drag the axes, allow new data and layout
    // to come in but don't allow a replot.
    if(gd._dragging && !gd._transitioning) {
        // signal to drag handler that after everything else is done
        // we need to replot, because something has changed
        gd._replotPending = true;
        return Promise.reject();
    } else {
        // we're going ahead with a replot now
        gd._replotPending = false;
    }

    Plots.supplyDefaults(gd);

    var fullLayout = gd._fullLayout;

    // Polar plots
    if(data && data[0] && data[0].r) return plotPolar(gd, data, layout);

    // so we don't try to re-call Plotly.plot from inside
    // legend and colorbar, if margins changed
    fullLayout._replotting = true;

    // make or remake the framework if we need to
    if(graphWasEmpty) makePlotFramework(gd);

    // polar need a different framework
    if(gd.framework !== makePlotFramework) {
        gd.framework = makePlotFramework;
        makePlotFramework(gd);
    }

<<<<<<< HEAD
    if(graphWasEmpty) {
        // save initial axis range once per graph
        Plotly.Axes.saveRangeInitial(gd);
        // save initial show spikes once per graph
        Plotly.Axes.saveShowSpikeInitial(gd);
    }

=======
>>>>>>> b4318ad3
    // prepare the data and find the autorange

    // generate calcdata, if we need to
    // to force redoing calcdata, just delete it before calling Plotly.plot
    var recalc = !gd.calcdata || gd.calcdata.length !== (gd._fullData || []).length;
    if(recalc) Plots.doCalcdata(gd);

    // in case it has changed, attach fullData traces to calcdata
    for(var i = 0; i < gd.calcdata.length; i++) {
        gd.calcdata[i][0].trace = gd._fullData[i];
    }

    /*
     * start async-friendly code - now we're actually drawing things
     */

    var oldmargins = JSON.stringify(fullLayout._size);

    // draw framework first so that margin-pushing
    // components can position themselves correctly
    function drawFramework() {
        var basePlotModules = fullLayout._basePlotModules;

        for(var i = 0; i < basePlotModules.length; i++) {
            if(basePlotModules[i].drawFramework) {
                basePlotModules[i].drawFramework(gd);
            }
        }

        return Lib.syncOrAsync([
            subroutines.layoutStyles,
            drawAxes,
            Fx.init
        ], gd);
    }

    // draw anything that can affect margins.
    function marginPushers() {
        var calcdata = gd.calcdata;
        var i, cd, trace;

        Registry.getComponentMethod('legend', 'draw')(gd);
        Registry.getComponentMethod('rangeselector', 'draw')(gd);
        Registry.getComponentMethod('sliders', 'draw')(gd);
        Registry.getComponentMethod('updatemenus', 'draw')(gd);

        for(i = 0; i < calcdata.length; i++) {
            cd = calcdata[i];
            trace = cd[0].trace;
            if(trace.visible !== true || !trace._module.colorbar) {
                Plots.autoMargin(gd, 'cb' + trace.uid);
            }
            else trace._module.colorbar(gd, cd);
        }

        Plots.doAutoMargin(gd);
        return Plots.previousPromises(gd);
    }

    // in case the margins changed, draw margin pushers again
    function marginPushersAgain() {
        var seq = JSON.stringify(fullLayout._size) === oldmargins ?
            [] :
            [marginPushers, subroutines.layoutStyles];

        // re-initialize cartesian interaction,
        // which are sometimes cleared during marginPushers
        seq = seq.concat(Fx.init);

        return Lib.syncOrAsync(seq, gd);
    }

    function positionAndAutorange() {
        if(!recalc) return;

        var subplots = Plots.getSubplotIds(fullLayout, 'cartesian'),
            modules = fullLayout._modules;

        // position and range calculations for traces that
        // depend on each other ie bars (stacked or grouped)
        // and boxes (grouped) push each other out of the way

        var subplotInfo, _module;

        for(var i = 0; i < subplots.length; i++) {
            subplotInfo = fullLayout._plots[subplots[i]];

            for(var j = 0; j < modules.length; j++) {
                _module = modules[j];
                if(_module.setPositions) _module.setPositions(gd, subplotInfo);
            }
        }

        // calc and autorange for errorbars
        ErrorBars.calc(gd);

        // TODO: autosize extra for text markers and images
        // see https://github.com/plotly/plotly.js/issues/1111
        return Lib.syncOrAsync([
            Registry.getComponentMethod('shapes', 'calcAutorange'),
            Registry.getComponentMethod('annotations', 'calcAutorange'),
            doAutoRangeAndConstraints,
            Registry.getComponentMethod('rangeslider', 'calcAutorange')
        ], gd);
    }

    function doAutoRangeAndConstraints() {
        if(gd._transitioning) return;

        var axList = Plotly.Axes.list(gd, '', true);
        for(var i = 0; i < axList.length; i++) {
            Plotly.Axes.doAutoRange(axList[i]);
        }

        enforceAxisConstraints(gd);

        // store initial ranges *after* enforcing constraints, otherwise
        // we will never look like we're at the initial ranges
        if(graphWasEmpty) Plotly.Axes.saveRangeInitial(gd);
    }

    // draw ticks, titles, and calculate axis scaling (._b, ._m)
    function drawAxes() {
        return Plotly.Axes.doTicks(gd, 'redraw');
    }

    // Now plot the data
    function drawData() {
        var calcdata = gd.calcdata,
            i;

        // in case of traces that were heatmaps or contour maps
        // previously, remove them and their colorbars explicitly
        for(i = 0; i < calcdata.length; i++) {
            var trace = calcdata[i][0].trace,
                isVisible = (trace.visible === true),
                uid = trace.uid;

            if(!isVisible || !Registry.traceIs(trace, '2dMap')) {
                var query = (
                    '.hm' + uid +
                    ',.contour' + uid +
                    ',#clip' + uid
                );

                fullLayout._paper
                    .selectAll(query)
                    .remove();

                fullLayout._infolayer.selectAll('g.rangeslider-container')
                    .selectAll(query)
                    .remove();
            }

            if(!isVisible || !trace._module.colorbar) {
                fullLayout._infolayer.selectAll('.cb' + uid).remove();
            }
        }

        // loop over the base plot modules present on graph
        var basePlotModules = fullLayout._basePlotModules;
        for(i = 0; i < basePlotModules.length; i++) {
            basePlotModules[i].plot(gd);
        }

        // keep reference to shape layers in subplots
        var layerSubplot = fullLayout._paper.selectAll('.layer-subplot');
        fullLayout._shapeSubplotLayers = layerSubplot.selectAll('.shapelayer');

        // styling separate from drawing
        Plots.style(gd);

        // show annotations and shapes
        Registry.getComponentMethod('shapes', 'draw')(gd);
        Registry.getComponentMethod('annotations', 'draw')(gd);

        // source links
        Plots.addLinks(gd);

        // Mark the first render as complete
        fullLayout._replotting = false;

        return Plots.previousPromises(gd);
    }

    // An initial paint must be completed before these components can be
    // correctly sized and the whole plot re-margined. fullLayout._replotting must
    // be set to false before these will work properly.
    function finalDraw() {
        Registry.getComponentMethod('shapes', 'draw')(gd);
        Registry.getComponentMethod('images', 'draw')(gd);
        Registry.getComponentMethod('annotations', 'draw')(gd);
        Registry.getComponentMethod('legend', 'draw')(gd);
        Registry.getComponentMethod('rangeslider', 'draw')(gd);
        Registry.getComponentMethod('rangeselector', 'draw')(gd);
        Registry.getComponentMethod('sliders', 'draw')(gd);
        Registry.getComponentMethod('updatemenus', 'draw')(gd);
    }

    var seq = [
        Plots.previousPromises,
        addFrames,
        drawFramework,
        marginPushers,
        marginPushersAgain,
        positionAndAutorange,
        subroutines.layoutStyles,
        drawAxes,
        drawData,
        finalDraw,
        Plots.rehover
    ];

    Lib.syncOrAsync(seq, gd);

    // even if everything we did was synchronous, return a promise
    // so that the caller doesn't care which route we took
    return Promise.all(gd._promises).then(function() {
        gd.emit('plotly_afterplot');
        return gd;
    });
};


function opaqueSetBackground(gd, bgColor) {
    gd._fullLayout._paperdiv.style('background', 'white');
    Plotly.defaultConfig.setBackground(gd, bgColor);
}

function setPlotContext(gd, config) {
    if(!gd._context) gd._context = Lib.extendFlat({}, Plotly.defaultConfig);
    var context = gd._context;

    if(config) {
        Object.keys(config).forEach(function(key) {
            if(key in context) {
                if(key === 'setBackground' && config[key] === 'opaque') {
                    context[key] = opaqueSetBackground;
                }
                else context[key] = config[key];
            }
        });

        // map plot3dPixelRatio to plotGlPixelRatio for backward compatibility
        if(config.plot3dPixelRatio && !context.plotGlPixelRatio) {
            context.plotGlPixelRatio = context.plot3dPixelRatio;
        }
    }

    // staticPlot forces a bunch of others:
    if(context.staticPlot) {
        context.editable = false;
        context.autosizable = false;
        context.scrollZoom = false;
        context.doubleClick = false;
        context.showTips = false;
        context.showLink = false;
        context.displayModeBar = false;
    }
}

function plotPolar(gd, data, layout) {
    // build or reuse the container skeleton
    var plotContainer = d3.select(gd).selectAll('.plot-container')
        .data([0]);
    plotContainer.enter()
        .insert('div', ':first-child')
        .classed('plot-container plotly', true);
    var paperDiv = plotContainer.selectAll('.svg-container')
        .data([0]);
    paperDiv.enter().append('div')
        .classed('svg-container', true)
        .style('position', 'relative');

    // empty it everytime for now
    paperDiv.html('');

    // fulfill gd requirements
    if(data) gd.data = data;
    if(layout) gd.layout = layout;
    Polar.manager.fillLayout(gd);

    // resize canvas
    paperDiv.style({
        width: gd._fullLayout.width + 'px',
        height: gd._fullLayout.height + 'px'
    });

    // instantiate framework
    gd.framework = Polar.manager.framework(gd);

    // plot
    gd.framework({data: gd.data, layout: gd.layout}, paperDiv.node());

    // set undo point
    gd.framework.setUndoPoint();

    // get the resulting svg for extending it
    var polarPlotSVG = gd.framework.svg();

    // editable title
    var opacity = 1;
    var txt = gd._fullLayout.title;
    if(txt === '' || !txt) opacity = 0;
    var placeholderText = 'Click to enter title';

    var titleLayout = function() {
        this.call(svgTextUtils.convertToTspans);
        // TODO: html/mathjax
        // TODO: center title
    };

    var title = polarPlotSVG.select('.title-group text')
        .call(titleLayout);

    if(gd._context.editable) {
        title.attr({'data-unformatted': txt});
        if(!txt || txt === placeholderText) {
            opacity = 0.2;
            title.attr({'data-unformatted': placeholderText})
                .text(placeholderText)
                .style({opacity: opacity})
                .on('mouseover.opacity', function() {
                    d3.select(this).transition().duration(100)
                        .style('opacity', 1);
                })
                .on('mouseout.opacity', function() {
                    d3.select(this).transition().duration(1000)
                        .style('opacity', 0);
                });
        }

        var setContenteditable = function() {
            this.call(svgTextUtils.makeEditable)
                .on('edit', function(text) {
                    gd.framework({layout: {title: text}});
                    this.attr({'data-unformatted': text})
                        .text(text)
                        .call(titleLayout);
                    this.call(setContenteditable);
                })
                .on('cancel', function() {
                    var txt = this.attr('data-unformatted');
                    this.text(txt).call(titleLayout);
                });
        };
        title.call(setContenteditable);
    }

    gd._context.setBackground(gd, gd._fullLayout.paper_bgcolor);
    Plots.addLinks(gd);

    return Promise.resolve();
}

// convenience function to force a full redraw, mostly for use by plotly.js
Plotly.redraw = function(gd) {
    gd = helpers.getGraphDiv(gd);

    if(!Lib.isPlotDiv(gd)) {
        throw new Error('This element is not a Plotly plot: ' + gd);
    }

    helpers.cleanData(gd.data, gd.data);
    helpers.cleanLayout(gd.layout);

    gd.calcdata = undefined;
    return Plotly.plot(gd).then(function() {
        gd.emit('plotly_redraw');
        return gd;
    });
};

/**
 * Convenience function to make idempotent plot option obvious to users.
 *
 * @param gd
 * @param {Object[]} data
 * @param {Object} layout
 * @param {Object} config
 */
Plotly.newPlot = function(gd, data, layout, config) {
    gd = helpers.getGraphDiv(gd);

    // remove gl contexts
    Plots.cleanPlot([], {}, gd._fullData || {}, gd._fullLayout || {});

    Plots.purge(gd);
    return Plotly.plot(gd, data, layout, config);
};

/**
 * Wrap negative indicies to their positive counterparts.
 *
 * @param {Number[]} indices An array of indices
 * @param {Number} maxIndex The maximum index allowable (arr.length - 1)
 */
function positivifyIndices(indices, maxIndex) {
    var parentLength = maxIndex + 1,
        positiveIndices = [],
        i,
        index;

    for(i = 0; i < indices.length; i++) {
        index = indices[i];
        if(index < 0) {
            positiveIndices.push(parentLength + index);
        } else {
            positiveIndices.push(index);
        }
    }
    return positiveIndices;
}

/**
 * Ensures that an index array for manipulating gd.data is valid.
 *
 * Intended for use with addTraces, deleteTraces, and moveTraces.
 *
 * @param gd
 * @param indices
 * @param arrayName
 */
function assertIndexArray(gd, indices, arrayName) {
    var i,
        index;

    for(i = 0; i < indices.length; i++) {
        index = indices[i];

        // validate that indices are indeed integers
        if(index !== parseInt(index, 10)) {
            throw new Error('all values in ' + arrayName + ' must be integers');
        }

        // check that all indices are in bounds for given gd.data array length
        if(index >= gd.data.length || index < -gd.data.length) {
            throw new Error(arrayName + ' must be valid indices for gd.data.');
        }

        // check that indices aren't repeated
        if(indices.indexOf(index, i + 1) > -1 ||
                index >= 0 && indices.indexOf(-gd.data.length + index) > -1 ||
                index < 0 && indices.indexOf(gd.data.length + index) > -1) {
            throw new Error('each index in ' + arrayName + ' must be unique.');
        }
    }
}

/**
 * Private function used by Plotly.moveTraces to check input args
 *
 * @param gd
 * @param currentIndices
 * @param newIndices
 */
function checkMoveTracesArgs(gd, currentIndices, newIndices) {

    // check that gd has attribute 'data' and 'data' is array
    if(!Array.isArray(gd.data)) {
        throw new Error('gd.data must be an array.');
    }

    // validate currentIndices array
    if(typeof currentIndices === 'undefined') {
        throw new Error('currentIndices is a required argument.');
    } else if(!Array.isArray(currentIndices)) {
        currentIndices = [currentIndices];
    }
    assertIndexArray(gd, currentIndices, 'currentIndices');

    // validate newIndices array if it exists
    if(typeof newIndices !== 'undefined' && !Array.isArray(newIndices)) {
        newIndices = [newIndices];
    }
    if(typeof newIndices !== 'undefined') {
        assertIndexArray(gd, newIndices, 'newIndices');
    }

    // check currentIndices and newIndices are the same length if newIdices exists
    if(typeof newIndices !== 'undefined' && currentIndices.length !== newIndices.length) {
        throw new Error('current and new indices must be of equal length.');
    }

}
/**
 * A private function to reduce the type checking clutter in addTraces.
 *
 * @param gd
 * @param traces
 * @param newIndices
 */
function checkAddTracesArgs(gd, traces, newIndices) {
    var i, value;

    // check that gd has attribute 'data' and 'data' is array
    if(!Array.isArray(gd.data)) {
        throw new Error('gd.data must be an array.');
    }

    // make sure traces exists
    if(typeof traces === 'undefined') {
        throw new Error('traces must be defined.');
    }

    // make sure traces is an array
    if(!Array.isArray(traces)) {
        traces = [traces];
    }

    // make sure each value in traces is an object
    for(i = 0; i < traces.length; i++) {
        value = traces[i];
        if(typeof value !== 'object' || (Array.isArray(value) || value === null)) {
            throw new Error('all values in traces array must be non-array objects');
        }
    }

    // make sure we have an index for each trace
    if(typeof newIndices !== 'undefined' && !Array.isArray(newIndices)) {
        newIndices = [newIndices];
    }
    if(typeof newIndices !== 'undefined' && newIndices.length !== traces.length) {
        throw new Error(
            'if indices is specified, traces.length must equal indices.length'
        );
    }
}

/**
 * A private function to reduce the type checking clutter in spliceTraces.
 * Get all update Properties from gd.data. Validate inputs and outputs.
 * Used by prependTrace and extendTraces
 *
 * @param gd
 * @param update
 * @param indices
 * @param maxPoints
 */
function assertExtendTracesArgs(gd, update, indices, maxPoints) {

    var maxPointsIsObject = Lib.isPlainObject(maxPoints);

    if(!Array.isArray(gd.data)) {
        throw new Error('gd.data must be an array');
    }
    if(!Lib.isPlainObject(update)) {
        throw new Error('update must be a key:value object');
    }

    if(typeof indices === 'undefined') {
        throw new Error('indices must be an integer or array of integers');
    }

    assertIndexArray(gd, indices, 'indices');

    for(var key in update) {

        /*
         * Verify that the attribute to be updated contains as many trace updates
         * as indices. Failure must result in throw and no-op
         */
        if(!Array.isArray(update[key]) || update[key].length !== indices.length) {
            throw new Error('attribute ' + key + ' must be an array of length equal to indices array length');
        }

        /*
         * if maxPoints is an object it must match keys and array lengths of 'update' 1:1
         */
        if(maxPointsIsObject &&
            (!(key in maxPoints) || !Array.isArray(maxPoints[key]) ||
            maxPoints[key].length !== update[key].length)) {
            throw new Error('when maxPoints is set as a key:value object it must contain a 1:1 ' +
                            'corrispondence with the keys and number of traces in the update object');
        }
    }
}

/**
 * A private function to reduce the type checking clutter in spliceTraces.
 *
 * @param {Object|HTMLDivElement} gd
 * @param {Object} update
 * @param {Number[]} indices
 * @param {Number||Object} maxPoints
 * @return {Object[]}
 */
function getExtendProperties(gd, update, indices, maxPoints) {

    var maxPointsIsObject = Lib.isPlainObject(maxPoints),
        updateProps = [];
    var trace, target, prop, insert, maxp;

    // allow scalar index to represent a single trace position
    if(!Array.isArray(indices)) indices = [indices];

    // negative indices are wrapped around to their positive value. Equivalent to python indexing.
    indices = positivifyIndices(indices, gd.data.length - 1);

    // loop through all update keys and traces and harvest validated data.
    for(var key in update) {

        for(var j = 0; j < indices.length; j++) {

            /*
             * Choose the trace indexed by the indices map argument and get the prop setter-getter
             * instance that references the key and value for this particular trace.
             */
            trace = gd.data[indices[j]];
            prop = Lib.nestedProperty(trace, key);

            /*
             * Target is the existing gd.data.trace.dataArray value like "x" or "marker.size"
             * Target must exist as an Array to allow the extend operation to be performed.
             */
            target = prop.get();
            insert = update[key][j];

            if(!Array.isArray(insert)) {
                throw new Error('attribute: ' + key + ' index: ' + j + ' must be an array');
            }
            if(!Array.isArray(target)) {
                throw new Error('cannot extend missing or non-array attribute: ' + key);
            }

            /*
             * maxPoints may be an object map or a scalar. If object select the key:value, else
             * Use the scalar maxPoints for all key and trace combinations.
             */
            maxp = maxPointsIsObject ? maxPoints[key][j] : maxPoints;

            // could have chosen null here, -1 just tells us to not take a window
            if(!isNumeric(maxp)) maxp = -1;

            /*
             * Wrap the nestedProperty in an object containing required data
             * for lengthening and windowing this particular trace - key combination.
             * Flooring maxp mirrors the behaviour of floats in the Array.slice JSnative function.
             */
            updateProps.push({
                prop: prop,
                target: target,
                insert: insert,
                maxp: Math.floor(maxp)
            });
        }
    }

    // all target and insertion data now validated
    return updateProps;
}

/**
 * A private function to key Extend and Prepend traces DRY
 *
 * @param {Object|HTMLDivElement} gd
 * @param {Object} update
 * @param {Number[]} indices
 * @param {Number||Object} maxPoints
 * @param {Function} lengthenArray
 * @param {Function} spliceArray
 * @return {Object}
 */
function spliceTraces(gd, update, indices, maxPoints, lengthenArray, spliceArray) {

    assertExtendTracesArgs(gd, update, indices, maxPoints);

    var updateProps = getExtendProperties(gd, update, indices, maxPoints),
        remainder = [],
        undoUpdate = {},
        undoPoints = {};
    var target, prop, maxp;

    for(var i = 0; i < updateProps.length; i++) {

        /*
         * prop is the object returned by Lib.nestedProperties
         */
        prop = updateProps[i].prop;
        maxp = updateProps[i].maxp;

        target = lengthenArray(updateProps[i].target, updateProps[i].insert);

        /*
         * If maxp is set within post-extension trace.length, splice to maxp length.
         * Otherwise skip function call as splice op will have no effect anyway.
         */
        if(maxp >= 0 && maxp < target.length) remainder = spliceArray(target, maxp);

        /*
         * to reverse this operation we need the size of the original trace as the reverse
         * operation will need to window out any lengthening operation performed in this pass.
         */
        maxp = updateProps[i].target.length;

        /*
         * Magic happens here! update gd.data.trace[key] with new array data.
         */
        prop.set(target);

        if(!Array.isArray(undoUpdate[prop.astr])) undoUpdate[prop.astr] = [];
        if(!Array.isArray(undoPoints[prop.astr])) undoPoints[prop.astr] = [];

        /*
         * build the inverse update object for the undo operation
         */
        undoUpdate[prop.astr].push(remainder);

        /*
         * build the matching maxPoints undo object containing original trace lengths.
         */
        undoPoints[prop.astr].push(maxp);
    }

    return {update: undoUpdate, maxPoints: undoPoints};
}

/**
 * extend && prepend traces at indices with update arrays, window trace lengths to maxPoints
 *
 * Extend and Prepend have identical APIs. Prepend inserts an array at the head while Extend
 * inserts an array off the tail. Prepend truncates the tail of the array - counting maxPoints
 * from the head, whereas Extend truncates the head of the array, counting backward maxPoints
 * from the tail.
 *
 * If maxPoints is undefined, nonNumeric, negative or greater than extended trace length no
 * truncation / windowing will be performed. If its zero, well the whole trace is truncated.
 *
 * @param {Object|HTMLDivElement} gd The graph div
 * @param {Object} update The key:array map of target attributes to extend
 * @param {Number|Number[]} indices The locations of traces to be extended
 * @param {Number|Object} [maxPoints] Number of points for trace window after lengthening.
 *
 */
Plotly.extendTraces = function extendTraces(gd, update, indices, maxPoints) {
    gd = helpers.getGraphDiv(gd);

    var undo = spliceTraces(gd, update, indices, maxPoints,

                           /*
                            * The Lengthen operation extends trace from end with insert
                            */
                            function(target, insert) {
                                return target.concat(insert);
                            },

                            /*
                             * Window the trace keeping maxPoints, counting back from the end
                             */
                            function(target, maxPoints) {
                                return target.splice(0, target.length - maxPoints);
                            });

    var promise = Plotly.redraw(gd);

    var undoArgs = [gd, undo.update, indices, undo.maxPoints];
    Queue.add(gd, Plotly.prependTraces, undoArgs, extendTraces, arguments);

    return promise;
};

Plotly.prependTraces = function prependTraces(gd, update, indices, maxPoints) {
    gd = helpers.getGraphDiv(gd);

    var undo = spliceTraces(gd, update, indices, maxPoints,

                           /*
                            * The Lengthen operation extends trace by appending insert to start
                            */
                            function(target, insert) {
                                return insert.concat(target);
                            },

                            /*
                             * Window the trace keeping maxPoints, counting forward from the start
                             */
                            function(target, maxPoints) {
                                return target.splice(maxPoints, target.length);
                            });

    var promise = Plotly.redraw(gd);

    var undoArgs = [gd, undo.update, indices, undo.maxPoints];
    Queue.add(gd, Plotly.extendTraces, undoArgs, prependTraces, arguments);

    return promise;
};

/**
 * Add data traces to an existing graph div.
 *
 * @param {Object|HTMLDivElement} gd The graph div
 * @param {Object[]} gd.data The array of traces we're adding to
 * @param {Object[]|Object} traces The object or array of objects to add
 * @param {Number[]|Number} [newIndices=[gd.data.length]] Locations to add traces
 *
 */
Plotly.addTraces = function addTraces(gd, traces, newIndices) {
    gd = helpers.getGraphDiv(gd);

    var currentIndices = [],
        undoFunc = Plotly.deleteTraces,
        redoFunc = addTraces,
        undoArgs = [gd, currentIndices],
        redoArgs = [gd, traces],  // no newIndices here
        i,
        promise;

    // all validation is done elsewhere to remove clutter here
    checkAddTracesArgs(gd, traces, newIndices);

    // make sure traces is an array
    if(!Array.isArray(traces)) {
        traces = [traces];
    }

    // make sure traces do not repeat existing ones
    traces = traces.map(function(trace) {
        return Lib.extendFlat({}, trace);
    });

    helpers.cleanData(traces, gd.data);

    // add the traces to gd.data (no redrawing yet!)
    for(i = 0; i < traces.length; i++) {
        gd.data.push(traces[i]);
    }

    // to continue, we need to call moveTraces which requires currentIndices
    for(i = 0; i < traces.length; i++) {
        currentIndices.push(-traces.length + i);
    }

    // if the user didn't define newIndices, they just want the traces appended
    // i.e., we can simply redraw and be done
    if(typeof newIndices === 'undefined') {
        promise = Plotly.redraw(gd);
        Queue.add(gd, undoFunc, undoArgs, redoFunc, redoArgs);
        return promise;
    }

    // make sure indices is property defined
    if(!Array.isArray(newIndices)) {
        newIndices = [newIndices];
    }

    try {

        // this is redundant, but necessary to not catch later possible errors!
        checkMoveTracesArgs(gd, currentIndices, newIndices);
    }
    catch(error) {

        // something went wrong, reset gd to be safe and rethrow error
        gd.data.splice(gd.data.length - traces.length, traces.length);
        throw error;
    }

    // if we're here, the user has defined specific places to place the new traces
    // this requires some extra work that moveTraces will do
    Queue.startSequence(gd);
    Queue.add(gd, undoFunc, undoArgs, redoFunc, redoArgs);
    promise = Plotly.moveTraces(gd, currentIndices, newIndices);
    Queue.stopSequence(gd);
    return promise;
};

/**
 * Delete traces at `indices` from gd.data array.
 *
 * @param {Object|HTMLDivElement} gd The graph div
 * @param {Object[]} gd.data The array of traces we're removing from
 * @param {Number|Number[]} indices The indices
 */
Plotly.deleteTraces = function deleteTraces(gd, indices) {
    gd = helpers.getGraphDiv(gd);

    var traces = [],
        undoFunc = Plotly.addTraces,
        redoFunc = deleteTraces,
        undoArgs = [gd, traces, indices],
        redoArgs = [gd, indices],
        i,
        deletedTrace;

    // make sure indices are defined
    if(typeof indices === 'undefined') {
        throw new Error('indices must be an integer or array of integers.');
    } else if(!Array.isArray(indices)) {
        indices = [indices];
    }
    assertIndexArray(gd, indices, 'indices');

    // convert negative indices to positive indices
    indices = positivifyIndices(indices, gd.data.length - 1);

    // we want descending here so that splicing later doesn't affect indexing
    indices.sort(Lib.sorterDes);
    for(i = 0; i < indices.length; i += 1) {
        deletedTrace = gd.data.splice(indices[i], 1)[0];
        traces.push(deletedTrace);
    }

    var promise = Plotly.redraw(gd);
    Queue.add(gd, undoFunc, undoArgs, redoFunc, redoArgs);

    return promise;
};

/**
 * Move traces at currentIndices array to locations in newIndices array.
 *
 * If newIndices is omitted, currentIndices will be moved to the end. E.g.,
 * these are equivalent:
 *
 * Plotly.moveTraces(gd, [1, 2, 3], [-3, -2, -1])
 * Plotly.moveTraces(gd, [1, 2, 3])
 *
 * @param {Object|HTMLDivElement} gd The graph div
 * @param {Object[]} gd.data The array of traces we're removing from
 * @param {Number|Number[]} currentIndices The locations of traces to be moved
 * @param {Number|Number[]} [newIndices] The locations to move traces to
 *
 * Example calls:
 *
 *      // move trace i to location x
 *      Plotly.moveTraces(gd, i, x)
 *
 *      // move trace i to end of array
 *      Plotly.moveTraces(gd, i)
 *
 *      // move traces i, j, k to end of array (i != j != k)
 *      Plotly.moveTraces(gd, [i, j, k])
 *
 *      // move traces [i, j, k] to [x, y, z] (i != j != k) (x != y != z)
 *      Plotly.moveTraces(gd, [i, j, k], [x, y, z])
 *
 *      // reorder all traces (assume there are 5--a, b, c, d, e)
 *      Plotly.moveTraces(gd, [b, d, e, a, c])  // same as 'move to end'
 */
Plotly.moveTraces = function moveTraces(gd, currentIndices, newIndices) {
    gd = helpers.getGraphDiv(gd);

    var newData = [],
        movingTraceMap = [],
        undoFunc = moveTraces,
        redoFunc = moveTraces,
        undoArgs = [gd, newIndices, currentIndices],
        redoArgs = [gd, currentIndices, newIndices],
        i;

    // to reduce complexity here, check args elsewhere
    // this throws errors where appropriate
    checkMoveTracesArgs(gd, currentIndices, newIndices);

    // make sure currentIndices is an array
    currentIndices = Array.isArray(currentIndices) ? currentIndices : [currentIndices];

    // if undefined, define newIndices to point to the end of gd.data array
    if(typeof newIndices === 'undefined') {
        newIndices = [];
        for(i = 0; i < currentIndices.length; i++) {
            newIndices.push(-currentIndices.length + i);
        }
    }

    // make sure newIndices is an array if it's user-defined
    newIndices = Array.isArray(newIndices) ? newIndices : [newIndices];

    // convert negative indices to positive indices (they're the same length)
    currentIndices = positivifyIndices(currentIndices, gd.data.length - 1);
    newIndices = positivifyIndices(newIndices, gd.data.length - 1);

    // at this point, we've coerced the index arrays into predictable forms

    // get the traces that aren't being moved around
    for(i = 0; i < gd.data.length; i++) {

        // if index isn't in currentIndices, include it in ignored!
        if(currentIndices.indexOf(i) === -1) {
            newData.push(gd.data[i]);
        }
    }

    // get a mapping of indices to moving traces
    for(i = 0; i < currentIndices.length; i++) {
        movingTraceMap.push({newIndex: newIndices[i], trace: gd.data[currentIndices[i]]});
    }

    // reorder this mapping by newIndex, ascending
    movingTraceMap.sort(function(a, b) {
        return a.newIndex - b.newIndex;
    });

    // now, add the moving traces back in, in order!
    for(i = 0; i < movingTraceMap.length; i += 1) {
        newData.splice(movingTraceMap[i].newIndex, 0, movingTraceMap[i].trace);
    }

    gd.data = newData;

    var promise = Plotly.redraw(gd);
    Queue.add(gd, undoFunc, undoArgs, redoFunc, redoArgs);

    return promise;
};

/**
 * restyle: update trace attributes of an existing plot
 *
 * Can be called two ways.
 *
 * Signature 1:
 * @param {String | HTMLDivElement} gd
 *  the id or DOM element of the graph container div
 * @param {String} astr
 *  attribute string (like `'marker.symbol'`) to update
 * @param {*} val
 *  value to give this attribute
 * @param {Number[] | Number} [traces]
 *  integer or array of integers for the traces to alter (all if omitted)
 *
 * Signature 2:
 * @param {String | HTMLDivElement} gd
 *  (as in signature 1)
 * @param {Object} aobj
 *  attribute object `{astr1: val1, astr2: val2 ...}`
 *  allows setting multiple attributes simultaneously
 * @param {Number[] | Number} [traces]
 *  (as in signature 1)
 *
 * `val` (or `val1`, `val2` ... in the object form) can be an array,
 * to apply different values to each trace.
 *
 * If the array is too short, it will wrap around (useful for
 * style files that want to specify cyclical default values).
 */
Plotly.restyle = function restyle(gd, astr, val, traces) {
    gd = helpers.getGraphDiv(gd);
    helpers.clearPromiseQueue(gd);

    var aobj = {};
    if(typeof astr === 'string') aobj[astr] = val;
    else if(Lib.isPlainObject(astr)) {
        // the 3-arg form
        aobj = Lib.extendFlat({}, astr);
        if(traces === undefined) traces = val;
    }
    else {
        Lib.warn('Restyle fail.', astr, val, traces);
        return Promise.reject();
    }

    if(Object.keys(aobj).length) gd.changed = true;

    var specs = _restyle(gd, aobj, traces),
        flags = specs.flags;

    // clear calcdata if required
    if(flags.clearCalc) gd.calcdata = undefined;

    // fill in redraw sequence
    var seq = [];

    if(flags.fullReplot) {
        seq.push(Plotly.plot);
    } else {
        seq.push(Plots.previousPromises);

        Plots.supplyDefaults(gd);

        if(flags.dostyle) seq.push(subroutines.doTraceStyle);
        if(flags.docolorbars) seq.push(subroutines.doColorBars);
    }

    seq.push(Plots.rehover);

    Queue.add(gd,
        restyle, [gd, specs.undoit, specs.traces],
        restyle, [gd, specs.redoit, specs.traces]
    );

    var plotDone = Lib.syncOrAsync(seq, gd);
    if(!plotDone || !plotDone.then) plotDone = Promise.resolve();

    return plotDone.then(function() {
        gd.emit('plotly_restyle', specs.eventData);
        return gd;
    });
};

function _restyle(gd, aobj, _traces) {
    var fullLayout = gd._fullLayout,
        fullData = gd._fullData,
        data = gd.data,
        i;

    var traces = helpers.coerceTraceIndices(gd, _traces);

    // initialize flags
    var flags = {
        docalc: false,
        docalcAutorange: false,
        doplot: false,
        dostyle: false,
        docolorbars: false,
        autorangeOn: false,
        clearCalc: false,
        fullReplot: false
    };

    // copies of the change (and previous values of anything affected)
    // for the undo / redo queue
    var redoit = {},
        undoit = {},
        axlist,
        flagAxForDelete = {};

    // recalcAttrs attributes need a full regeneration of calcdata
    // as well as a replot, because the right objects may not exist,
    // or autorange may need recalculating
    // in principle we generally shouldn't need to redo ALL traces... that's
    // harder though.
    var recalcAttrs = [
        'mode', 'visible', 'type', 'orientation', 'fill',
        'histfunc', 'histnorm', 'text',
        'x', 'y', 'z',
        'a', 'b', 'c',
        'open', 'high', 'low', 'close',
        'base', 'width', 'offset',
        'xtype', 'x0', 'dx', 'ytype', 'y0', 'dy', 'xaxis', 'yaxis',
        'line.width',
        'connectgaps', 'transpose', 'zsmooth',
        'showscale', 'marker.showscale',
        'zauto', 'marker.cauto',
        'autocolorscale', 'marker.autocolorscale',
        'colorscale', 'marker.colorscale',
        'reversescale', 'marker.reversescale',
        'autobinx', 'nbinsx', 'xbins', 'xbins.start', 'xbins.end', 'xbins.size',
        'autobiny', 'nbinsy', 'ybins', 'ybins.start', 'ybins.end', 'ybins.size',
        'autocontour', 'ncontours', 'contours', 'contours.coloring',
        'error_y', 'error_y.visible', 'error_y.value', 'error_y.type',
        'error_y.traceref', 'error_y.array', 'error_y.symmetric',
        'error_y.arrayminus', 'error_y.valueminus', 'error_y.tracerefminus',
        'error_x', 'error_x.visible', 'error_x.value', 'error_x.type',
        'error_x.traceref', 'error_x.array', 'error_x.symmetric',
        'error_x.arrayminus', 'error_x.valueminus', 'error_x.tracerefminus',
        'swapxy', 'swapxyaxes', 'orientationaxes',
        'marker.colors', 'values', 'labels', 'label0', 'dlabel', 'sort',
        'textinfo', 'textposition', 'textfont.size', 'textfont.family', 'textfont.color',
        'insidetextfont.size', 'insidetextfont.family', 'insidetextfont.color',
        'outsidetextfont.size', 'outsidetextfont.family', 'outsidetextfont.color',
        'hole', 'scalegroup', 'domain', 'domain.x', 'domain.y',
        'domain.x[0]', 'domain.x[1]', 'domain.y[0]', 'domain.y[1]',
        'tilt', 'tiltaxis', 'depth', 'direction', 'rotation', 'pull',
        'line.showscale', 'line.cauto', 'line.autocolorscale', 'line.reversescale',
        'marker.line.showscale', 'marker.line.cauto', 'marker.line.autocolorscale', 'marker.line.reversescale',
        'xcalendar', 'ycalendar',
        'cumulative', 'cumulative.enabled', 'cumulative.direction', 'cumulative.currentbin'
    ];

    for(i = 0; i < traces.length; i++) {
        if(Registry.traceIs(fullData[traces[i]], 'box')) {
            recalcAttrs.push('name');
            break;
        }
    }

    // autorangeAttrs attributes need a full redo of calcdata
    // only if an axis is autoranged,
    // because .calc() is where the autorange gets determined
    // TODO: could we break this out as well?
    var autorangeAttrs = [
        'marker', 'marker.size', 'textfont',
        'boxpoints', 'jitter', 'pointpos', 'whiskerwidth', 'boxmean',
        'tickwidth'
    ];

    // replotAttrs attributes need a replot (because different
    // objects need to be made) but not a recalc
    var replotAttrs = [
        'zmin', 'zmax', 'zauto',
        'xgap', 'ygap',
        'marker.cmin', 'marker.cmax', 'marker.cauto',
        'line.cmin', 'line.cmax',
        'marker.line.cmin', 'marker.line.cmax',
        'contours.start', 'contours.end', 'contours.size',
        'contours.showlines',
        'line', 'line.smoothing', 'line.shape',
        'error_y.width', 'error_x.width', 'error_x.copy_ystyle',
        'marker.maxdisplayed'
    ];

    // these ones may alter the axis type
    // (at least if the first trace is involved)
    var axtypeAttrs = [
        'type', 'x', 'y', 'x0', 'y0', 'orientation', 'xaxis', 'yaxis'
    ];

    var zscl = ['zmin', 'zmax'],
        xbins = ['xbins.start', 'xbins.end', 'xbins.size'],
        ybins = ['ybins.start', 'ybins.end', 'ybins.size'],
        contourAttrs = ['contours.start', 'contours.end', 'contours.size'];

    // At the moment, only cartesian, pie and ternary plot types can afford
    // to not go through a full replot
    var doPlotWhiteList = ['cartesian', 'pie', 'ternary'];
    fullLayout._basePlotModules.forEach(function(_module) {
        if(doPlotWhiteList.indexOf(_module.name) === -1) flags.docalc = true;
    });

    // make a new empty vals array for undoit
    function a0() { return traces.map(function() { return undefined; }); }

    // for autoranging multiple axes
    function addToAxlist(axid) {
        var axName = Plotly.Axes.id2name(axid);
        if(axlist.indexOf(axName) === -1) axlist.push(axName);
    }

    function autorangeAttr(axName) { return 'LAYOUT' + axName + '.autorange'; }

    function rangeAttr(axName) { return 'LAYOUT' + axName + '.range'; }

    // for attrs that interact (like scales & autoscales), save the
    // old vals before making the change
    // val=undefined will not set a value, just record what the value was.
    // val=null will delete the attribute
    // attr can be an array to set several at once (all to the same val)
    function doextra(attr, val, i) {
        if(Array.isArray(attr)) {
            attr.forEach(function(a) { doextra(a, val, i); });
            return;
        }
        // quit if explicitly setting this elsewhere
        if(attr in aobj || helpers.hasParent(aobj, attr)) return;

        var extraparam;
        if(attr.substr(0, 6) === 'LAYOUT') {
            extraparam = Lib.nestedProperty(gd.layout, attr.replace('LAYOUT', ''));
        } else {
            extraparam = Lib.nestedProperty(data[traces[i]], attr);
        }

        if(!(attr in undoit)) {
            undoit[attr] = a0();
        }
        if(undoit[attr][i] === undefined) {
            undoit[attr][i] = extraparam.get();
        }
        if(val !== undefined) {
            extraparam.set(val);
        }
    }

    // now make the changes to gd.data (and occasionally gd.layout)
    // and figure out what kind of graphics update we need to do
    for(var ai in aobj) {
        if(helpers.hasParent(aobj, ai)) {
            throw new Error('cannot set ' + ai + 'and a parent attribute simultaneously');
        }

        var vi = aobj[ai],
            cont,
            contFull,
            param,
            oldVal,
            newVal;

        redoit[ai] = vi;

        if(ai.substr(0, 6) === 'LAYOUT') {
            param = Lib.nestedProperty(gd.layout, ai.replace('LAYOUT', ''));
            undoit[ai] = [param.get()];
            // since we're allowing val to be an array, allow it here too,
            // even though that's meaningless
            param.set(Array.isArray(vi) ? vi[0] : vi);
            // ironically, the layout attrs in restyle only require replot,
            // not relayout
            flags.docalc = true;
            continue;
        }

        // set attribute in gd.data
        undoit[ai] = a0();
        for(i = 0; i < traces.length; i++) {
            cont = data[traces[i]];
            contFull = fullData[traces[i]];
            param = Lib.nestedProperty(cont, ai);
            oldVal = param.get();
            newVal = Array.isArray(vi) ? vi[i % vi.length] : vi;

            if(newVal === undefined) continue;

            // setting bin or z settings should turn off auto
            // and setting auto should save bin or z settings
            if(zscl.indexOf(ai) !== -1) {
                doextra('zauto', false, i);
            }
            else if(ai === 'colorscale') {
                doextra('autocolorscale', false, i);
            }
            else if(ai === 'autocolorscale') {
                doextra('colorscale', undefined, i);
            }
            else if(ai === 'marker.colorscale') {
                doextra('marker.autocolorscale', false, i);
            }
            else if(ai === 'marker.autocolorscale') {
                doextra('marker.colorscale', undefined, i);
            }
            else if(ai === 'zauto') {
                doextra(zscl, undefined, i);
            }
            else if(xbins.indexOf(ai) !== -1) {
                doextra('autobinx', false, i);
            }
            else if(ai === 'autobinx') {
                doextra(xbins, undefined, i);
            }
            else if(ybins.indexOf(ai) !== -1) {
                doextra('autobiny', false, i);
            }
            else if(ai === 'autobiny') {
                doextra(ybins, undefined, i);
            }
            else if(contourAttrs.indexOf(ai) !== -1) {
                doextra('autocontour', false, i);
            }
            else if(ai === 'autocontour') {
                doextra(contourAttrs, undefined, i);
            }
            // heatmaps: setting x0 or dx, y0 or dy,
            // should turn xtype/ytype to 'scaled' if 'array'
            else if(['x0', 'dx'].indexOf(ai) !== -1 &&
                    contFull.x && contFull.xtype !== 'scaled') {
                doextra('xtype', 'scaled', i);
            }
            else if(['y0', 'dy'].indexOf(ai) !== -1 &&
                    contFull.y && contFull.ytype !== 'scaled') {
                doextra('ytype', 'scaled', i);
            }
            // changing colorbar size modes,
            // make the resulting size not change
            // note that colorbar fractional sizing is based on the
            // original plot size, before anything (like a colorbar)
            // increases the margins
            else if(ai === 'colorbar.thicknessmode' && param.get() !== newVal &&
                        ['fraction', 'pixels'].indexOf(newVal) !== -1 &&
                        contFull.colorbar) {
                var thicknorm =
                    ['top', 'bottom'].indexOf(contFull.colorbar.orient) !== -1 ?
                        (fullLayout.height - fullLayout.margin.t - fullLayout.margin.b) :
                        (fullLayout.width - fullLayout.margin.l - fullLayout.margin.r);
                doextra('colorbar.thickness', contFull.colorbar.thickness *
                    (newVal === 'fraction' ? 1 / thicknorm : thicknorm), i);
            }
            else if(ai === 'colorbar.lenmode' && param.get() !== newVal &&
                        ['fraction', 'pixels'].indexOf(newVal) !== -1 &&
                        contFull.colorbar) {
                var lennorm =
                    ['top', 'bottom'].indexOf(contFull.colorbar.orient) !== -1 ?
                        (fullLayout.width - fullLayout.margin.l - fullLayout.margin.r) :
                        (fullLayout.height - fullLayout.margin.t - fullLayout.margin.b);
                doextra('colorbar.len', contFull.colorbar.len *
                    (newVal === 'fraction' ? 1 / lennorm : lennorm), i);
            }
            else if(ai === 'colorbar.tick0' || ai === 'colorbar.dtick') {
                doextra('colorbar.tickmode', 'linear', i);
            }
            else if(ai === 'colorbar.tickmode') {
                doextra(['colorbar.tick0', 'colorbar.dtick'], undefined, i);
            }


            if(ai === 'type' && (newVal === 'pie') !== (oldVal === 'pie')) {
                var labelsTo = 'x',
                    valuesTo = 'y';
                if((newVal === 'bar' || oldVal === 'bar') && cont.orientation === 'h') {
                    labelsTo = 'y';
                    valuesTo = 'x';
                }
                Lib.swapAttrs(cont, ['?', '?src'], 'labels', labelsTo);
                Lib.swapAttrs(cont, ['d?', '?0'], 'label', labelsTo);
                Lib.swapAttrs(cont, ['?', '?src'], 'values', valuesTo);

                if(oldVal === 'pie') {
                    Lib.nestedProperty(cont, 'marker.color')
                        .set(Lib.nestedProperty(cont, 'marker.colors').get());

                    // super kludgy - but if all pies are gone we won't remove them otherwise
                    fullLayout._pielayer.selectAll('g.trace').remove();
                } else if(Registry.traceIs(cont, 'cartesian')) {
                    Lib.nestedProperty(cont, 'marker.colors')
                        .set(Lib.nestedProperty(cont, 'marker.color').get());
                    // look for axes that are no longer in use and delete them
                    flagAxForDelete[cont.xaxis || 'x'] = true;
                    flagAxForDelete[cont.yaxis || 'y'] = true;
                }
            }

            undoit[ai][i] = oldVal;
            // set the new value - if val is an array, it's one el per trace
            // first check for attributes that get more complex alterations
            var swapAttrs = [
                'swapxy', 'swapxyaxes', 'orientation', 'orientationaxes'
            ];
            if(swapAttrs.indexOf(ai) !== -1) {
                // setting an orientation: make sure it's changing
                // before we swap everything else
                if(ai === 'orientation') {
                    param.set(newVal);
                    if(param.get() === undoit[ai][i]) continue;
                }
                // orientationaxes has no value,
                // it flips everything and the axes
                else if(ai === 'orientationaxes') {
                    cont.orientation =
                        {v: 'h', h: 'v'}[contFull.orientation];
                }
                helpers.swapXYData(cont);
            }
            else if(Plots.dataArrayContainers.indexOf(param.parts[0]) !== -1) {
                // TODO: use manageArrays.applyContainerArrayChanges here too
                helpers.manageArrayContainers(param, newVal, undoit);
                flags.docalc = true;
            }
            else {
                var moduleAttrs = (contFull._module || {}).attributes || {};
                var valObject = Lib.nestedProperty(moduleAttrs, ai).get() || {};

                // if restyling entire attribute container, assume worse case
                if(!valObject.valType) {
                    flags.docalc = true;
                }

                // must redo calcdata when restyling array values of arrayOk attributes
                if(valObject.arrayOk && (Array.isArray(newVal) || Array.isArray(oldVal))) {
                    flags.docalc = true;
                }

                // all the other ones, just modify that one attribute
                param.set(newVal);
            }
        }

        // swap the data attributes of the relevant x and y axes?
        if(['swapxyaxes', 'orientationaxes'].indexOf(ai) !== -1) {
            Plotly.Axes.swap(gd, traces);
        }

        // swap hovermode if set to "compare x/y data"
        if(ai === 'orientationaxes') {
            var hovermode = Lib.nestedProperty(gd.layout, 'hovermode');
            if(hovermode.get() === 'x') {
                hovermode.set('y');
            } else if(hovermode.get() === 'y') {
                hovermode.set('x');
            }
        }

        // check if we need to call axis type
        if((traces.indexOf(0) !== -1) && (axtypeAttrs.indexOf(ai) !== -1)) {
            Plotly.Axes.clearTypes(gd, traces);
            flags.docalc = true;
        }

        // switching from auto to manual binning or z scaling doesn't
        // actually do anything but change what you see in the styling
        // box. everything else at least needs to apply styles
        if((['autobinx', 'autobiny', 'zauto'].indexOf(ai) === -1) ||
                newVal !== false) {
            flags.dostyle = true;
        }
        if(['colorbar', 'line'].indexOf(param.parts[0]) !== -1 ||
            param.parts[0] === 'marker' && param.parts[1] === 'colorbar') {
            flags.docolorbars = true;
        }

        var aiArrayStart = ai.indexOf('['),
            aiAboveArray = aiArrayStart === -1 ? ai : ai.substr(0, aiArrayStart);

        if(recalcAttrs.indexOf(aiAboveArray) !== -1) {
            // major enough changes deserve autoscale, autobin, and
            // non-reversed axes so people don't get confused
            if(['orientation', 'type'].indexOf(ai) !== -1) {
                axlist = [];
                for(i = 0; i < traces.length; i++) {
                    var trace = data[traces[i]];

                    if(Registry.traceIs(trace, 'cartesian')) {
                        addToAxlist(trace.xaxis || 'x');
                        addToAxlist(trace.yaxis || 'y');

                        if(ai === 'type') {
                            doextra(['autobinx', 'autobiny'], true, i);
                        }
                    }
                }

                doextra(axlist.map(autorangeAttr), true, 0);
                doextra(axlist.map(rangeAttr), [0, 1], 0);
            }
            flags.docalc = true;
        }
        else if(replotAttrs.indexOf(aiAboveArray) !== -1) flags.doplot = true;
        else if(autorangeAttrs.indexOf(aiAboveArray) !== -1) flags.docalcAutorange = true;
    }

    // do we need to force a recalc?
    Plotly.Axes.list(gd).forEach(function(ax) {
        if(ax.autorange) flags.autorangeOn = true;
    });

    // check axes we've flagged for possible deletion
    // flagAxForDelete is a hash so we can make sure we only get each axis once
    var axListForDelete = Object.keys(flagAxForDelete);
    axisLoop:
    for(i = 0; i < axListForDelete.length; i++) {
        var axId = axListForDelete[i],
            axLetter = axId.charAt(0),
            axAttr = axLetter + 'axis';

        for(var j = 0; j < data.length; j++) {
            if(Registry.traceIs(data[j], 'cartesian') &&
                    (data[j][axAttr] || axLetter) === axId) {
                continue axisLoop;
            }
        }

        // no data on this axis - delete it.
        doextra('LAYOUT' + Plotly.Axes.id2name(axId), null, 0);
    }

    // combine a few flags together;
    if(flags.docalc || (flags.docalcAutorange && flags.autorangeOn)) {
        flags.clearCalc = true;
    }
    if(flags.docalc || flags.doplot || flags.docalcAutorange) {
        flags.fullReplot = true;
    }

    return {
        flags: flags,
        undoit: undoit,
        redoit: redoit,
        traces: traces,
        eventData: Lib.extendDeepNoArrays([], [redoit, traces])
    };
}

/**
 * relayout: update layout attributes of an existing plot
 *
 * Can be called two ways:
 *
 * Signature 1:
 * @param {String | HTMLDivElement} gd
 *  the id or dom element of the graph container div
 * @param {String} astr
 *  attribute string (like `'xaxis.range[0]'`) to update
 * @param {*} val
 *  value to give this attribute
 *
 * Signature 2:
 * @param {String | HTMLDivElement} gd
 *  (as in signature 1)
 * @param {Object} aobj
 *  attribute object `{astr1: val1, astr2: val2 ...}`
 *  allows setting multiple attributes simultaneously
 */
Plotly.relayout = function relayout(gd, astr, val) {
    gd = helpers.getGraphDiv(gd);
    helpers.clearPromiseQueue(gd);

    if(gd.framework && gd.framework.isPolar) {
        return Promise.resolve(gd);
    }

    var aobj = {};
    if(typeof astr === 'string') {
        aobj[astr] = val;
    } else if(Lib.isPlainObject(astr)) {
        aobj = Lib.extendFlat({}, astr);
    } else {
        Lib.warn('Relayout fail.', astr, val);
        return Promise.reject();
    }

    if(Object.keys(aobj).length) gd.changed = true;

    var specs = _relayout(gd, aobj),
        flags = specs.flags;

    // clear calcdata if required
    if(flags.docalc) gd.calcdata = undefined;

    // fill in redraw sequence

    // even if we don't have anything left in aobj,
    // something may have happened within relayout that we
    // need to wait for
    var seq = [Plots.previousPromises];

    if(flags.layoutReplot) {
        seq.push(subroutines.layoutReplot);
    }
    else if(Object.keys(aobj).length) {
        Plots.supplyDefaults(gd);

        if(flags.dolegend) seq.push(subroutines.doLegend);
        if(flags.dolayoutstyle) seq.push(subroutines.layoutStyles);
        if(flags.doticks) seq.push(subroutines.doTicksRelayout);
        if(flags.domodebar) seq.push(subroutines.doModeBar);
        if(flags.docamera) seq.push(subroutines.doCamera);
    }

    seq.push(Plots.rehover);

    Queue.add(gd,
        relayout, [gd, specs.undoit],
        relayout, [gd, specs.redoit]
    );

    var plotDone = Lib.syncOrAsync(seq, gd);
    if(!plotDone || !plotDone.then) plotDone = Promise.resolve(gd);

    return plotDone.then(function() {
        gd.emit('plotly_relayout', specs.eventData);
        return gd;
    });
};

function _relayout(gd, aobj) {
    var layout = gd.layout,
        fullLayout = gd._fullLayout,
        keys = Object.keys(aobj),
        axes = Plotly.Axes.list(gd),
        arrayEdits = {},
        arrayStr,
        i,
        j;

    // look for 'allaxes', split out into all axes
    // in case of 3D the axis are nested within a scene which is held in _id
    for(i = 0; i < keys.length; i++) {
        if(keys[i].indexOf('allaxes') === 0) {
            for(j = 0; j < axes.length; j++) {
                var scene = axes[j]._id.substr(1),
                    axisAttr = (scene.indexOf('scene') !== -1) ? (scene + '.') : '',
                    newkey = keys[i].replace('allaxes', axisAttr + axes[j]._name);

                if(!aobj[newkey]) aobj[newkey] = aobj[keys[i]];
            }

            delete aobj[keys[i]];
        }
    }

    // initialize flags
    var flags = {
        dolegend: false,
        doticks: false,
        dolayoutstyle: false,
        doplot: false,
        docalc: false,
        domodebar: false,
        docamera: false,
        layoutReplot: false
    };

    // copies of the change (and previous values of anything affected)
    // for the undo / redo queue
    var redoit = {},
        undoit = {};

    // for attrs that interact (like scales & autoscales), save the
    // old vals before making the change
    // val=undefined will not set a value, just record what the value was.
    // attr can be an array to set several at once (all to the same val)
    function doextra(attr, val) {
        if(Array.isArray(attr)) {
            attr.forEach(function(a) { doextra(a, val); });
            return;
        }

        // if we have another value for this attribute (explicitly or
        // via a parent) do not override with this auto-generated extra
        if(attr in aobj || helpers.hasParent(aobj, attr)) return;

        var p = Lib.nestedProperty(layout, attr);
        if(!(attr in undoit)) undoit[attr] = p.get();
        if(val !== undefined) p.set(val);
    }

    // for editing annotations or shapes - is it on autoscaled axes?
    function refAutorange(obj, axLetter) {
        if(!Lib.isPlainObject(obj)) return false;
        var axRef = obj[axLetter + 'ref'] || axLetter,
            ax = Plotly.Axes.getFromId(gd, axRef);

        if(!ax && axRef.charAt(0) === axLetter) {
            // fall back on the primary axis in case we've referenced a
            // nonexistent axis (as we do above if axRef is missing).
            // This assumes the object defaults to data referenced, which
            // is the case for shapes and annotations but not for images.
            // The only thing this is used for is to determine whether to
            // do a full `recalc`, so the only ill effect of this error is
            // to waste some time.
            ax = Plotly.Axes.getFromId(gd, axLetter);
        }
        return (ax || {}).autorange;
    }

    // for constraint enforcement: keep track of all axes (as {id: name})
    // we're editing the (auto)range of, so we can tell the others constrained
    // to scale with them that it's OK for them to shrink
    var rangesAltered = {};

    function recordAlteredAxis(pleafPlus) {
        var axId = axisIds.name2id(pleafPlus.split('.')[0]);
        rangesAltered[axId] = 1;
    }

    // alter gd.layout
    for(var ai in aobj) {
        if(helpers.hasParent(aobj, ai)) {
            throw new Error('cannot set ' + ai + 'and a parent attribute simultaneously');
        }

        var p = Lib.nestedProperty(layout, ai),
            vi = aobj[ai],
            plen = p.parts.length,
            // p.parts may end with an index integer if the property is an array
            pend = typeof p.parts[plen - 1] === 'string' ? (plen - 1) : (plen - 2),
            // last property in chain (leaf node)
            proot = p.parts[0],
            pleaf = p.parts[pend],
            // leaf plus immediate parent
            pleafPlus = p.parts[pend - 1] + '.' + pleaf,
            // trunk nodes (everything except the leaf)
            ptrunk = p.parts.slice(0, pend).join('.'),
            parentIn = Lib.nestedProperty(gd.layout, ptrunk).get(),
            parentFull = Lib.nestedProperty(fullLayout, ptrunk).get();

        if(vi === undefined) continue;

        redoit[ai] = vi;

        // axis reverse is special - it is its own inverse
        // op and has no flag.
        undoit[ai] = (pleaf === 'reverse') ? vi : p.get();

        // Setting width or height to null must reset the graph's width / height
        // back to its initial value as computed during the first pass in Plots.plotAutoSize.
        //
        // To do so, we must manually set them back here using the _initialAutoSize cache.
        if(['width', 'height'].indexOf(ai) !== -1 && vi === null) {
            fullLayout[ai] = gd._initialAutoSize[ai];
        }
        // check autorange vs range
        else if(pleafPlus.match(/^[xyz]axis[0-9]*\.range(\[[0|1]\])?$/)) {
            doextra(ptrunk + '.autorange', false);
            recordAlteredAxis(pleafPlus);
        }
        else if(pleafPlus.match(/^[xyz]axis[0-9]*\.autorange$/)) {
            doextra([ptrunk + '.range[0]', ptrunk + '.range[1]'],
                undefined);
            recordAlteredAxis(pleafPlus);
        }
        else if(pleafPlus.match(/^aspectratio\.[xyz]$/)) {
            doextra(proot + '.aspectmode', 'manual');
        }
        else if(pleafPlus.match(/^aspectmode$/)) {
            doextra([ptrunk + '.x', ptrunk + '.y', ptrunk + '.z'], undefined);
        }
        else if(pleaf === 'tick0' || pleaf === 'dtick') {
            doextra(ptrunk + '.tickmode', 'linear');
        }
        else if(pleaf === 'tickmode') {
            doextra([ptrunk + '.tick0', ptrunk + '.dtick'], undefined);
        }
        else if(/[xy]axis[0-9]*?$/.test(pleaf) && !Object.keys(vi || {}).length) {
            flags.docalc = true;
        }
        else if(/[xy]axis[0-9]*\.categoryorder$/.test(pleafPlus)) {
            flags.docalc = true;
        }
        else if(/[xy]axis[0-9]*\.categoryarray/.test(pleafPlus)) {
            flags.docalc = true;
        }

        if(pleafPlus.indexOf('rangeslider') !== -1) {
            flags.docalc = true;
        }

        // toggling axis type between log and linear: we need to convert
        // positions for components that are still using linearized values,
        // not data values like newer components.
        // previously we did this for log <-> not-log, but now only do it
        // for log <-> linear
        if(pleaf === 'type') {
            var ax = parentIn,
                toLog = parentFull.type === 'linear' && vi === 'log',
                fromLog = parentFull.type === 'log' && vi === 'linear';

            if(toLog || fromLog) {
                if(!ax || !ax.range) {
                    doextra(ptrunk + '.autorange', true);
                }
                else if(!parentFull.autorange) {
                    // toggling log without autorange: need to also recalculate ranges
                    // because log axes use linearized values for range endpoints
                    var r0 = ax.range[0],
                        r1 = ax.range[1];
                    if(toLog) {
                        // if both limits are negative, autorange
                        if(r0 <= 0 && r1 <= 0) {
                            doextra(ptrunk + '.autorange', true);
                        }
                        // if one is negative, set it 6 orders below the other.
                        if(r0 <= 0) r0 = r1 / 1e6;
                        else if(r1 <= 0) r1 = r0 / 1e6;
                        // now set the range values as appropriate
                        doextra(ptrunk + '.range[0]', Math.log(r0) / Math.LN10);
                        doextra(ptrunk + '.range[1]', Math.log(r1) / Math.LN10);
                    }
                    else {
                        doextra(ptrunk + '.range[0]', Math.pow(10, r0));
                        doextra(ptrunk + '.range[1]', Math.pow(10, r1));
                    }
                }
                else if(toLog) {
                    // just make sure the range is positive and in the right
                    // order, it'll get recalculated later
                    ax.range = (ax.range[1] > ax.range[0]) ? [1, 2] : [2, 1];
                }

                // Annotations and images also need to convert to/from linearized coords
                // Shapes do not need this :)
                Registry.getComponentMethod('annotations', 'convertCoords')(gd, parentFull, vi, doextra);
                Registry.getComponentMethod('images', 'convertCoords')(gd, parentFull, vi, doextra);
            }
            else {
                // any other type changes: the range from the previous type
                // will not make sense, so autorange it.
                doextra(ptrunk + '.autorange', true);
            }
        }
        else if(pleaf.match(cartesianConstants.AX_NAME_PATTERN)) {
            var fullProp = Lib.nestedProperty(fullLayout, ai).get(),
                newType = (vi || {}).type;

            // This can potentially cause strange behavior if the autotype is not
            // numeric (linear, because we don't auto-log) but the previous type
            // was log. That's a very strange edge case though
            if(!newType || newType === '-') newType = 'linear';
            Registry.getComponentMethod('annotations', 'convertCoords')(gd, fullProp, newType, doextra);
            Registry.getComponentMethod('images', 'convertCoords')(gd, fullProp, newType, doextra);
        }

        // alter gd.layout

        // collect array component edits for execution all together
        // so we can ensure consistent behavior adding/removing items
        // and order-independence for add/remove/edit all together in
        // one relayout call
        var containerArrayMatch = manageArrays.containerArrayMatch(ai);
        if(containerArrayMatch) {
            arrayStr = containerArrayMatch.array;
            i = containerArrayMatch.index;
            var propStr = containerArrayMatch.property,
                componentArray = Lib.nestedProperty(layout, arrayStr),
                obji = (componentArray || [])[i] || {};

            if(i === '') {
                // replacing the entire array: too much going on, force recalc
                if(ai.indexOf('updatemenus') === -1) flags.docalc = true;
            }
            else if(propStr === '') {
                // special handling of undoit if we're adding or removing an element
                // ie 'annotations[2]' which can be {...} (add) or null (remove)
                var toggledObj = vi;
                if(manageArrays.isAddVal(vi)) {
                    undoit[ai] = null;
                }
                else if(manageArrays.isRemoveVal(vi)) {
                    undoit[ai] = obji;
                    toggledObj = obji;
                }
                else Lib.warn('unrecognized full object value', aobj);

                if(refAutorange(toggledObj, 'x') || refAutorange(toggledObj, 'y') &&
                        ai.indexOf('updatemenus') === -1) {
                    flags.docalc = true;
                }
            }
            else if((refAutorange(obji, 'x') || refAutorange(obji, 'y')) &&
                    !Lib.containsAny(ai, ['color', 'opacity', 'align', 'dash', 'updatemenus'])) {
                flags.docalc = true;
            }

            // prepare the edits object we'll send to applyContainerArrayChanges
            if(!arrayEdits[arrayStr]) arrayEdits[arrayStr] = {};
            var objEdits = arrayEdits[arrayStr][i];
            if(!objEdits) objEdits = arrayEdits[arrayStr][i] = {};
            objEdits[propStr] = vi;

            delete aobj[ai];
        }
        // handle axis reversal explicitly, as there's no 'reverse' flag
        else if(pleaf === 'reverse') {
            if(parentIn.range) parentIn.range.reverse();
            else {
                doextra(ptrunk + '.autorange', true);
                parentIn.range = [1, 0];
            }

            if(parentFull.autorange) flags.docalc = true;
            else flags.doplot = true;
        }
        else {
            var pp1 = String(p.parts[1] || '');
            // check whether we can short-circuit a full redraw
            // 3d or geo at this point just needs to redraw.
            if(proot.indexOf('scene') === 0) {
                if(p.parts[1] === 'camera') flags.docamera = true;
                else flags.doplot = true;
            }
            else if(proot.indexOf('geo') === 0) flags.doplot = true;
            else if(proot.indexOf('ternary') === 0) flags.doplot = true;
            else if(ai === 'paper_bgcolor') flags.doplot = true;
            else if(proot === 'margin' ||
                    pp1 === 'autorange' ||
                    pp1 === 'rangemode' ||
                    pp1 === 'type' ||
                    pp1 === 'domain' ||
                    pp1 === 'fixedrange' ||
                    pp1 === 'scaleanchor' ||
                    pp1 === 'scaleratio' ||
                    ai.indexOf('calendar') !== -1 ||
                    ai.match(/^(bar|box|font)/)) {
                flags.docalc = true;
            }
            else if(fullLayout._has('gl2d') &&
                (ai.indexOf('axis') !== -1 || ai === 'plot_bgcolor')
            ) flags.doplot = true;
            else if(ai === 'hiddenlabels') flags.docalc = true;
            else if(proot.indexOf('legend') !== -1) flags.dolegend = true;
            else if(ai.indexOf('title') !== -1) flags.doticks = true;
            else if(proot.indexOf('bgcolor') !== -1) flags.dolayoutstyle = true;
            else if(plen > 1 && Lib.containsAny(pp1, ['tick', 'exponent', 'grid', 'zeroline'])) {
                flags.doticks = true;
            }
            else if(ai.indexOf('.linewidth') !== -1 &&
                    ai.indexOf('axis') !== -1) {
                flags.doticks = flags.dolayoutstyle = true;
            }
            else if(plen > 1 && pp1.indexOf('line') !== -1) {
                flags.dolayoutstyle = true;
            }
            else if(plen > 1 && pp1 === 'mirror') {
                flags.doticks = flags.dolayoutstyle = true;
            }
            else if(ai === 'margin.pad') {
                flags.doticks = flags.dolayoutstyle = true;
            }
            /*
             * hovermode and dragmode don't need any redrawing, since they just
             * affect reaction to user input, everything else, assume full replot.
             * height, width, autosize get dealt with below. Except for the case of
             * of subplots - scenes - which require scene.updateFx to be called.
             */
            else if(['hovermode', 'dragmode'].indexOf(ai) !== -1) flags.domodebar = true;
            else if(['hovermode', 'dragmode', 'height',
                'width', 'autosize'].indexOf(ai) === -1) {
                flags.doplot = true;
            }

            p.set(vi);
        }
    }

    // now we've collected component edits - execute them all together
    for(arrayStr in arrayEdits) {
        var finished = manageArrays.applyContainerArrayChanges(gd,
            Lib.nestedProperty(layout, arrayStr), arrayEdits[arrayStr], flags);
        if(!finished) flags.doplot = true;
    }

    // figure out if we need to recalculate axis constraints
    var constraints = fullLayout._axisConstraintGroups;
    for(var axId in rangesAltered) {
        for(i = 0; i < constraints.length; i++) {
            var group = constraints[i];
            if(group[axId]) {
                // Always recalc if we're changing constrained ranges.
                // Otherwise it's possible to violate the constraints by
                // specifying arbitrary ranges for all axes in the group.
                // this way some ranges may expand beyond what's specified,
                // as they do at first draw, to satisfy the constraints.
                flags.docalc = true;
                for(var groupAxId in group) {
                    if(!rangesAltered[groupAxId]) {
                        axisIds.getFromId(gd, groupAxId)._constraintShrinkable = true;
                    }
                }
            }
        }
    }

    var oldWidth = fullLayout.width,
        oldHeight = fullLayout.height;

    // calculate autosizing
    if(gd.layout.autosize) Plots.plotAutoSize(gd, gd.layout, fullLayout);

    // avoid unnecessary redraws
    var hasSizechanged = aobj.height || aobj.width ||
        (fullLayout.width !== oldWidth) ||
        (fullLayout.height !== oldHeight);

    if(hasSizechanged) flags.docalc = true;

    if(flags.doplot || flags.docalc) {
        flags.layoutReplot = true;
    }

    // now all attribute mods are done, as are
    // redo and undo so we can save them

    return {
        flags: flags,
        undoit: undoit,
        redoit: redoit,
        eventData: Lib.extendDeep({}, redoit)
    };
}

/**
 * update: update trace and layout attributes of an existing plot
 *
 * @param {String | HTMLDivElement} gd
 *  the id or DOM element of the graph container div
 * @param {Object} traceUpdate
 *  attribute object `{astr1: val1, astr2: val2 ...}`
 *  corresponding to updates in the plot's traces
 * @param {Object} layoutUpdate
 *  attribute object `{astr1: val1, astr2: val2 ...}`
 *  corresponding to updates in the plot's layout
 * @param {Number[] | Number} [traces]
 *  integer or array of integers for the traces to alter (all if omitted)
 *
 */
Plotly.update = function update(gd, traceUpdate, layoutUpdate, traces) {
    gd = helpers.getGraphDiv(gd);
    helpers.clearPromiseQueue(gd);

    if(gd.framework && gd.framework.isPolar) {
        return Promise.resolve(gd);
    }

    if(!Lib.isPlainObject(traceUpdate)) traceUpdate = {};
    if(!Lib.isPlainObject(layoutUpdate)) layoutUpdate = {};

    if(Object.keys(traceUpdate).length) gd.changed = true;
    if(Object.keys(layoutUpdate).length) gd.changed = true;

    var restyleSpecs = _restyle(gd, Lib.extendFlat({}, traceUpdate), traces),
        restyleFlags = restyleSpecs.flags;

    var relayoutSpecs = _relayout(gd, Lib.extendFlat({}, layoutUpdate)),
        relayoutFlags = relayoutSpecs.flags;

    // clear calcdata if required
    if(restyleFlags.clearCalc || relayoutFlags.docalc) gd.calcdata = undefined;

    // fill in redraw sequence
    var seq = [];

    if(restyleFlags.fullReplot && relayoutFlags.layoutReplot) {
        var data = gd.data,
            layout = gd.layout;

        // clear existing data/layout on gd
        // so that Plotly.plot doesn't try to extend them
        gd.data = undefined;
        gd.layout = undefined;

        seq.push(function() { return Plotly.plot(gd, data, layout); });
    }
    else if(restyleFlags.fullReplot) {
        seq.push(Plotly.plot);
    }
    else if(relayoutFlags.layoutReplot) {
        seq.push(subroutines.layoutReplot);
    }
    else {
        seq.push(Plots.previousPromises);
        Plots.supplyDefaults(gd);

        if(restyleFlags.dostyle) seq.push(subroutines.doTraceStyle);
        if(restyleFlags.docolorbars) seq.push(subroutines.doColorBars);
        if(relayoutFlags.dolegend) seq.push(subroutines.doLegend);
        if(relayoutFlags.dolayoutstyle) seq.push(subroutines.layoutStyles);
        if(relayoutFlags.doticks) seq.push(subroutines.doTicksRelayout);
        if(relayoutFlags.domodebar) seq.push(subroutines.doModeBar);
        if(relayoutFlags.doCamera) seq.push(subroutines.doCamera);
    }

    seq.push(Plots.rehover);

    Queue.add(gd,
        update, [gd, restyleSpecs.undoit, relayoutSpecs.undoit, restyleSpecs.traces],
        update, [gd, restyleSpecs.redoit, relayoutSpecs.redoit, restyleSpecs.traces]
    );

    var plotDone = Lib.syncOrAsync(seq, gd);
    if(!plotDone || !plotDone.then) plotDone = Promise.resolve(gd);

    return plotDone.then(function() {
        gd.emit('plotly_update', {
            data: restyleSpecs.eventData,
            layout: relayoutSpecs.eventData
        });

        return gd;
    });
};

/**
 * Animate to a frame, sequence of frame, frame group, or frame definition
 *
 * @param {string id or DOM element} gd
 *      the id or DOM element of the graph container div
 *
 * @param {string or object or array of strings or array of objects} frameOrGroupNameOrFrameList
 *      a single frame, array of frames, or group to which to animate. The intent is
 *      inferred by the type of the input. Valid inputs are:
 *
 *      - string, e.g. 'groupname': animate all frames of a given `group` in the order
 *            in which they are defined via `Plotly.addFrames`.
 *
 *      - array of strings, e.g. ['frame1', frame2']: a list of frames by name to which
 *            to animate in sequence
 *
 *      - object: {data: ...}: a frame definition to which to animate. The frame is not
 *            and does not need to be added via `Plotly.addFrames`. It may contain any of
 *            the properties of a frame, including `data`, `layout`, and `traces`. The
 *            frame is used as provided and does not use the `baseframe` property.
 *
 *      - array of objects, e.g. [{data: ...}, {data: ...}]: a list of frame objects,
 *            each following the same rules as a single `object`.
 *
 * @param {object} animationOpts
 *      configuration for the animation
 */
Plotly.animate = function(gd, frameOrGroupNameOrFrameList, animationOpts) {
    gd = helpers.getGraphDiv(gd);

    if(!Lib.isPlotDiv(gd)) {
        throw new Error(
            'This element is not a Plotly plot: ' + gd + '. It\'s likely that you\'ve failed ' +
            'to create a plot before animating it. For more details, see ' +
            'https://plot.ly/javascript/animations/'
        );
    }

    var trans = gd._transitionData;

    // This is the queue of frames that will be animated as soon as possible. They
    // are popped immediately upon the *start* of a transition:
    if(!trans._frameQueue) {
        trans._frameQueue = [];
    }

    animationOpts = Plots.supplyAnimationDefaults(animationOpts);
    var transitionOpts = animationOpts.transition;
    var frameOpts = animationOpts.frame;

    // Since frames are popped immediately, an empty queue only means all frames have
    // *started* to transition, not that the animation is complete. To solve that,
    // track a separate counter that increments at the same time as frames are added
    // to the queue, but decrements only when the transition is complete.
    if(trans._frameWaitingCnt === undefined) {
        trans._frameWaitingCnt = 0;
    }

    function getTransitionOpts(i) {
        if(Array.isArray(transitionOpts)) {
            if(i >= transitionOpts.length) {
                return transitionOpts[0];
            } else {
                return transitionOpts[i];
            }
        } else {
            return transitionOpts;
        }
    }

    function getFrameOpts(i) {
        if(Array.isArray(frameOpts)) {
            if(i >= frameOpts.length) {
                return frameOpts[0];
            } else {
                return frameOpts[i];
            }
        } else {
            return frameOpts;
        }
    }

    // Execute a callback after the wrapper function has been called n times.
    // This is used to defer the resolution until a transition has resovled *and*
    // the frame has completed. If it's not done this way, then we get a race
    // condition in which the animation might resolve before a transition is complete
    // or vice versa.
    function callbackOnNthTime(cb, n) {
        var cnt = 0;
        return function() {
            if(cb && ++cnt === n) {
                return cb();
            }
        };
    }

    return new Promise(function(resolve, reject) {
        function discardExistingFrames() {
            if(trans._frameQueue.length === 0) {
                return;
            }

            while(trans._frameQueue.length) {
                var next = trans._frameQueue.pop();
                if(next.onInterrupt) {
                    next.onInterrupt();
                }
            }

            gd.emit('plotly_animationinterrupted', []);
        }

        function queueFrames(frameList) {
            if(frameList.length === 0) return;

            for(var i = 0; i < frameList.length; i++) {
                var computedFrame;

                if(frameList[i].type === 'byname') {
                    // If it's a named frame, compute it:
                    computedFrame = Plots.computeFrame(gd, frameList[i].name);
                } else {
                    // Otherwise we must have been given a simple object, so treat
                    // the input itself as the computed frame.
                    computedFrame = frameList[i].data;
                }

                var frameOpts = getFrameOpts(i);
                var transitionOpts = getTransitionOpts(i);

                // It doesn't make much sense for the transition duration to be greater than
                // the frame duration, so limit it:
                transitionOpts.duration = Math.min(transitionOpts.duration, frameOpts.duration);

                var nextFrame = {
                    frame: computedFrame,
                    name: frameList[i].name,
                    frameOpts: frameOpts,
                    transitionOpts: transitionOpts,
                };
                if(i === frameList.length - 1) {
                    // The last frame in this .animate call stores the promise resolve
                    // and reject callbacks. This is how we ensure that the animation
                    // loop (which may exist as a result of a *different* .animate call)
                    // still resolves or rejecdts this .animate call's promise. once it's
                    // complete.
                    nextFrame.onComplete = callbackOnNthTime(resolve, 2);
                    nextFrame.onInterrupt = reject;
                }

                trans._frameQueue.push(nextFrame);
            }

            // Set it as never having transitioned to a frame. This will cause the animation
            // loop to immediately transition to the next frame (which, for immediate mode,
            // is the first frame in the list since all others would have been discarded
            // below)
            if(animationOpts.mode === 'immediate') {
                trans._lastFrameAt = -Infinity;
            }

            // Only it's not already running, start a RAF loop. This could be avoided in the
            // case that there's only one frame, but it significantly complicated the logic
            // and only sped things up by about 5% or so for a lorenz attractor simulation.
            // It would be a fine thing to implement, but the benefit of that optimization
            // doesn't seem worth the extra complexity.
            if(!trans._animationRaf) {
                beginAnimationLoop();
            }
        }

        function stopAnimationLoop() {
            gd.emit('plotly_animated');

            // Be sure to unset also since it's how we know whether a loop is already running:
            window.cancelAnimationFrame(trans._animationRaf);
            trans._animationRaf = null;
        }

        function nextFrame() {
            if(trans._currentFrame && trans._currentFrame.onComplete) {
                // Execute the callback and unset it to ensure it doesn't
                // accidentally get called twice
                trans._currentFrame.onComplete();
            }

            var newFrame = trans._currentFrame = trans._frameQueue.shift();

            if(newFrame) {
                // Since it's sometimes necessary to do deep digging into frame data,
                // we'll consider it not 100% impossible for nulls or numbers to sneak through,
                // so check when casting the name, just to be absolutely certain:
                var stringName = newFrame.name ? newFrame.name.toString() : null;
                gd._fullLayout._currentFrame = stringName;

                trans._lastFrameAt = Date.now();
                trans._timeToNext = newFrame.frameOpts.duration;

                // This is simply called and it's left to .transition to decide how to manage
                // interrupting current transitions. That means we don't need to worry about
                // how it resolves or what happens after this:
                Plots.transition(gd,
                    newFrame.frame.data,
                    newFrame.frame.layout,
                    helpers.coerceTraceIndices(gd, newFrame.frame.traces),
                    newFrame.frameOpts,
                    newFrame.transitionOpts
                ).then(function() {
                    if(newFrame.onComplete) {
                        newFrame.onComplete();
                    }

                });

                gd.emit('plotly_animatingframe', {
                    name: stringName,
                    frame: newFrame.frame,
                    animation: {
                        frame: newFrame.frameOpts,
                        transition: newFrame.transitionOpts,
                    }
                });
            } else {
                // If there are no more frames, then stop the RAF loop:
                stopAnimationLoop();
            }
        }

        function beginAnimationLoop() {
            gd.emit('plotly_animating');

            // If no timer is running, then set last frame = long ago so that the next
            // frame is immediately transitioned:
            trans._lastFrameAt = -Infinity;
            trans._timeToNext = 0;
            trans._runningTransitions = 0;
            trans._currentFrame = null;

            var doFrame = function() {
                // This *must* be requested before nextFrame since nextFrame may decide
                // to cancel it if there's nothing more to animated:
                trans._animationRaf = window.requestAnimationFrame(doFrame);

                // Check if we're ready for a new frame:
                if(Date.now() - trans._lastFrameAt > trans._timeToNext) {
                    nextFrame();
                }
            };

            doFrame();
        }

        // This is an animate-local counter that helps match up option input list
        // items with the particular frame.
        var configCounter = 0;
        function setTransitionConfig(frame) {
            if(Array.isArray(transitionOpts)) {
                if(configCounter >= transitionOpts.length) {
                    frame.transitionOpts = transitionOpts[configCounter];
                } else {
                    frame.transitionOpts = transitionOpts[0];
                }
            } else {
                frame.transitionOpts = transitionOpts;
            }
            configCounter++;
            return frame;
        }

        // Disambiguate what's sort of frames have been received
        var i, frame;
        var frameList = [];
        var allFrames = frameOrGroupNameOrFrameList === undefined || frameOrGroupNameOrFrameList === null;
        var isFrameArray = Array.isArray(frameOrGroupNameOrFrameList);
        var isSingleFrame = !allFrames && !isFrameArray && Lib.isPlainObject(frameOrGroupNameOrFrameList);

        if(isSingleFrame) {
            // In this case, a simple object has been passed to animate.
            frameList.push({
                type: 'object',
                data: setTransitionConfig(Lib.extendFlat({}, frameOrGroupNameOrFrameList))
            });
        } else if(allFrames || ['string', 'number'].indexOf(typeof frameOrGroupNameOrFrameList) !== -1) {
            // In this case, null or undefined has been passed so that we want to
            // animate *all* currently defined frames
            for(i = 0; i < trans._frames.length; i++) {
                frame = trans._frames[i];

                if(!frame) continue;

                if(allFrames || String(frame.group) === String(frameOrGroupNameOrFrameList)) {
                    frameList.push({
                        type: 'byname',
                        name: String(frame.name),
                        data: setTransitionConfig({name: frame.name})
                    });
                }
            }
        } else if(isFrameArray) {
            for(i = 0; i < frameOrGroupNameOrFrameList.length; i++) {
                var frameOrName = frameOrGroupNameOrFrameList[i];
                if(['number', 'string'].indexOf(typeof frameOrName) !== -1) {
                    frameOrName = String(frameOrName);
                    // In this case, there's an array and this frame is a string name:
                    frameList.push({
                        type: 'byname',
                        name: frameOrName,
                        data: setTransitionConfig({name: frameOrName})
                    });
                } else if(Lib.isPlainObject(frameOrName)) {
                    frameList.push({
                        type: 'object',
                        data: setTransitionConfig(Lib.extendFlat({}, frameOrName))
                    });
                }
            }
        }

        // Verify that all of these frames actually exist; return and reject if not:
        for(i = 0; i < frameList.length; i++) {
            frame = frameList[i];
            if(frame.type === 'byname' && !trans._frameHash[frame.data.name]) {
                Lib.warn('animate failure: frame not found: "' + frame.data.name + '"');
                reject();
                return;
            }
        }

        // If the mode is either next or immediate, then all currently queued frames must
        // be dumped and the corresponding .animate promises rejected.
        if(['next', 'immediate'].indexOf(animationOpts.mode) !== -1) {
            discardExistingFrames();
        }

        if(animationOpts.direction === 'reverse') {
            frameList.reverse();
        }

        var currentFrame = gd._fullLayout._currentFrame;
        if(currentFrame && animationOpts.fromcurrent) {
            var idx = -1;
            for(i = 0; i < frameList.length; i++) {
                frame = frameList[i];
                if(frame.type === 'byname' && frame.name === currentFrame) {
                    idx = i;
                    break;
                }
            }

            if(idx > 0 && idx < frameList.length - 1) {
                var filteredFrameList = [];
                for(i = 0; i < frameList.length; i++) {
                    frame = frameList[i];
                    if(frameList[i].type !== 'byname' || i > idx) {
                        filteredFrameList.push(frame);
                    }
                }
                frameList = filteredFrameList;
            }
        }

        if(frameList.length > 0) {
            queueFrames(frameList);
        } else {
            // This is the case where there were simply no frames. It's a little strange
            // since there's not much to do:
            gd.emit('plotly_animated');
            resolve();
        }
    });
};

/**
 * Register new frames
 *
 * @param {string id or DOM element} gd
 *      the id or DOM element of the graph container div
 *
 * @param {array of objects} frameList
 *      list of frame definitions, in which each object includes any of:
 *      - name: {string} name of frame to add
 *      - data: {array of objects} trace data
 *      - layout {object} layout definition
 *      - traces {array} trace indices
 *      - baseframe {string} name of frame from which this frame gets defaults
 *
 *  @param {array of integers) indices
 *      an array of integer indices matching the respective frames in `frameList`. If not
 *      provided, an index will be provided in serial order. If already used, the frame
 *      will be overwritten.
 */
Plotly.addFrames = function(gd, frameList, indices) {
    gd = helpers.getGraphDiv(gd);

    var numericNameWarningCount = 0;

    if(frameList === null || frameList === undefined) {
        return Promise.resolve();
    }

    if(!Lib.isPlotDiv(gd)) {
        throw new Error(
            'This element is not a Plotly plot: ' + gd + '. It\'s likely that you\'ve failed ' +
            'to create a plot before adding frames. For more details, see ' +
            'https://plot.ly/javascript/animations/'
        );
    }

    var i, frame, j, idx;
    var _frames = gd._transitionData._frames;
    var _hash = gd._transitionData._frameHash;


    if(!Array.isArray(frameList)) {
        throw new Error('addFrames failure: frameList must be an Array of frame definitions' + frameList);
    }

    // Create a sorted list of insertions since we run into lots of problems if these
    // aren't in ascending order of index:
    //
    // Strictly for sorting. Make sure this is guaranteed to never collide with any
    // already-exisisting indices:
    var bigIndex = _frames.length + frameList.length * 2;

    var insertions = [];
    for(i = frameList.length - 1; i >= 0; i--) {
        if(!Lib.isPlainObject(frameList[i])) continue;

        var name = (_hash[frameList[i].name] || {}).name;
        var newName = frameList[i].name;

        if(name && newName && typeof newName === 'number' && _hash[name]) {
            numericNameWarningCount++;

            Lib.warn('addFrames: overwriting frame "' + _hash[name].name +
                '" with a frame whose name of type "number" also equates to "' +
                name + '". This is valid but may potentially lead to unexpected ' +
                'behavior since all plotly.js frame names are stored internally ' +
                'as strings.');

            if(numericNameWarningCount > 5) {
                Lib.warn('addFrames: This API call has yielded too many warnings. ' +
                    'For the rest of this call, further warnings about numeric frame ' +
                    'names will be suppressed.');
            }
        }

        insertions.push({
            frame: Plots.supplyFrameDefaults(frameList[i]),
            index: (indices && indices[i] !== undefined && indices[i] !== null) ? indices[i] : bigIndex + i
        });
    }

    // Sort this, taking note that undefined insertions end up at the end:
    insertions.sort(function(a, b) {
        if(a.index > b.index) return -1;
        if(a.index < b.index) return 1;
        return 0;
    });

    var ops = [];
    var revops = [];
    var frameCount = _frames.length;

    for(i = insertions.length - 1; i >= 0; i--) {
        frame = insertions[i].frame;

        if(typeof frame.name === 'number') {
            Lib.warn('Warning: addFrames accepts frames with numeric names, but the numbers are' +
                'implicitly cast to strings');

        }

        if(!frame.name) {
            // Repeatedly assign a default name, incrementing the counter each time until
            // we get a name that's not in the hashed lookup table:
            while(_hash[(frame.name = 'frame ' + gd._transitionData._counter++)]);
        }

        if(_hash[frame.name]) {
            // If frame is present, overwrite its definition:
            for(j = 0; j < _frames.length; j++) {
                if((_frames[j] || {}).name === frame.name) break;
            }
            ops.push({type: 'replace', index: j, value: frame});
            revops.unshift({type: 'replace', index: j, value: _frames[j]});
        } else {
            // Otherwise insert it at the end of the list:
            idx = Math.max(0, Math.min(insertions[i].index, frameCount));

            ops.push({type: 'insert', index: idx, value: frame});
            revops.unshift({type: 'delete', index: idx});
            frameCount++;
        }
    }

    var undoFunc = Plots.modifyFrames,
        redoFunc = Plots.modifyFrames,
        undoArgs = [gd, revops],
        redoArgs = [gd, ops];

    if(Queue) Queue.add(gd, undoFunc, undoArgs, redoFunc, redoArgs);

    return Plots.modifyFrames(gd, ops);
};

/**
 * Delete frame
 *
 * @param {string id or DOM element} gd
 *      the id or DOM element of the graph container div
 *
 * @param {array of integers} frameList
 *      list of integer indices of frames to be deleted
 */
Plotly.deleteFrames = function(gd, frameList) {
    gd = helpers.getGraphDiv(gd);

    if(!Lib.isPlotDiv(gd)) {
        throw new Error('This element is not a Plotly plot: ' + gd);
    }

    var i, idx;
    var _frames = gd._transitionData._frames;
    var ops = [];
    var revops = [];

    if(!frameList) {
        frameList = [];
        for(i = 0; i < _frames.length; i++) {
            frameList.push(i);
        }
    }

    frameList = frameList.slice(0);
    frameList.sort();

    for(i = frameList.length - 1; i >= 0; i--) {
        idx = frameList[i];
        ops.push({type: 'delete', index: idx});
        revops.unshift({type: 'insert', index: idx, value: _frames[idx]});
    }

    var undoFunc = Plots.modifyFrames,
        redoFunc = Plots.modifyFrames,
        undoArgs = [gd, revops],
        redoArgs = [gd, ops];

    if(Queue) Queue.add(gd, undoFunc, undoArgs, redoFunc, redoArgs);

    return Plots.modifyFrames(gd, ops);
};

/**
 * Purge a graph container div back to its initial pre-Plotly.plot state
 *
 * @param {string id or DOM element} gd
 *      the id or DOM element of the graph container div
 */
Plotly.purge = function purge(gd) {
    gd = helpers.getGraphDiv(gd);

    var fullLayout = gd._fullLayout || {},
        fullData = gd._fullData || [];

    // remove gl contexts
    Plots.cleanPlot([], {}, fullData, fullLayout);

    // purge properties
    Plots.purge(gd);

    // purge event emitter methods
    Events.purge(gd);

    // remove plot container
    if(fullLayout._container) fullLayout._container.remove();

    delete gd._context;
    delete gd._replotPending;
    delete gd._mouseDownTime;
    delete gd._legendMouseDownTime;
    delete gd._hmpixcount;
    delete gd._hmlumcount;

    return gd;
};

// -------------------------------------------------------
// makePlotFramework: Create the plot container and axes
// -------------------------------------------------------
function makePlotFramework(gd) {
    var gd3 = d3.select(gd),
        fullLayout = gd._fullLayout;

    // Plot container
    fullLayout._container = gd3.selectAll('.plot-container').data([0]);
    fullLayout._container.enter().insert('div', ':first-child')
        .classed('plot-container', true)
        .classed('plotly', true);

    // Make the svg container
    fullLayout._paperdiv = fullLayout._container.selectAll('.svg-container').data([0]);
    fullLayout._paperdiv.enter().append('div')
        .classed('svg-container', true)
        .style('position', 'relative');

    // Make the graph containers
    // start fresh each time we get here, so we know the order comes out
    // right, rather than enter/exit which can muck up the order
    // TODO: sort out all the ordering so we don't have to
    // explicitly delete anything
    fullLayout._glcontainer = fullLayout._paperdiv.selectAll('.gl-container')
        .data([0]);
    fullLayout._glcontainer.enter().append('div')
        .classed('gl-container', true);

    fullLayout._paperdiv.selectAll('.main-svg').remove();

    fullLayout._paper = fullLayout._paperdiv.insert('svg', ':first-child')
        .classed('main-svg', true);

    fullLayout._toppaper = fullLayout._paperdiv.append('svg')
        .classed('main-svg', true);

    if(!fullLayout._uid) {
        var otherUids = [];
        d3.selectAll('defs').each(function() {
            if(this.id) otherUids.push(this.id.split('-')[1]);
        });
        fullLayout._uid = Lib.randstr(otherUids);
    }

    fullLayout._paperdiv.selectAll('.main-svg')
        .attr(xmlnsNamespaces.svgAttrs);

    fullLayout._defs = fullLayout._paper.append('defs')
        .attr('id', 'defs-' + fullLayout._uid);

    fullLayout._topdefs = fullLayout._toppaper.append('defs')
        .attr('id', 'topdefs-' + fullLayout._uid);

    fullLayout._bgLayer = fullLayout._paper.append('g')
        .classed('bglayer', true);

    fullLayout._draggers = fullLayout._paper.append('g')
        .classed('draglayer', true);

    // lower shape/image layer - note that this is behind
    // all subplots data/grids but above the backgrounds
    // except inset subplots, whose backgrounds are drawn
    // inside their own group so that they appear above
    // the data for the main subplot
    // lower shapes and images which are fully referenced to
    // a subplot still get drawn within the subplot's group
    // so they will work correctly on insets
    var layerBelow = fullLayout._paper.append('g')
        .classed('layer-below', true);
    fullLayout._imageLowerLayer = layerBelow.append('g')
        .classed('imagelayer', true);
    fullLayout._shapeLowerLayer = layerBelow.append('g')
        .classed('shapelayer', true);

    // single cartesian layer for the whole plot
    fullLayout._cartesianlayer = fullLayout._paper.append('g').classed('cartesianlayer', true);

    // single ternary layer for the whole plot
    fullLayout._ternarylayer = fullLayout._paper.append('g').classed('ternarylayer', true);

    // single geo layer for the whole plot
    fullLayout._geolayer = fullLayout._paper.append('g').classed('geolayer', true);

    // upper shape layer
    // (only for shapes to be drawn above the whole plot, including subplots)
    var layerAbove = fullLayout._paper.append('g')
        .classed('layer-above', true);
    fullLayout._imageUpperLayer = layerAbove.append('g')
        .classed('imagelayer', true);
    fullLayout._shapeUpperLayer = layerAbove.append('g')
        .classed('shapelayer', true);

    // single pie layer for the whole plot
    fullLayout._pielayer = fullLayout._paper.append('g').classed('pielayer', true);

    // fill in image server scrape-svg
    fullLayout._glimages = fullLayout._paper.append('g').classed('glimages', true);

    // lastly info (legend, annotations) and hover layers go on top
    // these are in a different svg element normally, but get collapsed into a single
    // svg when exporting (after inserting 3D)
    fullLayout._infolayer = fullLayout._toppaper.append('g').classed('infolayer', true);
    fullLayout._zoomlayer = fullLayout._toppaper.append('g').classed('zoomlayer', true);
    fullLayout._hoverlayer = fullLayout._toppaper.append('g').classed('hoverlayer', true);

    gd.emit('plotly_framework');
}<|MERGE_RESOLUTION|>--- conflicted
+++ resolved
@@ -153,16 +153,9 @@
         makePlotFramework(gd);
     }
 
-<<<<<<< HEAD
-    if(graphWasEmpty) {
-        // save initial axis range once per graph
-        Plotly.Axes.saveRangeInitial(gd);
-        // save initial show spikes once per graph
-        Plotly.Axes.saveShowSpikeInitial(gd);
-    }
-
-=======
->>>>>>> b4318ad3
+    // save initial show spikes once per graph
+    if(graphWasEmpty) Plotly.Axes.saveShowSpikeInitial(gd);
+
     // prepare the data and find the autorange
 
     // generate calcdata, if we need to
