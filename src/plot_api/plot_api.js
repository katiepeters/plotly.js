/**
* Copyright 2012-2016, Plotly, Inc.
* All rights reserved.
*
* This source code is licensed under the MIT license found in the
* LICENSE file in the root directory of this source tree.
*/


'use strict';


var d3 = require('d3');
var isNumeric = require('fast-isnumeric');

var Plotly = require('../plotly');
var Lib = require('../lib');
var Events = require('../lib/events');
var Queue = require('../lib/queue');

var Registry = require('../registry');
var Plots = require('../plots/plots');
var Fx = require('../plots/cartesian/graph_interact');
var Polar = require('../plots/polar');

var Drawing = require('../components/drawing');
var ErrorBars = require('../components/errorbars');
var xmlnsNamespaces = require('../constants/xmlns_namespaces');
var svgTextUtils = require('../lib/svg_text_utils');

var helpers = require('./helpers');
var subroutines = require('./subroutines');


/**
 * Main plot-creation function
 *
 * @param {string id or DOM element} gd
 *      the id or DOM element of the graph container div
 * @param {array of objects} data
 *      array of traces, containing the data and display information for each trace
 * @param {object} layout
 *      object describing the overall display of the plot,
 *      all the stuff that doesn't pertain to any individual trace
 * @param {object} config
 *      configuration options (see ./plot_config.js for more info)
 *
 */
Plotly.plot = function(gd, data, layout, config) {
    gd = helpers.getGraphDiv(gd);

    // Events.init is idempotent and bails early if gd has already been init'd
    Events.init(gd);

    var okToPlot = Events.triggerHandler(gd, 'plotly_beforeplot', [data, layout, config]);
    if(okToPlot === false) return Promise.reject();

    // if there's no data or layout, and this isn't yet a plotly plot
    // container, log a warning to help plotly.js users debug
    if(!data && !layout && !Lib.isPlotDiv(gd)) {
        Lib.warn('Calling Plotly.plot as if redrawing ' +
            'but this container doesn\'t yet have a plot.', gd);
    }

    // transfer configuration options to gd until we move over to
    // a more OO like model
    setPlotContext(gd, config);

    if(!layout) layout = {};

    // hook class for plots main container (in case of plotly.js
    // this won't be #embedded-graph or .js-tab-contents)
    d3.select(gd).classed('js-plotly-plot', true);

    // off-screen getBoundingClientRect testing space,
    // in #js-plotly-tester (and stored as gd._tester)
    // so we can share cached text across tabs
    Drawing.makeTester(gd);

    // collect promises for any async actions during plotting
    // any part of the plotting code can push to gd._promises, then
    // before we move to the next step, we check that they're all
    // complete, and empty out the promise list again.
    gd._promises = [];

    var graphWasEmpty = ((gd.data || []).length === 0 && Array.isArray(data));

    // if there is already data on the graph, append the new data
    // if you only want to redraw, pass a non-array for data
    if(Array.isArray(data)) {
        helpers.cleanData(data, gd.data);

        if(graphWasEmpty) gd.data = data;
        else gd.data.push.apply(gd.data, data);

        // for routines outside graph_obj that want a clean tab
        // (rather than appending to an existing one) gd.empty
        // is used to determine whether to make a new tab
        gd.empty = false;
    }

    if(!gd.layout || graphWasEmpty) gd.layout = helpers.cleanLayout(layout);

    // if the user is trying to drag the axes, allow new data and layout
    // to come in but don't allow a replot.
    if(gd._dragging && !gd._transitioning) {
        // signal to drag handler that after everything else is done
        // we need to replot, because something has changed
        gd._replotPending = true;
        return Promise.reject();
    } else {
        // we're going ahead with a replot now
        gd._replotPending = false;
    }

    Plots.supplyDefaults(gd);

    // Polar plots
    if(data && data[0] && data[0].r) return plotPolar(gd, data, layout);

    // so we don't try to re-call Plotly.plot from inside
    // legend and colorbar, if margins changed
    gd._replotting = true;

    // make or remake the framework if we need to
    if(graphWasEmpty) makePlotFramework(gd);

    // polar need a different framework
    if(gd.framework !== makePlotFramework) {
        gd.framework = makePlotFramework;
        makePlotFramework(gd);
    }

    // save initial axis range once per graph
    if(graphWasEmpty) Plotly.Axes.saveRangeInitial(gd);

    var fullLayout = gd._fullLayout;

    // prepare the data and find the autorange

    // generate calcdata, if we need to
    // to force redoing calcdata, just delete it before calling Plotly.plot
    var recalc = !gd.calcdata || gd.calcdata.length !== (gd._fullData || []).length;
    if(recalc) Plots.doCalcdata(gd);

    // in case it has changed, attach fullData traces to calcdata
    for(var i = 0; i < gd.calcdata.length; i++) {
        gd.calcdata[i][0].trace = gd._fullData[i];
    }

    /*
     * start async-friendly code - now we're actually drawing things
     */

    var oldmargins = JSON.stringify(fullLayout._size);

    // draw framework first so that margin-pushing
    // components can position themselves correctly
    function drawFramework() {
        var basePlotModules = fullLayout._basePlotModules;

        for(var i = 0; i < basePlotModules.length; i++) {
            if(basePlotModules[i].drawFramework) {
                basePlotModules[i].drawFramework(gd);
            }
        }

        return Lib.syncOrAsync([
            subroutines.layoutStyles,
            drawAxes,
            Fx.init
        ], gd);
    }

    // draw anything that can affect margins.
    // currently this is legend and colorbars
    function marginPushers() {
        var calcdata = gd.calcdata;
        var i, cd, trace;

        Registry.getComponentMethod('legend', 'draw')(gd);
        Registry.getComponentMethod('rangeselector', 'draw')(gd);
        Registry.getComponentMethod('updatemenus', 'draw')(gd);
        Registry.getComponentMethod('sliders', 'draw')(gd);

        for(i = 0; i < calcdata.length; i++) {
            cd = calcdata[i];
            trace = cd[0].trace;
            if(trace.visible !== true || !trace._module.colorbar) {
                Plots.autoMargin(gd, 'cb' + trace.uid);
            }
            else trace._module.colorbar(gd, cd);
        }

        Plots.doAutoMargin(gd);
        return Plots.previousPromises(gd);
    }

    // in case the margins changed, draw margin pushers again
    function marginPushersAgain() {
        var seq = JSON.stringify(fullLayout._size) === oldmargins ?
            [] :
            [marginPushers, subroutines.layoutStyles];

        // re-initialize cartesian interaction,
        // which are sometimes cleared during marginPushers
        seq = seq.concat(Fx.init);

        return Lib.syncOrAsync(seq, gd);
    }

    function positionAndAutorange() {
        if(!recalc) return;

        var subplots = Plots.getSubplotIds(fullLayout, 'cartesian'),
            modules = fullLayout._modules;

        // position and range calculations for traces that
        // depend on each other ie bars (stacked or grouped)
        // and boxes (grouped) push each other out of the way

        var subplotInfo, _module;

        for(var i = 0; i < subplots.length; i++) {
            subplotInfo = fullLayout._plots[subplots[i]];

            for(var j = 0; j < modules.length; j++) {
                _module = modules[j];
                if(_module.setPositions) _module.setPositions(gd, subplotInfo);
            }
        }

        // calc and autorange for errorbars
        ErrorBars.calc(gd);

        // TODO: autosize extra for text markers
        return Lib.syncOrAsync([
            Registry.getComponentMethod('shapes', 'calcAutorange'),
            Registry.getComponentMethod('annotations', 'calcAutorange'),
            doAutoRange
        ], gd);
    }

    function doAutoRange() {
        if(gd._transitioning) return;

        var axList = Plotly.Axes.list(gd, '', true);
        for(var i = 0; i < axList.length; i++) {
            Plotly.Axes.doAutoRange(axList[i]);
        }
    }

    // draw ticks, titles, and calculate axis scaling (._b, ._m)
    function drawAxes() {
        return Plotly.Axes.doTicks(gd, 'redraw');
    }

    // Now plot the data
    function drawData() {
        var calcdata = gd.calcdata,
            i;

        // in case of traces that were heatmaps or contour maps
        // previously, remove them and their colorbars explicitly
        for(i = 0; i < calcdata.length; i++) {
            var trace = calcdata[i][0].trace,
                isVisible = (trace.visible === true),
                uid = trace.uid;

            if(!isVisible || !Registry.traceIs(trace, '2dMap')) {
                fullLayout._paper.selectAll(
                    '.hm' + uid +
                    ',.contour' + uid +
                    ',#clip' + uid
                ).remove();
            }

            if(!isVisible || !trace._module.colorbar) {
                fullLayout._infolayer.selectAll('.cb' + uid).remove();
            }
        }

        // loop over the base plot modules present on graph
        var basePlotModules = fullLayout._basePlotModules;
        for(i = 0; i < basePlotModules.length; i++) {
            basePlotModules[i].plot(gd);
        }

        // keep reference to shape layers in subplots
        var layerSubplot = fullLayout._paper.selectAll('.layer-subplot');
        fullLayout._imageSubplotLayer = layerSubplot.selectAll('.imagelayer');
        fullLayout._shapeSubplotLayer = layerSubplot.selectAll('.shapelayer');

        // styling separate from drawing
        Plots.style(gd);

        // show annotations and shapes
        Registry.getComponentMethod('shapes', 'draw')(gd);
        Registry.getComponentMethod('annoations', 'draw')(gd);

        // source links
        Plots.addLinks(gd);

        // Mark the first render as complete
        gd._replotting = false;

        return Plots.previousPromises(gd);
    }

    // An initial paint must be completed before these components can be
    // correctly sized and the whole plot re-margined. gd._replotting must
    // be set to false before these will work properly.
    function finalDraw() {
        Registry.getComponentMethod('shapes', 'draw')(gd);
        Registry.getComponentMethod('images', 'draw')(gd);
        Registry.getComponentMethod('annotations', 'draw')(gd);
        Registry.getComponentMethod('legend', 'draw')(gd);
        Registry.getComponentMethod('rangeslider', 'draw')(gd);
        Registry.getComponentMethod('rangeselector', 'draw')(gd);
        Registry.getComponentMethod('updatemenus', 'draw')(gd);
        Registry.getComponentMethod('sliders', 'draw')(gd);
    }

    function cleanUp() {
        // now we're REALLY TRULY done plotting...
        // so mark it as done and let other procedures call a replot
        gd.emit('plotly_afterplot');
    }

    Lib.syncOrAsync([
        Plots.previousPromises,
        drawFramework,
        marginPushers,
        marginPushersAgain,
        positionAndAutorange,
        subroutines.layoutStyles,
        drawAxes,
        drawData,
        finalDraw
    ], gd, cleanUp);

    // even if everything we did was synchronous, return a promise
    // so that the caller doesn't care which route we took
    return Promise.all(gd._promises).then(function() {
        return gd;
    });
};


function opaqueSetBackground(gd, bgColor) {
    gd._fullLayout._paperdiv.style('background', 'white');
    Plotly.defaultConfig.setBackground(gd, bgColor);
}

function setPlotContext(gd, config) {
    if(!gd._context) gd._context = Lib.extendFlat({}, Plotly.defaultConfig);
    var context = gd._context;

    if(config) {
        Object.keys(config).forEach(function(key) {
            if(key in context) {
                if(key === 'setBackground' && config[key] === 'opaque') {
                    context[key] = opaqueSetBackground;
                }
                else context[key] = config[key];
            }
        });

        // map plot3dPixelRatio to plotGlPixelRatio for backward compatibility
        if(config.plot3dPixelRatio && !context.plotGlPixelRatio) {
            context.plotGlPixelRatio = context.plot3dPixelRatio;
        }
    }

    // staticPlot forces a bunch of others:
    if(context.staticPlot) {
        context.editable = false;
        context.autosizable = false;
        context.scrollZoom = false;
        context.doubleClick = false;
        context.showTips = false;
        context.showLink = false;
        context.displayModeBar = false;
    }
}

function plotPolar(gd, data, layout) {
    // build or reuse the container skeleton
    var plotContainer = d3.select(gd).selectAll('.plot-container')
        .data([0]);
    plotContainer.enter()
        .insert('div', ':first-child')
        .classed('plot-container plotly', true);
    var paperDiv = plotContainer.selectAll('.svg-container')
        .data([0]);
    paperDiv.enter().append('div')
        .classed('svg-container', true)
        .style('position', 'relative');

    // empty it everytime for now
    paperDiv.html('');

    // fulfill gd requirements
    if(data) gd.data = data;
    if(layout) gd.layout = layout;
    Polar.manager.fillLayout(gd);

    // resize canvas
    paperDiv.style({
        width: gd._fullLayout.width + 'px',
        height: gd._fullLayout.height + 'px'
    });

    // instantiate framework
    gd.framework = Polar.manager.framework(gd);

    // plot
    gd.framework({data: gd.data, layout: gd.layout}, paperDiv.node());

    // set undo point
    gd.framework.setUndoPoint();

    // get the resulting svg for extending it
    var polarPlotSVG = gd.framework.svg();

    // editable title
    var opacity = 1;
    var txt = gd._fullLayout.title;
    if(txt === '' || !txt) opacity = 0;
    var placeholderText = 'Click to enter title';

    var titleLayout = function() {
        this.call(svgTextUtils.convertToTspans);
        // TODO: html/mathjax
        // TODO: center title
    };

    var title = polarPlotSVG.select('.title-group text')
        .call(titleLayout);

    if(gd._context.editable) {
        title.attr({'data-unformatted': txt});
        if(!txt || txt === placeholderText) {
            opacity = 0.2;
            title.attr({'data-unformatted': placeholderText})
                .text(placeholderText)
                .style({opacity: opacity})
                .on('mouseover.opacity', function() {
                    d3.select(this).transition().duration(100)
                        .style('opacity', 1);
                })
                .on('mouseout.opacity', function() {
                    d3.select(this).transition().duration(1000)
                        .style('opacity', 0);
                });
        }

        var setContenteditable = function() {
            this.call(svgTextUtils.makeEditable)
                .on('edit', function(text) {
                    gd.framework({layout: {title: text}});
                    this.attr({'data-unformatted': text})
                        .text(text)
                        .call(titleLayout);
                    this.call(setContenteditable);
                })
                .on('cancel', function() {
                    var txt = this.attr('data-unformatted');
                    this.text(txt).call(titleLayout);
                });
        };
        title.call(setContenteditable);
    }

    gd._context.setBackground(gd, gd._fullLayout.paper_bgcolor);
    Plots.addLinks(gd);

    return Promise.resolve();
}

// convenience function to force a full redraw, mostly for use by plotly.js
Plotly.redraw = function(gd) {
    gd = helpers.getGraphDiv(gd);

    if(!Lib.isPlotDiv(gd)) {
        throw new Error('This element is not a Plotly plot: ' + gd);
    }

    helpers.cleanData(gd.data, gd.data);
    helpers.cleanLayout(gd.layout);

    gd.calcdata = undefined;
    return Plotly.plot(gd).then(function() {
        gd.emit('plotly_redraw');
        return gd;
    });
};

/**
 * Convenience function to make idempotent plot option obvious to users.
 *
 * @param gd
 * @param {Object[]} data
 * @param {Object} layout
 * @param {Object} config
 */
Plotly.newPlot = function(gd, data, layout, config) {
    gd = helpers.getGraphDiv(gd);

    // remove gl contexts
    Plots.cleanPlot([], {}, gd._fullData || {}, gd._fullLayout || {});

    Plots.purge(gd);
    return Plotly.plot(gd, data, layout, config);
};

/**
 * Wrap negative indicies to their positive counterparts.
 *
 * @param {Number[]} indices An array of indices
 * @param {Number} maxIndex The maximum index allowable (arr.length - 1)
 */
function positivifyIndices(indices, maxIndex) {
    var parentLength = maxIndex + 1,
        positiveIndices = [],
        i,
        index;

    for(i = 0; i < indices.length; i++) {
        index = indices[i];
        if(index < 0) {
            positiveIndices.push(parentLength + index);
        } else {
            positiveIndices.push(index);
        }
    }
    return positiveIndices;
}

/**
 * Ensures that an index array for manipulating gd.data is valid.
 *
 * Intended for use with addTraces, deleteTraces, and moveTraces.
 *
 * @param gd
 * @param indices
 * @param arrayName
 */
function assertIndexArray(gd, indices, arrayName) {
    var i,
        index;

    for(i = 0; i < indices.length; i++) {
        index = indices[i];

        // validate that indices are indeed integers
        if(index !== parseInt(index, 10)) {
            throw new Error('all values in ' + arrayName + ' must be integers');
        }

        // check that all indices are in bounds for given gd.data array length
        if(index >= gd.data.length || index < -gd.data.length) {
            throw new Error(arrayName + ' must be valid indices for gd.data.');
        }

        // check that indices aren't repeated
        if(indices.indexOf(index, i + 1) > -1 ||
                index >= 0 && indices.indexOf(-gd.data.length + index) > -1 ||
                index < 0 && indices.indexOf(gd.data.length + index) > -1) {
            throw new Error('each index in ' + arrayName + ' must be unique.');
        }
    }
}

/**
 * Private function used by Plotly.moveTraces to check input args
 *
 * @param gd
 * @param currentIndices
 * @param newIndices
 */
function checkMoveTracesArgs(gd, currentIndices, newIndices) {

    // check that gd has attribute 'data' and 'data' is array
    if(!Array.isArray(gd.data)) {
        throw new Error('gd.data must be an array.');
    }

    // validate currentIndices array
    if(typeof currentIndices === 'undefined') {
        throw new Error('currentIndices is a required argument.');
    } else if(!Array.isArray(currentIndices)) {
        currentIndices = [currentIndices];
    }
    assertIndexArray(gd, currentIndices, 'currentIndices');

    // validate newIndices array if it exists
    if(typeof newIndices !== 'undefined' && !Array.isArray(newIndices)) {
        newIndices = [newIndices];
    }
    if(typeof newIndices !== 'undefined') {
        assertIndexArray(gd, newIndices, 'newIndices');
    }

    // check currentIndices and newIndices are the same length if newIdices exists
    if(typeof newIndices !== 'undefined' && currentIndices.length !== newIndices.length) {
        throw new Error('current and new indices must be of equal length.');
    }

}
/**
 * A private function to reduce the type checking clutter in addTraces.
 *
 * @param gd
 * @param traces
 * @param newIndices
 */
function checkAddTracesArgs(gd, traces, newIndices) {
    var i,
        value;

    // check that gd has attribute 'data' and 'data' is array
    if(!Array.isArray(gd.data)) {
        throw new Error('gd.data must be an array.');
    }

    // make sure traces exists
    if(typeof traces === 'undefined') {
        throw new Error('traces must be defined.');
    }

    // make sure traces is an array
    if(!Array.isArray(traces)) {
        traces = [traces];
    }

    // make sure each value in traces is an object
    for(i = 0; i < traces.length; i++) {
        value = traces[i];
        if(typeof value !== 'object' || (Array.isArray(value) || value === null)) {
            throw new Error('all values in traces array must be non-array objects');
        }
    }

    // make sure we have an index for each trace
    if(typeof newIndices !== 'undefined' && !Array.isArray(newIndices)) {
        newIndices = [newIndices];
    }
    if(typeof newIndices !== 'undefined' && newIndices.length !== traces.length) {
        throw new Error(
            'if indices is specified, traces.length must equal indices.length'
        );
    }
}

/**
 * A private function to reduce the type checking clutter in spliceTraces.
 * Get all update Properties from gd.data. Validate inputs and outputs.
 * Used by prependTrace and extendTraces
 *
 * @param gd
 * @param update
 * @param indices
 * @param maxPoints
 */
function assertExtendTracesArgs(gd, update, indices, maxPoints) {

    var maxPointsIsObject = Lib.isPlainObject(maxPoints);

    if(!Array.isArray(gd.data)) {
        throw new Error('gd.data must be an array');
    }
    if(!Lib.isPlainObject(update)) {
        throw new Error('update must be a key:value object');
    }

    if(typeof indices === 'undefined') {
        throw new Error('indices must be an integer or array of integers');
    }

    assertIndexArray(gd, indices, 'indices');

    for(var key in update) {

        /*
         * Verify that the attribute to be updated contains as many trace updates
         * as indices. Failure must result in throw and no-op
         */
        if(!Array.isArray(update[key]) || update[key].length !== indices.length) {
            throw new Error('attribute ' + key + ' must be an array of length equal to indices array length');
        }

        /*
         * if maxPoints is an object it must match keys and array lengths of 'update' 1:1
         */
        if(maxPointsIsObject &&
            (!(key in maxPoints) || !Array.isArray(maxPoints[key]) ||
            maxPoints[key].length !== update[key].length)) {
            throw new Error('when maxPoints is set as a key:value object it must contain a 1:1 ' +
                            'corrispondence with the keys and number of traces in the update object');
        }
    }
}

/**
 * A private function to reduce the type checking clutter in spliceTraces.
 *
 * @param {Object|HTMLDivElement} gd
 * @param {Object} update
 * @param {Number[]} indices
 * @param {Number||Object} maxPoints
 * @return {Object[]}
 */
function getExtendProperties(gd, update, indices, maxPoints) {

    var maxPointsIsObject = Lib.isPlainObject(maxPoints),
        updateProps = [];
    var trace, target, prop, insert, maxp;

    // allow scalar index to represent a single trace position
    if(!Array.isArray(indices)) indices = [indices];

    // negative indices are wrapped around to their positive value. Equivalent to python indexing.
    indices = positivifyIndices(indices, gd.data.length - 1);

    // loop through all update keys and traces and harvest validated data.
    for(var key in update) {

        for(var j = 0; j < indices.length; j++) {

            /*
             * Choose the trace indexed by the indices map argument and get the prop setter-getter
             * instance that references the key and value for this particular trace.
             */
            trace = gd.data[indices[j]];
            prop = Lib.nestedProperty(trace, key);

            /*
             * Target is the existing gd.data.trace.dataArray value like "x" or "marker.size"
             * Target must exist as an Array to allow the extend operation to be performed.
             */
            target = prop.get();
            insert = update[key][j];

            if(!Array.isArray(insert)) {
                throw new Error('attribute: ' + key + ' index: ' + j + ' must be an array');
            }
            if(!Array.isArray(target)) {
                throw new Error('cannot extend missing or non-array attribute: ' + key);
            }

            /*
             * maxPoints may be an object map or a scalar. If object select the key:value, else
             * Use the scalar maxPoints for all key and trace combinations.
             */
            maxp = maxPointsIsObject ? maxPoints[key][j] : maxPoints;

            // could have chosen null here, -1 just tells us to not take a window
            if(!isNumeric(maxp)) maxp = -1;

            /*
             * Wrap the nestedProperty in an object containing required data
             * for lengthening and windowing this particular trace - key combination.
             * Flooring maxp mirrors the behaviour of floats in the Array.slice JSnative function.
             */
            updateProps.push({
                prop: prop,
                target: target,
                insert: insert,
                maxp: Math.floor(maxp)
            });
        }
    }

    // all target and insertion data now validated
    return updateProps;
}

/**
 * A private function to key Extend and Prepend traces DRY
 *
 * @param {Object|HTMLDivElement} gd
 * @param {Object} update
 * @param {Number[]} indices
 * @param {Number||Object} maxPoints
 * @param {Function} lengthenArray
 * @param {Function} spliceArray
 * @return {Object}
 */
function spliceTraces(gd, update, indices, maxPoints, lengthenArray, spliceArray) {

    assertExtendTracesArgs(gd, update, indices, maxPoints);

    var updateProps = getExtendProperties(gd, update, indices, maxPoints),
        remainder = [],
        undoUpdate = {},
        undoPoints = {};
    var target, prop, maxp;

    for(var i = 0; i < updateProps.length; i++) {

        /*
         * prop is the object returned by Lib.nestedProperties
         */
        prop = updateProps[i].prop;
        maxp = updateProps[i].maxp;

        target = lengthenArray(updateProps[i].target, updateProps[i].insert);

        /*
         * If maxp is set within post-extension trace.length, splice to maxp length.
         * Otherwise skip function call as splice op will have no effect anyway.
         */
        if(maxp >= 0 && maxp < target.length) remainder = spliceArray(target, maxp);

        /*
         * to reverse this operation we need the size of the original trace as the reverse
         * operation will need to window out any lengthening operation performed in this pass.
         */
        maxp = updateProps[i].target.length;

        /*
         * Magic happens here! update gd.data.trace[key] with new array data.
         */
        prop.set(target);

        if(!Array.isArray(undoUpdate[prop.astr])) undoUpdate[prop.astr] = [];
        if(!Array.isArray(undoPoints[prop.astr])) undoPoints[prop.astr] = [];

        /*
         * build the inverse update object for the undo operation
         */
        undoUpdate[prop.astr].push(remainder);

        /*
         * build the matching maxPoints undo object containing original trace lengths.
         */
        undoPoints[prop.astr].push(maxp);
    }

    return {update: undoUpdate, maxPoints: undoPoints};
}

/**
 * extend && prepend traces at indices with update arrays, window trace lengths to maxPoints
 *
 * Extend and Prepend have identical APIs. Prepend inserts an array at the head while Extend
 * inserts an array off the tail. Prepend truncates the tail of the array - counting maxPoints
 * from the head, whereas Extend truncates the head of the array, counting backward maxPoints
 * from the tail.
 *
 * If maxPoints is undefined, nonNumeric, negative or greater than extended trace length no
 * truncation / windowing will be performed. If its zero, well the whole trace is truncated.
 *
 * @param {Object|HTMLDivElement} gd The graph div
 * @param {Object} update The key:array map of target attributes to extend
 * @param {Number|Number[]} indices The locations of traces to be extended
 * @param {Number|Object} [maxPoints] Number of points for trace window after lengthening.
 *
 */
Plotly.extendTraces = function extendTraces(gd, update, indices, maxPoints) {
    gd = helpers.getGraphDiv(gd);

    var undo = spliceTraces(gd, update, indices, maxPoints,

                           /*
                            * The Lengthen operation extends trace from end with insert
                            */
                            function(target, insert) {
                                return target.concat(insert);
                            },

                            /*
                             * Window the trace keeping maxPoints, counting back from the end
                             */
                            function(target, maxPoints) {
                                return target.splice(0, target.length - maxPoints);
                            });

    var promise = Plotly.redraw(gd);

    var undoArgs = [gd, undo.update, indices, undo.maxPoints];
    Queue.add(gd, Plotly.prependTraces, undoArgs, extendTraces, arguments);

    return promise;
};

Plotly.prependTraces = function prependTraces(gd, update, indices, maxPoints) {
    gd = helpers.getGraphDiv(gd);

    var undo = spliceTraces(gd, update, indices, maxPoints,

                           /*
                            * The Lengthen operation extends trace by appending insert to start
                            */
                            function(target, insert) {
                                return insert.concat(target);
                            },

                            /*
                             * Window the trace keeping maxPoints, counting forward from the start
                             */
                            function(target, maxPoints) {
                                return target.splice(maxPoints, target.length);
                            });

    var promise = Plotly.redraw(gd);

    var undoArgs = [gd, undo.update, indices, undo.maxPoints];
    Queue.add(gd, Plotly.extendTraces, undoArgs, prependTraces, arguments);

    return promise;
};

/**
 * Add data traces to an existing graph div.
 *
 * @param {Object|HTMLDivElement} gd The graph div
 * @param {Object[]} gd.data The array of traces we're adding to
 * @param {Object[]|Object} traces The object or array of objects to add
 * @param {Number[]|Number} [newIndices=[gd.data.length]] Locations to add traces
 *
 */
Plotly.addTraces = function addTraces(gd, traces, newIndices) {
    gd = helpers.getGraphDiv(gd);

    var currentIndices = [],
        undoFunc = Plotly.deleteTraces,
        redoFunc = addTraces,
        undoArgs = [gd, currentIndices],
        redoArgs = [gd, traces],  // no newIndices here
        i,
        promise;

    // all validation is done elsewhere to remove clutter here
    checkAddTracesArgs(gd, traces, newIndices);

    // make sure traces is an array
    if(!Array.isArray(traces)) {
        traces = [traces];
    }
    helpers.cleanData(traces, gd.data);

    // add the traces to gd.data (no redrawing yet!)
    for(i = 0; i < traces.length; i += 1) {
        gd.data.push(traces[i]);
    }

    // to continue, we need to call moveTraces which requires currentIndices
    for(i = 0; i < traces.length; i++) {
        currentIndices.push(-traces.length + i);
    }

    // if the user didn't define newIndices, they just want the traces appended
    // i.e., we can simply redraw and be done
    if(typeof newIndices === 'undefined') {
        promise = Plotly.redraw(gd);
        Queue.add(gd, undoFunc, undoArgs, redoFunc, redoArgs);
        return promise;
    }

    // make sure indices is property defined
    if(!Array.isArray(newIndices)) {
        newIndices = [newIndices];
    }

    try {

        // this is redundant, but necessary to not catch later possible errors!
        checkMoveTracesArgs(gd, currentIndices, newIndices);
    }
    catch(error) {

        // something went wrong, reset gd to be safe and rethrow error
        gd.data.splice(gd.data.length - traces.length, traces.length);
        throw error;
    }

    // if we're here, the user has defined specific places to place the new traces
    // this requires some extra work that moveTraces will do
    Queue.startSequence(gd);
    Queue.add(gd, undoFunc, undoArgs, redoFunc, redoArgs);
    promise = Plotly.moveTraces(gd, currentIndices, newIndices);
    Queue.stopSequence(gd);
    return promise;
};

/**
 * Delete traces at `indices` from gd.data array.
 *
 * @param {Object|HTMLDivElement} gd The graph div
 * @param {Object[]} gd.data The array of traces we're removing from
 * @param {Number|Number[]} indices The indices
 */
Plotly.deleteTraces = function deleteTraces(gd, indices) {
    gd = helpers.getGraphDiv(gd);

    var traces = [],
        undoFunc = Plotly.addTraces,
        redoFunc = deleteTraces,
        undoArgs = [gd, traces, indices],
        redoArgs = [gd, indices],
        i,
        deletedTrace;

    // make sure indices are defined
    if(typeof indices === 'undefined') {
        throw new Error('indices must be an integer or array of integers.');
    } else if(!Array.isArray(indices)) {
        indices = [indices];
    }
    assertIndexArray(gd, indices, 'indices');

    // convert negative indices to positive indices
    indices = positivifyIndices(indices, gd.data.length - 1);

    // we want descending here so that splicing later doesn't affect indexing
    indices.sort(Lib.sorterDes);
    for(i = 0; i < indices.length; i += 1) {
        deletedTrace = gd.data.splice(indices[i], 1)[0];
        traces.push(deletedTrace);
    }

    var promise = Plotly.redraw(gd);
    Queue.add(gd, undoFunc, undoArgs, redoFunc, redoArgs);

    return promise;
};

/**
 * Move traces at currentIndices array to locations in newIndices array.
 *
 * If newIndices is omitted, currentIndices will be moved to the end. E.g.,
 * these are equivalent:
 *
 * Plotly.moveTraces(gd, [1, 2, 3], [-3, -2, -1])
 * Plotly.moveTraces(gd, [1, 2, 3])
 *
 * @param {Object|HTMLDivElement} gd The graph div
 * @param {Object[]} gd.data The array of traces we're removing from
 * @param {Number|Number[]} currentIndices The locations of traces to be moved
 * @param {Number|Number[]} [newIndices] The locations to move traces to
 *
 * Example calls:
 *
 *      // move trace i to location x
 *      Plotly.moveTraces(gd, i, x)
 *
 *      // move trace i to end of array
 *      Plotly.moveTraces(gd, i)
 *
 *      // move traces i, j, k to end of array (i != j != k)
 *      Plotly.moveTraces(gd, [i, j, k])
 *
 *      // move traces [i, j, k] to [x, y, z] (i != j != k) (x != y != z)
 *      Plotly.moveTraces(gd, [i, j, k], [x, y, z])
 *
 *      // reorder all traces (assume there are 5--a, b, c, d, e)
 *      Plotly.moveTraces(gd, [b, d, e, a, c])  // same as 'move to end'
 */
Plotly.moveTraces = function moveTraces(gd, currentIndices, newIndices) {
    gd = helpers.getGraphDiv(gd);

    var newData = [],
        movingTraceMap = [],
        undoFunc = moveTraces,
        redoFunc = moveTraces,
        undoArgs = [gd, newIndices, currentIndices],
        redoArgs = [gd, currentIndices, newIndices],
        i;

    // to reduce complexity here, check args elsewhere
    // this throws errors where appropriate
    checkMoveTracesArgs(gd, currentIndices, newIndices);

    // make sure currentIndices is an array
    currentIndices = Array.isArray(currentIndices) ? currentIndices : [currentIndices];

    // if undefined, define newIndices to point to the end of gd.data array
    if(typeof newIndices === 'undefined') {
        newIndices = [];
        for(i = 0; i < currentIndices.length; i++) {
            newIndices.push(-currentIndices.length + i);
        }
    }

    // make sure newIndices is an array if it's user-defined
    newIndices = Array.isArray(newIndices) ? newIndices : [newIndices];

    // convert negative indices to positive indices (they're the same length)
    currentIndices = positivifyIndices(currentIndices, gd.data.length - 1);
    newIndices = positivifyIndices(newIndices, gd.data.length - 1);

    // at this point, we've coerced the index arrays into predictable forms

    // get the traces that aren't being moved around
    for(i = 0; i < gd.data.length; i++) {

        // if index isn't in currentIndices, include it in ignored!
        if(currentIndices.indexOf(i) === -1) {
            newData.push(gd.data[i]);
        }
    }

    // get a mapping of indices to moving traces
    for(i = 0; i < currentIndices.length; i++) {
        movingTraceMap.push({newIndex: newIndices[i], trace: gd.data[currentIndices[i]]});
    }

    // reorder this mapping by newIndex, ascending
    movingTraceMap.sort(function(a, b) {
        return a.newIndex - b.newIndex;
    });

    // now, add the moving traces back in, in order!
    for(i = 0; i < movingTraceMap.length; i += 1) {
        newData.splice(movingTraceMap[i].newIndex, 0, movingTraceMap[i].trace);
    }

    gd.data = newData;

    var promise = Plotly.redraw(gd);
    Queue.add(gd, undoFunc, undoArgs, redoFunc, redoArgs);

    return promise;
};

/**
 * restyle: update trace attributes of an existing plot
 *
 * Can be called two ways.
 *
 * Signature 1:
 * @param {String | HTMLDivElement} gd
 *  the id or DOM element of the graph container div
 * @param {String} astr
 *  attribute string (like `'marker.symbol'`) to update
 * @param {*} val
 *  value to give this attribute
 * @param {Number[] | Number} [traces]
 *  integer or array of integers for the traces to alter (all if omitted)
 *
 * Signature 2:
 * @param {String | HTMLDivElement} gd
 *  (as in signature 1)
 * @param {Object} aobj
 *  attribute object `{astr1: val1, astr2: val2 ...}`
 *  allows setting multiple attributes simultaneously
 * @param {Number[] | Number} [traces]
 *  (as in signature 1)
 *
 * `val` (or `val1`, `val2` ... in the object form) can be an array,
 * to apply different values to each trace.
 *
 * If the array is too short, it will wrap around (useful for
 * style files that want to specify cyclical default values).
 */
Plotly.restyle = function restyle(gd, astr, val, traces) {
    gd = helpers.getGraphDiv(gd);
    helpers.clearPromiseQueue(gd);

    var aobj = {};
    if(typeof astr === 'string') aobj[astr] = val;
    else if(Lib.isPlainObject(astr)) {
        // the 3-arg form
        aobj = astr;
        if(traces === undefined) traces = val;
    }
    else {
        Lib.warn('Restyle fail.', astr, val, traces);
        return Promise.reject();
    }

    if(Object.keys(aobj).length) gd.changed = true;

    var specs = _restyle(gd, aobj, traces),
        flags = specs.flags;

    // clear calcdata if required
    if(flags.clearCalc) gd.calcdata = undefined;

    // fill in redraw sequence
    var seq = [];

    if(flags.fullReplot) {
        seq.push(Plotly.plot);
    }
    else {
        seq.push(Plots.previousPromises);

        Plots.supplyDefaults(gd);

        if(flags.dostyle) seq.push(subroutines.doTraceStyle);
        if(flags.docolorbars) seq.push(subroutines.doColorBars);
    }

    Queue.add(gd,
        restyle, [gd, specs.undoit, specs.traces],
        restyle, [gd, specs.redoit, specs.traces]
    );

    var plotDone = Lib.syncOrAsync(seq, gd);
    if(!plotDone || !plotDone.then) plotDone = Promise.resolve();

    return plotDone.then(function() {
        gd.emit('plotly_restyle', specs.eventData);
        return gd;
    });
};

function _restyle(gd, aobj, _traces) {
    var fullLayout = gd._fullLayout,
        fullData = gd._fullData,
        data = gd.data,
        i;

    var traces = helpers.coerceTraceIndices(gd, _traces);

    // initialize flags
    var flags = {
        docalc: false,
        docalcAutorange: false,
        doplot: false,
        dostyle: false,
        docolorbars: false,
        autorangeOn: false,
        clearCalc: false,
        fullReplot: false
    };

    // copies of the change (and previous values of anything affected)
    // for the undo / redo queue
    var redoit = {},
        undoit = {},
        axlist,
        flagAxForDelete = {};

    // recalcAttrs attributes need a full regeneration of calcdata
    // as well as a replot, because the right objects may not exist,
    // or autorange may need recalculating
    // in principle we generally shouldn't need to redo ALL traces... that's
    // harder though.
    var recalcAttrs = [
        'mode', 'visible', 'type', 'orientation', 'fill',
        'histfunc', 'histnorm', 'text',
        'x', 'y', 'z',
        'a', 'b', 'c',
        'open', 'high', 'low', 'close',
        'xtype', 'x0', 'dx', 'ytype', 'y0', 'dy', 'xaxis', 'yaxis',
        'line.width',
        'connectgaps', 'transpose', 'zsmooth',
        'showscale', 'marker.showscale',
        'zauto', 'marker.cauto',
        'autocolorscale', 'marker.autocolorscale',
        'colorscale', 'marker.colorscale',
        'reversescale', 'marker.reversescale',
        'autobinx', 'nbinsx', 'xbins', 'xbins.start', 'xbins.end', 'xbins.size',
        'autobiny', 'nbinsy', 'ybins', 'ybins.start', 'ybins.end', 'ybins.size',
        'autocontour', 'ncontours', 'contours', 'contours.coloring',
        'error_y', 'error_y.visible', 'error_y.value', 'error_y.type',
        'error_y.traceref', 'error_y.array', 'error_y.symmetric',
        'error_y.arrayminus', 'error_y.valueminus', 'error_y.tracerefminus',
        'error_x', 'error_x.visible', 'error_x.value', 'error_x.type',
        'error_x.traceref', 'error_x.array', 'error_x.symmetric',
        'error_x.arrayminus', 'error_x.valueminus', 'error_x.tracerefminus',
        'swapxy', 'swapxyaxes', 'orientationaxes',
        'marker.colors', 'values', 'labels', 'label0', 'dlabel', 'sort',
        'textinfo', 'textposition', 'textfont.size', 'textfont.family', 'textfont.color',
        'insidetextfont.size', 'insidetextfont.family', 'insidetextfont.color',
        'outsidetextfont.size', 'outsidetextfont.family', 'outsidetextfont.color',
        'hole', 'scalegroup', 'domain', 'domain.x', 'domain.y',
        'domain.x[0]', 'domain.x[1]', 'domain.y[0]', 'domain.y[1]',
        'tilt', 'tiltaxis', 'depth', 'direction', 'rotation', 'pull',
        'line.showscale', 'line.cauto', 'line.autocolorscale', 'line.reversescale',
        'marker.line.showscale', 'marker.line.cauto', 'marker.line.autocolorscale', 'marker.line.reversescale'
    ];

    for(i = 0; i < traces.length; i++) {
        if(Registry.traceIs(fullData[traces[i]], 'box')) {
            recalcAttrs.push('name');
            break;
        }
    }

    // autorangeAttrs attributes need a full redo of calcdata
    // only if an axis is autoranged,
    // because .calc() is where the autorange gets determined
    // TODO: could we break this out as well?
    var autorangeAttrs = [
        'marker', 'marker.size', 'textfont',
        'boxpoints', 'jitter', 'pointpos', 'whiskerwidth', 'boxmean',
        'tickwidth'
    ];

    // replotAttrs attributes need a replot (because different
    // objects need to be made) but not a recalc
    var replotAttrs = [
        'zmin', 'zmax', 'zauto',
        'xgap', 'ygap',
        'marker.cmin', 'marker.cmax', 'marker.cauto',
        'line.cmin', 'line.cmax',
        'marker.line.cmin', 'marker.line.cmax',
        'contours.start', 'contours.end', 'contours.size',
        'contours.showlines',
        'line', 'line.smoothing', 'line.shape',
        'error_y.width', 'error_x.width', 'error_x.copy_ystyle',
        'marker.maxdisplayed'
    ];

    // these ones may alter the axis type
    // (at least if the first trace is involved)
    var axtypeAttrs = [
        'type', 'x', 'y', 'x0', 'y0', 'orientation', 'xaxis', 'yaxis'
    ];

    var zscl = ['zmin', 'zmax'],
        xbins = ['xbins.start', 'xbins.end', 'xbins.size'],
        ybins = ['ybins.start', 'ybins.end', 'ybins.size'],
        contourAttrs = ['contours.start', 'contours.end', 'contours.size'];

    // At the moment, only cartesian, pie and ternary plot types can afford
    // to not go through a full replot
    var doPlotWhiteList = ['cartesian', 'pie', 'ternary'];
    fullLayout._basePlotModules.forEach(function(_module) {
        if(doPlotWhiteList.indexOf(_module.name) === -1) flags.docalc = true;
    });

    // make a new empty vals array for undoit
    function a0() { return traces.map(function() { return undefined; }); }

    // for autoranging multiple axes
    function addToAxlist(axid) {
        var axName = Plotly.Axes.id2name(axid);
        if(axlist.indexOf(axName) === -1) axlist.push(axName);
    }

    function autorangeAttr(axName) { return 'LAYOUT' + axName + '.autorange'; }

    function rangeAttr(axName) { return 'LAYOUT' + axName + '.range'; }

    // for attrs that interact (like scales & autoscales), save the
    // old vals before making the change
    // val=undefined will not set a value, just record what the value was.
    // val=null will delete the attribute
    // attr can be an array to set several at once (all to the same val)
    function doextra(attr, val, i) {
        if(Array.isArray(attr)) {
            attr.forEach(function(a) { doextra(a, val, i); });
            return;
        }
        // quit if explicitly setting this elsewhere
        if(attr in aobj) return;

        var extraparam;
        if(attr.substr(0, 6) === 'LAYOUT') {
            extraparam = Lib.nestedProperty(gd.layout, attr.replace('LAYOUT', ''));
        } else {
            extraparam = Lib.nestedProperty(data[traces[i]], attr);
        }

        if(!(attr in undoit)) {
            undoit[attr] = a0();
        }
        if(undoit[attr][i] === undefined) {
            undoit[attr][i] = extraparam.get();
        }
        if(val !== undefined) {
            extraparam.set(val);
        }
    }

    // now make the changes to gd.data (and occasionally gd.layout)
    // and figure out what kind of graphics update we need to do
    for(var ai in aobj) {
        var vi = aobj[ai],
            cont,
            contFull,
            param,
            oldVal,
            newVal;

        redoit[ai] = vi;

        if(ai.substr(0, 6) === 'LAYOUT') {
            param = Lib.nestedProperty(gd.layout, ai.replace('LAYOUT', ''));
            undoit[ai] = [param.get()];
            // since we're allowing val to be an array, allow it here too,
            // even though that's meaningless
            param.set(Array.isArray(vi) ? vi[0] : vi);
            // ironically, the layout attrs in restyle only require replot,
            // not relayout
            flags.docalc = true;
            continue;
        }

        // take no chances on transforms
        if(ai.substr(0, 10) === 'transforms') flags.docalc = true;

        // set attribute in gd.data
        undoit[ai] = a0();
        for(i = 0; i < traces.length; i++) {
            cont = data[traces[i]];
            contFull = fullData[traces[i]];
            param = Lib.nestedProperty(cont, ai);
            oldVal = param.get();
            newVal = Array.isArray(vi) ? vi[i % vi.length] : vi;

            if(newVal === undefined) continue;

            // setting bin or z settings should turn off auto
            // and setting auto should save bin or z settings
            if(zscl.indexOf(ai) !== -1) {
                doextra('zauto', false, i);
            }
            else if(ai === 'colorscale') {
                doextra('autocolorscale', false, i);
            }
            else if(ai === 'autocolorscale') {
                doextra('colorscale', undefined, i);
            }
            else if(ai === 'marker.colorscale') {
                doextra('marker.autocolorscale', false, i);
            }
            else if(ai === 'marker.autocolorscale') {
                doextra('marker.colorscale', undefined, i);
            }
            else if(ai === 'zauto') {
                doextra(zscl, undefined, i);
            }
            else if(xbins.indexOf(ai) !== -1) {
                doextra('autobinx', false, i);
            }
            else if(ai === 'autobinx') {
                doextra(xbins, undefined, i);
            }
            else if(ybins.indexOf(ai) !== -1) {
                doextra('autobiny', false, i);
            }
            else if(ai === 'autobiny') {
                doextra(ybins, undefined, i);
            }
            else if(contourAttrs.indexOf(ai) !== -1) {
                doextra('autocontour', false, i);
            }
            else if(ai === 'autocontour') {
                doextra(contourAttrs, undefined, i);
            }
            // heatmaps: setting x0 or dx, y0 or dy,
            // should turn xtype/ytype to 'scaled' if 'array'
            else if(['x0', 'dx'].indexOf(ai) !== -1 &&
                    contFull.x && contFull.xtype !== 'scaled') {
                doextra('xtype', 'scaled', i);
            }
            else if(['y0', 'dy'].indexOf(ai) !== -1 &&
                    contFull.y && contFull.ytype !== 'scaled') {
                doextra('ytype', 'scaled', i);
            }
            // changing colorbar size modes,
            // make the resulting size not change
            // note that colorbar fractional sizing is based on the
            // original plot size, before anything (like a colorbar)
            // increases the margins
            else if(ai === 'colorbar.thicknessmode' && param.get() !== newVal &&
                        ['fraction', 'pixels'].indexOf(newVal) !== -1 &&
                        contFull.colorbar) {
                var thicknorm =
                    ['top', 'bottom'].indexOf(contFull.colorbar.orient) !== -1 ?
                        (fullLayout.height - fullLayout.margin.t - fullLayout.margin.b) :
                        (fullLayout.width - fullLayout.margin.l - fullLayout.margin.r);
                doextra('colorbar.thickness', contFull.colorbar.thickness *
                    (newVal === 'fraction' ? 1 / thicknorm : thicknorm), i);
            }
            else if(ai === 'colorbar.lenmode' && param.get() !== newVal &&
                        ['fraction', 'pixels'].indexOf(newVal) !== -1 &&
                        contFull.colorbar) {
                var lennorm =
                    ['top', 'bottom'].indexOf(contFull.colorbar.orient) !== -1 ?
                        (fullLayout.width - fullLayout.margin.l - fullLayout.margin.r) :
                        (fullLayout.height - fullLayout.margin.t - fullLayout.margin.b);
                doextra('colorbar.len', contFull.colorbar.len *
                    (newVal === 'fraction' ? 1 / lennorm : lennorm), i);
            }
            else if(ai === 'colorbar.tick0' || ai === 'colorbar.dtick') {
                doextra('colorbar.tickmode', 'linear', i);
            }
            else if(ai === 'colorbar.tickmode') {
                doextra(['colorbar.tick0', 'colorbar.dtick'], undefined, i);
            }


            if(ai === 'type' && (newVal === 'pie') !== (oldVal === 'pie')) {
                var labelsTo = 'x',
                    valuesTo = 'y';
                if((newVal === 'bar' || oldVal === 'bar') && cont.orientation === 'h') {
                    labelsTo = 'y';
                    valuesTo = 'x';
                }
                Lib.swapAttrs(cont, ['?', '?src'], 'labels', labelsTo);
                Lib.swapAttrs(cont, ['d?', '?0'], 'label', labelsTo);
                Lib.swapAttrs(cont, ['?', '?src'], 'values', valuesTo);

                if(oldVal === 'pie') {
                    Lib.nestedProperty(cont, 'marker.color')
                        .set(Lib.nestedProperty(cont, 'marker.colors').get());

                    // super kludgy - but if all pies are gone we won't remove them otherwise
                    fullLayout._pielayer.selectAll('g.trace').remove();
                } else if(Registry.traceIs(cont, 'cartesian')) {
                    Lib.nestedProperty(cont, 'marker.colors')
                        .set(Lib.nestedProperty(cont, 'marker.color').get());
                    // look for axes that are no longer in use and delete them
                    flagAxForDelete[cont.xaxis || 'x'] = true;
                    flagAxForDelete[cont.yaxis || 'y'] = true;
                }
            }

            undoit[ai][i] = oldVal;
            // set the new value - if val is an array, it's one el per trace
            // first check for attributes that get more complex alterations
            var swapAttrs = [
                'swapxy', 'swapxyaxes', 'orientation', 'orientationaxes'
            ];
            if(swapAttrs.indexOf(ai) !== -1) {
                // setting an orientation: make sure it's changing
                // before we swap everything else
                if(ai === 'orientation') {
                    param.set(newVal);
                    if(param.get() === undoit[ai][i]) continue;
                }
                // orientationaxes has no value,
                // it flips everything and the axes
                else if(ai === 'orientationaxes') {
                    cont.orientation =
                        {v: 'h', h: 'v'}[contFull.orientation];
                }
                helpers.swapXYData(cont);
            }
            // all the other ones, just modify that one attribute
            else param.set(newVal);

        }

        // swap the data attributes of the relevant x and y axes?
        if(['swapxyaxes', 'orientationaxes'].indexOf(ai) !== -1) {
            Plotly.Axes.swap(gd, traces);
        }

        // swap hovermode if set to "compare x/y data"
        if(ai === 'orientationaxes') {
            var hovermode = Lib.nestedProperty(gd.layout, 'hovermode');
            if(hovermode.get() === 'x') {
                hovermode.set('y');
            } else if(hovermode.get() === 'y') {
                hovermode.set('x');
            }
        }

        // check if we need to call axis type
        if((traces.indexOf(0) !== -1) && (axtypeAttrs.indexOf(ai) !== -1)) {
            Plotly.Axes.clearTypes(gd, traces);
            flags.docalc = true;
        }

        // switching from auto to manual binning or z scaling doesn't
        // actually do anything but change what you see in the styling
        // box. everything else at least needs to apply styles
        if((['autobinx', 'autobiny', 'zauto'].indexOf(ai) === -1) ||
                newVal !== false) {
            flags.dostyle = true;
        }
        if(['colorbar', 'line'].indexOf(param.parts[0]) !== -1 ||
            param.parts[0] === 'marker' && param.parts[1] === 'colorbar') {
            flags.docolorbars = true;
        }

        if(recalcAttrs.indexOf(ai) !== -1) {
            // major enough changes deserve autoscale, autobin, and
            // non-reversed axes so people don't get confused
            if(['orientation', 'type'].indexOf(ai) !== -1) {
                axlist = [];
                for(i = 0; i < traces.length; i++) {
                    var trace = data[traces[i]];

                    if(Registry.traceIs(trace, 'cartesian')) {
                        addToAxlist(trace.xaxis || 'x');
                        addToAxlist(trace.yaxis || 'y');

                        if(ai === 'type') {
                            doextra(['autobinx', 'autobiny'], true, i);
                        }
                    }
                }

                doextra(axlist.map(autorangeAttr), true, 0);
                doextra(axlist.map(rangeAttr), [0, 1], 0);
            }
            flags.docalc = true;
        }
        else if(replotAttrs.indexOf(ai) !== -1) flags.doplot = true;
        else if(autorangeAttrs.indexOf(ai) !== -1) flags.docalcAutorange = true;
    }

    // do we need to force a recalc?
    Plotly.Axes.list(gd).forEach(function(ax) {
        if(ax.autorange) flags.autorangeOn = true;
    });

    // check axes we've flagged for possible deletion
    // flagAxForDelete is a hash so we can make sure we only get each axis once
    var axListForDelete = Object.keys(flagAxForDelete);
    axisLoop:
    for(i = 0; i < axListForDelete.length; i++) {
        var axId = axListForDelete[i],
            axLetter = axId.charAt(0),
            axAttr = axLetter + 'axis';

        for(var j = 0; j < data.length; j++) {
            if(Registry.traceIs(data[j], 'cartesian') &&
                    (data[j][axAttr] || axLetter) === axId) {
                continue axisLoop;
            }
        }

        // no data on this axis - delete it.
        doextra('LAYOUT' + Plotly.Axes.id2name(axId), null, 0);
    }

    // combine a few flags together;
    if(flags.docalc || (flags.docalcAutorange && flags.autorangeOn)) {
        flags.clearCalc = true;
    }
    if(flags.docalc || flags.doplot || flags.docalcAutorange) {
        flags.fullReplot = true;
    }

    return {
        flags: flags,
        undoit: undoit,
        redoit: redoit,
        traces: traces,
        eventData: Lib.extendDeepNoArrays([], [redoit, traces])
    };
}

/**
 * relayout: update layout attributes of an existing plot
 *
 * Can be called two ways:
 *
 * Signature 1:
 * @param {String | HTMLDivElement} gd
 *  the id or dom element of the graph container div
 * @param {String} astr
 *  attribute string (like `'xaxis.range[0]'`) to update
 * @param {*} val
 *  value to give this attribute
 *
 * Signature 2:
 * @param {String | HTMLDivElement} gd
 *  (as in signature 1)
 * @param {Object} aobj
 *  attribute object `{astr1: val1, astr2: val2 ...}`
 *  allows setting multiple attributes simultaneously
 */
Plotly.relayout = function relayout(gd, astr, val) {
    gd = helpers.getGraphDiv(gd);
    helpers.clearPromiseQueue(gd);

    if(gd.framework && gd.framework.isPolar) {
        return Promise.resolve(gd);
    }

    var aobj = {};
    if(typeof astr === 'string') aobj[astr] = val;
    else if(Lib.isPlainObject(astr)) aobj = astr;
    else {
        Lib.warn('Relayout fail.', astr, val);
        return Promise.reject();
    }

    if(Object.keys(aobj).length) gd.changed = true;

    var specs = _relayout(gd, aobj),
        flags = specs.flags;

    // clear calcdata if required
    if(flags.docalc) gd.calcdata = undefined;

    // fill in redraw sequence
    var seq = [];

    if(flags.layoutReplot) {
        seq.push(subroutines.layoutReplot);
    }
    else if(Object.keys(aobj).length) {
        seq.push(Plots.previousPromises);
        Plots.supplyDefaults(gd);

        if(flags.dolegend) seq.push(subroutines.doLegend);
        if(flags.dolayoutstyle) seq.push(subroutines.layoutStyles);
        if(flags.doticks) seq.push(subroutines.doTicksRelayout);
        if(flags.domodebar) seq.push(subroutines.doModeBar);
    }

    Queue.add(gd,
        relayout, [gd, specs.undoit],
        relayout, [gd, specs.redoit]
    );

    var plotDone = Lib.syncOrAsync(seq, gd);
    if(!plotDone || !plotDone.then) plotDone = Promise.resolve(gd);

    return plotDone.then(function() {
        gd.emit('plotly_relayout', specs.eventData);
        return gd;
    });
};

function _relayout(gd, aobj) {
    var layout = gd.layout,
        fullLayout = gd._fullLayout,
        keys = Object.keys(aobj),
        axes = Plotly.Axes.list(gd),
        i;

    // look for 'allaxes', split out into all axes
    // in case of 3D the axis are nested within a scene which is held in _id
    for(i = 0; i < keys.length; i++) {
        if(keys[i].indexOf('allaxes') === 0) {
            for(var j = 0; j < axes.length; j++) {
                var scene = axes[j]._id.substr(1),
                    axisAttr = (scene.indexOf('scene') !== -1) ? (scene + '.') : '',
                    newkey = keys[i].replace('allaxes', axisAttr + axes[j]._name);

                if(!aobj[newkey]) aobj[newkey] = aobj[keys[i]];
            }

            delete aobj[keys[i]];
        }
    }

    // initialize flags
    var flags = {
        dolegend: false,
        doticks: false,
        dolayoutstyle: false,
        doplot: false,
        docalc: false,
        domodebar: false,
        layoutReplot: false
    };

    // copies of the change (and previous values of anything affected)
    // for the undo / redo queue
    var redoit = {},
        undoit = {};

    var hw = ['height', 'width'];

    // for attrs that interact (like scales & autoscales), save the
    // old vals before making the change
    // val=undefined will not set a value, just record what the value was.
    // attr can be an array to set several at once (all to the same val)
    function doextra(attr, val) {
        if(Array.isArray(attr)) {
            attr.forEach(function(a) { doextra(a, val); });
            return;
        }
        // quit if explicitly setting this elsewhere
        if(attr in aobj) return;

        var p = Lib.nestedProperty(layout, attr);
        if(!(attr in undoit)) undoit[attr] = p.get();
        if(val !== undefined) p.set(val);
    }

    // for editing annotations or shapes - is it on autoscaled axes?
    function refAutorange(obj, axletter) {
        var axName = Plotly.Axes.id2name(obj[axletter + 'ref'] || axletter);
        return (fullLayout[axName] || {}).autorange;
    }

    // alter gd.layout
    for(var ai in aobj) {
        var p = Lib.nestedProperty(layout, ai),
            vi = aobj[ai],
            plen = p.parts.length,
            // p.parts may end with an index integer if the property is an array
            pend = typeof p.parts[plen - 1] === 'string' ? (plen - 1) : (plen - 2),
            // last property in chain (leaf node)
            pleaf = p.parts[pend],
            // leaf plus immediate parent
            pleafPlus = p.parts[pend - 1] + '.' + pleaf,
            // trunk nodes (everything except the leaf)
            ptrunk = p.parts.slice(0, pend).join('.'),
            parentIn = Lib.nestedProperty(gd.layout, ptrunk).get(),
            parentFull = Lib.nestedProperty(fullLayout, ptrunk).get(),
            diff;

        if(vi === undefined) continue;

        redoit[ai] = vi;

        // axis reverse is special - it is its own inverse
        // op and has no flag.
        undoit[ai] = (pleaf === 'reverse') ? vi : p.get();

        // check autorange vs range
        if(pleafPlus.match(/^[xyz]axis[0-9]*\.range(\[[0|1]\])?$/)) {
            doextra(ptrunk + '.autorange', false);
        }
        else if(pleafPlus.match(/^[xyz]axis[0-9]*\.autorange$/)) {
            doextra([ptrunk + '.range[0]', ptrunk + '.range[1]'],
                undefined);
        }
        else if(pleafPlus.match(/^aspectratio\.[xyz]$/)) {
            doextra(p.parts[0] + '.aspectmode', 'manual');
        }
        else if(pleafPlus.match(/^aspectmode$/)) {
            doextra([ptrunk + '.x', ptrunk + '.y', ptrunk + '.z'], undefined);
        }
        else if(pleaf === 'tick0' || pleaf === 'dtick') {
            doextra(ptrunk + '.tickmode', 'linear');
        }
        else if(pleaf === 'tickmode') {
            doextra([ptrunk + '.tick0', ptrunk + '.dtick'], undefined);
        }
        else if(/[xy]axis[0-9]*?$/.test(pleaf) && !Object.keys(vi || {}).length) {
            flags.docalc = true;
        }
        else if(/[xy]axis[0-9]*\.categoryorder$/.test(pleafPlus)) {
            flags.docalc = true;
        }
        else if(/[xy]axis[0-9]*\.categoryarray/.test(pleafPlus)) {
            flags.docalc = true;
        }

        if(pleafPlus.indexOf('rangeslider') !== -1) {
            flags.docalc = true;
        }

        // toggling log without autorange: need to also recalculate ranges
        // logical XOR (ie are we toggling log)
        if(pleaf === 'type' && ((parentFull.type === 'log') !== (vi === 'log'))) {
            var ax = parentIn;

            if(!ax || !ax.range) {
                doextra(ptrunk + '.autorange', true);
            }
            else if(!parentFull.autorange) {
                var r0 = ax.range[0],
                    r1 = ax.range[1];
                if(vi === 'log') {
                    // if both limits are negative, autorange
                    if(r0 <= 0 && r1 <= 0) {
                        doextra(ptrunk + '.autorange', true);
                    }
                    // if one is negative, set it 6 orders below the other.
                    if(r0 <= 0) r0 = r1 / 1e6;
                    else if(r1 <= 0) r1 = r0 / 1e6;
                    // now set the range values as appropriate
                    doextra(ptrunk + '.range[0]', Math.log(r0) / Math.LN10);
                    doextra(ptrunk + '.range[1]', Math.log(r1) / Math.LN10);
                }
                else {
                    doextra(ptrunk + '.range[0]', Math.pow(10, r0));
                    doextra(ptrunk + '.range[1]', Math.pow(10, r1));
                }
            }
            else if(vi === 'log') {
                // just make sure the range is positive and in the right
                // order, it'll get recalculated later
                ax.range = (ax.range[1] > ax.range[0]) ? [1, 2] : [2, 1];
            }
        }

        // handle axis reversal explicitly, as there's no 'reverse' flag
        if(pleaf === 'reverse') {
            if(parentIn.range) parentIn.range.reverse();
            else {
                doextra(ptrunk + '.autorange', true);
                parentIn.range = [1, 0];
            }

            if(parentFull.autorange) flags.docalc = true;
            else flags.doplot = true;
        }
        // send annotation and shape mods one-by-one through Annotations.draw(),
        // don't set via nestedProperty
        // that's because add and remove are special
        else if(p.parts[0] === 'annotations' || p.parts[0] === 'shapes') {
            var objNum = p.parts[1],
                objType = p.parts[0],
                objList = layout[objType] || [],
                obji = objList[objNum] || {};

            // if p.parts is just an annotation number, and val is either
            // 'add' or an entire annotation to add, the undo is 'remove'
            // if val is 'remove' then undo is the whole annotation object
            if(p.parts.length === 2) {
                if(aobj[ai] === 'add' || Lib.isPlainObject(aobj[ai])) {
                    undoit[ai] = 'remove';
                }
                else if(aobj[ai] === 'remove') {
                    if(objNum === -1) {
                        undoit[objType] = objList;
                        delete undoit[ai];
                    }
                    else undoit[ai] = obji;
                }
                else Lib.log('???', aobj);
            }

            if((refAutorange(obji, 'x') || refAutorange(obji, 'y')) &&
                    !Lib.containsAny(ai, ['color', 'opacity', 'align', 'dash'])) {
                flags.docalc = true;
            }

            // TODO: combine all edits to a given annotation / shape into one call
            // as it is we get separate calls for x and y (or ax and ay) on move

            var drawOne = Registry.getComponentMethod(objType, 'drawOne');
            drawOne(gd, objNum, p.parts.slice(2).join('.'), aobj[ai]);
            delete aobj[ai];
        }
        else if(p.parts[0] === 'images') {
            var update = Lib.objectFromPath(ai, vi);
            Lib.extendDeepAll(gd.layout, update);

            Registry.getComponentMethod('images', 'supplyLayoutDefaults')(gd.layout, gd._fullLayout);
            Registry.getComponentMethod('images', 'draw')(gd);
        }
        else if(p.parts[0] === 'mapbox' && p.parts[1] === 'layers') {
            Lib.extendDeepAll(gd.layout, Lib.objectFromPath(ai, vi));

            // append empty container to mapbox.layers
            // so that relinkPrivateKeys does not complain

            var fullLayers = (gd._fullLayout.mapbox || {}).layers || [];
            diff = (p.parts[2] + 1) - fullLayers.length;

            for(i = 0; i < diff; i++) fullLayers.push({});

            flags.doplot = true;
        }
        else if(p.parts[0] === 'updatemenus') {
            Lib.extendDeepAll(gd.layout, Lib.objectFromPath(ai, vi));

            var menus = gd._fullLayout.updatemenus || [];
            diff = (p.parts[2] + 1) - menus.length;

            for(i = 0; i < diff; i++) menus.push({});
            flags.doplot = true;
        }
        else if(p.parts[0] === 'sliders') {
            Lib.extendDeepAll(gd.layout, Lib.objectFromPath(ai, vi));

            var sliders = gd._fullLayout.sliders || [];
            diff = (p.parts[2] + 1) - sliders.length;

            for(i = 0; i < diff; i++) sliders.push({});
            flags.doplot = true;
        }
        // alter gd.layout
        else {
            // check whether we can short-circuit a full redraw
            // 3d or geo at this point just needs to redraw.
            if(p.parts[0].indexOf('scene') === 0) flags.doplot = true;
            else if(p.parts[0].indexOf('geo') === 0) flags.doplot = true;
            else if(p.parts[0].indexOf('ternary') === 0) flags.doplot = true;
            else if(ai === 'paper_bgcolor') flags.doplot = true;
            else if(fullLayout._has('gl2d') &&
                (ai.indexOf('axis') !== -1 || p.parts[0] === 'plot_bgcolor')
            ) flags.doplot = true;
            else if(ai === 'hiddenlabels') flags.docalc = true;
            else if(p.parts[0].indexOf('legend') !== -1) flags.dolegend = true;
            else if(ai.indexOf('title') !== -1) flags.doticks = true;
            else if(p.parts[0].indexOf('bgcolor') !== -1) flags.dolayoutstyle = true;
            else if(p.parts.length > 1 &&
                    Lib.containsAny(p.parts[1], ['tick', 'exponent', 'grid', 'zeroline'])) {
                flags.doticks = true;
            }
            else if(ai.indexOf('.linewidth') !== -1 &&
                    ai.indexOf('axis') !== -1) {
                flags.doticks = flags.dolayoutstyle = true;
            }
            else if(p.parts.length > 1 && p.parts[1].indexOf('line') !== -1) {
                flags.dolayoutstyle = true;
            }
            else if(p.parts.length > 1 && p.parts[1] === 'mirror') {
                flags.doticks = flags.dolayoutstyle = true;
            }
            else if(ai === 'margin.pad') {
                flags.doticks = flags.dolayoutstyle = true;
            }
            else if(p.parts[0] === 'margin' ||
                    p.parts[1] === 'autorange' ||
                    p.parts[1] === 'rangemode' ||
                    p.parts[1] === 'type' ||
                    p.parts[1] === 'domain' ||
                    ai.match(/^(bar|box|font)/)) {
                flags.docalc = true;
            }
            /*
             * hovermode and dragmode don't need any redrawing, since they just
             * affect reaction to user input, everything else, assume full replot.
             * height, width, autosize get dealt with below. Except for the case of
             * of subplots - scenes - which require scene.updateFx to be called.
             */
            else if(['hovermode', 'dragmode'].indexOf(ai) !== -1) flags.domodebar = true;
            else if(['hovermode', 'dragmode', 'height',
                    'width', 'autosize'].indexOf(ai) === -1) {
                flags.doplot = true;
            }

            p.set(vi);
        }
    }

<<<<<<< HEAD
    var oldWidth = gd._fullLayout.width,
        oldHeight = gd._fullLayout.height;

    // coerce the updated layout
    Plots.supplyDefaults(gd);

    // calculate autosizing
    if(gd.layout.autosize) Plots.plotAutoSize(gd, gd.layout, gd._fullLayout);

    // avoid unnecessary redraws
    var changed = aobj.height || aobj.width ||
        (gd._fullLayout.width !== oldWidth) ||
        (gd._fullLayout.height !== oldHeight);
    if(changed) docalc = true;
=======
    // calculate autosizing - if size hasn't changed,
    // will remove h&w so we don't need to redraw
    if(aobj.autosize) aobj = plotAutoSize(gd, aobj);
    if(aobj.height || aobj.width || aobj.autosize) flags.docalc = true;

    if(flags.doplot || flags.docalc) {
        flags.layoutReplot = true;
    }
>>>>>>> 91c2d425

    // now all attribute mods are done, as are
    // redo and undo so we can save them

    return {
        flags: flags,
        undoit: undoit,
        redoit: redoit,
        eventData: Lib.extendDeep({}, redoit)
    };
}

/**
 * update: update trace and layout attributes of an existing plot
 *
 * @param {String | HTMLDivElement} gd
 *  the id or DOM element of the graph container div
 * @param {Object} traceUpdate
 *  attribute object `{astr1: val1, astr2: val2 ...}`
 *  corresponding to updates in the plot's traces
 * @param {Object} layoutUpdate
 *  attribute object `{astr1: val1, astr2: val2 ...}`
 *  corresponding to updates in the plot's layout
 * @param {Number[] | Number} [traces]
 *  integer or array of integers for the traces to alter (all if omitted)
 *
 */
Plotly.update = function update(gd, traceUpdate, layoutUpdate, traces) {
    gd = helpers.getGraphDiv(gd);
    helpers.clearPromiseQueue(gd);

    if(gd.framework && gd.framework.isPolar) {
        return Promise.resolve(gd);
    }

    if(!Lib.isPlainObject(traceUpdate)) traceUpdate = {};
    if(!Lib.isPlainObject(layoutUpdate)) layoutUpdate = {};

    if(Object.keys(traceUpdate).length) gd.changed = true;
    if(Object.keys(layoutUpdate).length) gd.changed = true;

    var restyleSpecs = _restyle(gd, traceUpdate, traces),
        restyleFlags = restyleSpecs.flags;

    var relayoutSpecs = _relayout(gd, layoutUpdate),
        relayoutFlags = relayoutSpecs.flags;

    // clear calcdata if required
    if(restyleFlags.clearCalc || relayoutFlags.docalc) gd.calcdata = undefined;

    // fill in redraw sequence
    var seq = [];

    if(restyleFlags.fullReplot && relayoutFlags.layoutReplot) {
        var data = gd.data,
            layout = gd.layout;

        // clear existing data/layout on gd
        // so that Plotly.plot doesn't try to extend them
        gd.data = undefined;
        gd.layout = undefined;

        seq.push(function() { return Plotly.plot(gd, data, layout); });
    }
    else if(restyleFlags.fullReplot) {
        seq.push(Plotly.plot);
    }
<<<<<<< HEAD
    else if(ak.length) {
        // if we didn't need to redraw entirely, just do the needed parts
        fullLayout = gd._fullLayout;
=======
    else if(relayoutFlags.layoutReplot) {
        seq.push(subroutines.layoutReplot);
    }
    else {
        seq.push(Plots.previousPromises);
        Plots.supplyDefaults(gd);
>>>>>>> 91c2d425

        if(restyleFlags.dostyle) seq.push(subroutines.doTraceStyle);
        if(restyleFlags.docolorbars) seq.push(subroutines.doColorBars);
        if(relayoutFlags.dolegend) seq.push(subroutines.doLegend);
        if(relayoutFlags.dolayoutstyle) seq.push(subroutines.layoutStyles);
        if(relayoutFlags.doticks) seq.push(subroutines.doTicksRelayout);
        if(relayoutFlags.domodebar) seq.push(subroutines.doModeBar);
    }

    Queue.add(gd,
        update, [gd, restyleSpecs.undoit, relayoutSpecs.undoit, restyleSpecs.traces],
        update, [gd, restyleSpecs.redoit, relayoutSpecs.redoit, restyleSpecs.traces]
    );

    var plotDone = Lib.syncOrAsync(seq, gd);
    if(!plotDone || !plotDone.then) plotDone = Promise.resolve(gd);

    return plotDone.then(function() {
        gd.emit('plotly_update', {
            data: restyleSpecs.eventData,
            layout: relayoutSpecs.eventData
        });

        return gd;
    });
};

/**
 * Animate to a frame, sequence of frame, frame group, or frame definition
 *
 * @param {string id or DOM element} gd
 *      the id or DOM element of the graph container div
 *
 * @param {string or object or array of strings or array of objects} frameOrGroupNameOrFrameList
 *      a single frame, array of frames, or group to which to animate. The intent is
 *      inferred by the type of the input. Valid inputs are:
 *
 *      - string, e.g. 'groupname': animate all frames of a given `group` in the order
 *            in which they are defined via `Plotly.addFrames`.
 *
 *      - array of strings, e.g. ['frame1', frame2']: a list of frames by name to which
 *            to animate in sequence
 *
 *      - object: {data: ...}: a frame definition to which to animate. The frame is not
 *            and does not need to be added via `Plotly.addFrames`. It may contain any of
 *            the properties of a frame, including `data`, `layout`, and `traces`. The
 *            frame is used as provided and does not use the `baseframe` property.
 *
 *      - array of objects, e.g. [{data: ...}, {data: ...}]: a list of frame objects,
 *            each following the same rules as a single `object`.
 *
 * @param {object} animationOpts
 *      configuration for the animation
 */
Plotly.animate = function(gd, frameOrGroupNameOrFrameList, animationOpts) {
    gd = helpers.getGraphDiv(gd);

    if(!Lib.isPlotDiv(gd)) {
        throw new Error('This element is not a Plotly plot: ' + gd);
    }

    var trans = gd._transitionData;

    // This is the queue of frames that will be animated as soon as possible. They
    // are popped immediately upon the *start* of a transition:
    if(!trans._frameQueue) {
        trans._frameQueue = [];
    }

    animationOpts = Plots.supplyAnimationDefaults(animationOpts);
    var transitionOpts = animationOpts.transition;
    var frameOpts = animationOpts.frame;

    // Since frames are popped immediately, an empty queue only means all frames have
    // *started* to transition, not that the animation is complete. To solve that,
    // track a separate counter that increments at the same time as frames are added
    // to the queue, but decrements only when the transition is complete.
    if(trans._frameWaitingCnt === undefined) {
        trans._frameWaitingCnt = 0;
    }

    function getTransitionOpts(i) {
        if(Array.isArray(transitionOpts)) {
            if(i >= transitionOpts.length) {
                return transitionOpts[0];
            } else {
                return transitionOpts[i];
            }
        } else {
            return transitionOpts;
        }
    }

    function getFrameOpts(i) {
        if(Array.isArray(frameOpts)) {
            if(i >= frameOpts.length) {
                return frameOpts[0];
            } else {
                return frameOpts[i];
            }
        } else {
            return frameOpts;
        }
    }

    return new Promise(function(resolve, reject) {
        function discardExistingFrames() {
            if(trans._frameQueue.length === 0) {
                return;
            }

            while(trans._frameQueue.length) {
                var next = trans._frameQueue.pop();
                if(next.onInterrupt) {
                    next.onInterrupt();
                }
            }

            gd.emit('plotly_animationinterrupted', []);
        }

        function queueFrames(frameList) {
            if(frameList.length === 0) return;

            for(var i = 0; i < frameList.length; i++) {
                var computedFrame;

                if(frameList[i].type === 'byname') {
                    // If it's a named frame, compute it:
                    computedFrame = Plots.computeFrame(gd, frameList[i].name);
                } else {
                    // Otherwise we must have been given a simple object, so treat
                    // the input itself as the computed frame.
                    computedFrame = frameList[i].data;
                }

                var frameOpts = getFrameOpts(i);
                var transitionOpts = getTransitionOpts(i);

                // It doesn't make much sense for the transition duration to be greater than
                // the frame duration, so limit it:
                transitionOpts.duration = Math.min(transitionOpts.duration, frameOpts.duration);

                var nextFrame = {
                    frame: computedFrame,
                    name: frameList[i].name,
                    frameOpts: frameOpts,
                    transitionOpts: transitionOpts,
                };

                if(i === frameList.length - 1) {
                    // The last frame in this .animate call stores the promise resolve
                    // and reject callbacks. This is how we ensure that the animation
                    // loop (which may exist as a result of a *different* .animate call)
                    // still resolves or rejecdts this .animate call's promise. once it's
                    // complete.
                    nextFrame.onComplete = resolve;
                    nextFrame.onInterrupt = reject;
                }

                trans._frameQueue.push(nextFrame);
            }

            // Set it as never having transitioned to a frame. This will cause the animation
            // loop to immediately transition to the next frame (which, for immediate mode,
            // is the first frame in the list since all others would have been discarded
            // below)
            if(animationOpts.mode === 'immediate') {
                trans._lastFrameAt = -Infinity;
            }

            // Only it's not already running, start a RAF loop. This could be avoided in the
            // case that there's only one frame, but it significantly complicated the logic
            // and only sped things up by about 5% or so for a lorenz attractor simulation.
            // It would be a fine thing to implement, but the benefit of that optimization
            // doesn't seem worth the extra complexity.
            if(!trans._animationRaf) {
                beginAnimationLoop();
            }
        }

        function stopAnimationLoop() {
            gd.emit('plotly_animated');

            // Be sure to unset also since it's how we know whether a loop is already running:
            window.cancelAnimationFrame(trans._animationRaf);
            trans._animationRaf = null;
        }

        function nextFrame() {
            if(trans._currentFrame && trans._currentFrame.onComplete) {
                // Execute the callback and unset it to ensure it doesn't
                // accidentally get called twice
                trans._currentFrame.onComplete();
                trans._currentFrame.onComplete = null;
            }

            var newFrame = trans._currentFrame = trans._frameQueue.shift();

            if(newFrame) {
                gd.emit('plotly_animatingframe', {
                    name: newFrame.name,
                    frame: newFrame.frame,
                    animation: {
                        frame: newFrame.frameOpts,
                        transition: newFrame.transitionOpts,
                    }
                });

                trans._lastFrameAt = Date.now();
                trans._timeToNext = newFrame.frameOpts.duration;

                // This is simply called and it's left to .transition to decide how to manage
                // interrupting current transitions. That means we don't need to worry about
                // how it resolves or what happens after this:
                Plots.transition(gd,
                    newFrame.frame.data,
                    newFrame.frame.layout,
                    helpers.coerceTraceIndices(gd, newFrame.frame.traces),
                    newFrame.frameOpts,
                    newFrame.transitionOpts
                );
            } else {
                // If there are no more frames, then stop the RAF loop:
                stopAnimationLoop();
            }
        }

        function beginAnimationLoop() {
            gd.emit('plotly_animating');

            // If no timer is running, then set last frame = long ago so that the next
            // frame is immediately transitioned:
            trans._lastFrameAt = -Infinity;
            trans._timeToNext = 0;
            trans._runningTransitions = 0;
            trans._currentFrame = null;

            var doFrame = function() {
                // This *must* be requested before nextFrame since nextFrame may decide
                // to cancel it if there's nothing more to animated:
                trans._animationRaf = window.requestAnimationFrame(doFrame);

                // Check if we're ready for a new frame:
                if(Date.now() - trans._lastFrameAt > trans._timeToNext) {
                    nextFrame();
                }
            };

            doFrame();
        }

        // This is an animate-local counter that helps match up option input list
        // items with the particular frame.
        var configCounter = 0;
        function setTransitionConfig(frame) {
            if(Array.isArray(transitionOpts)) {
                if(configCounter >= transitionOpts.length) {
                    frame.transitionOpts = transitionOpts[configCounter];
                } else {
                    frame.transitionOpts = transitionOpts[0];
                }
            } else {
                frame.transitionOpts = transitionOpts;
            }
            configCounter++;
            return frame;
        }

        // Disambiguate what's sort of frames have been received
        var i, frame;
        var frameList = [];
        var allFrames = frameOrGroupNameOrFrameList === undefined || frameOrGroupNameOrFrameList === null;
        var isFrameArray = Array.isArray(frameOrGroupNameOrFrameList);
        var isSingleFrame = !allFrames && !isFrameArray && Lib.isPlainObject(frameOrGroupNameOrFrameList);

        if(isSingleFrame) {
            // In this case, a simple object has been passed to animate.
            frameList.push({
                type: 'object',
                data: setTransitionConfig(Lib.extendFlat({}, frameOrGroupNameOrFrameList))
            });
        } else if(allFrames || typeof frameOrGroupNameOrFrameList === 'string') {
            // In this case, null or undefined has been passed so that we want to
            // animate *all* currently defined frames
            for(i = 0; i < trans._frames.length; i++) {
                frame = trans._frames[i];

                if(allFrames || frame.group === frameOrGroupNameOrFrameList) {
                    frameList.push({
                        type: 'byname',
                        name: frame.name,
                        data: setTransitionConfig({name: frame.name})
                    });
                }
            }
        } else if(isFrameArray) {
            for(i = 0; i < frameOrGroupNameOrFrameList.length; i++) {
                var frameOrName = frameOrGroupNameOrFrameList[i];
                if(typeof frameOrName === 'string') {
                    // In this case, there's an array and this frame is a string name:
                    frameList.push({
                        type: 'byname',
                        name: frameOrName,
                        data: setTransitionConfig({name: frameOrName})
                    });
                } else {
                    frameList.push({
                        type: 'object',
                        data: setTransitionConfig(Lib.extendFlat({}, frameOrName))
                    });
                }
            }
        }

        // Verify that all of these frames actually exist; return and reject if not:
        for(i = 0; i < frameList.length; i++) {
            frame = frameList[i];
            if(frame.type === 'byname' && !trans._frameHash[frame.data.name]) {
                Lib.warn('animate failure: frame not found: "' + frame.data.name + '"');
                reject();
                return;
            }
        }

        // If the mode is either next or immediate, then all currently queued frames must
        // be dumped and the corresponding .animate promises rejected.
        if(['next', 'immediate'].indexOf(animationOpts.mode) !== -1) {
            discardExistingFrames();
        }

        if(frameList.length > 0) {
            queueFrames(frameList);
        } else {
            // This is the case where there were simply no frames. It's a little strange
            // since there's not much to do:
            gd.emit('plotly_animated');
            resolve();
        }
    });
};

/**
 * Register new frames
 *
 * @param {string id or DOM element} gd
 *      the id or DOM element of the graph container div
 *
 * @param {array of objects} frameList
 *      list of frame definitions, in which each object includes any of:
 *      - name: {string} name of frame to add
 *      - data: {array of objects} trace data
 *      - layout {object} layout definition
 *      - traces {array} trace indices
 *      - baseframe {string} name of frame from which this frame gets defaults
 *
 *  @param {array of integers) indices
 *      an array of integer indices matching the respective frames in `frameList`. If not
 *      provided, an index will be provided in serial order. If already used, the frame
 *      will be overwritten.
 */
Plotly.addFrames = function(gd, frameList, indices) {
    gd = helpers.getGraphDiv(gd);

    if(frameList === null || frameList === undefined) {
        return Promise.resolve();
    }

    if(!Lib.isPlotDiv(gd)) {
        throw new Error('This element is not a Plotly plot: ' + gd);
    }

    var i, frame, j, idx;
    var _frames = gd._transitionData._frames;
    var _hash = gd._transitionData._frameHash;


    if(!Array.isArray(frameList)) {
        throw new Error('addFrames failure: frameList must be an Array of frame definitions' + frameList);
    }

    // Create a sorted list of insertions since we run into lots of problems if these
    // aren't in ascending order of index:
    //
    // Strictly for sorting. Make sure this is guaranteed to never collide with any
    // already-exisisting indices:
    var bigIndex = _frames.length + frameList.length * 2;

    var insertions = [];
    for(i = frameList.length - 1; i >= 0; i--) {
        insertions.push({
            frame: Plots.supplyFrameDefaults(frameList[i]),
            index: (indices && indices[i] !== undefined && indices[i] !== null) ? indices[i] : bigIndex + i
        });
    }

    // Sort this, taking note that undefined insertions end up at the end:
    insertions.sort(function(a, b) {
        if(a.index > b.index) return -1;
        if(a.index < b.index) return 1;
        return 0;
    });

    var ops = [];
    var revops = [];
    var frameCount = _frames.length;

    for(i = insertions.length - 1; i >= 0; i--) {
        frame = insertions[i].frame;

        if(!frame.name) {
            // Repeatedly assign a default name, incrementing the counter each time until
            // we get a name that's not in the hashed lookup table:
            while(_hash[(frame.name = 'frame ' + gd._transitionData._counter++)]);
        }

        if(_hash[frame.name]) {
            // If frame is present, overwrite its definition:
            for(j = 0; j < _frames.length; j++) {
                if(_frames[j].name === frame.name) break;
            }
            ops.push({type: 'replace', index: j, value: frame});
            revops.unshift({type: 'replace', index: j, value: _frames[j]});
        } else {
            // Otherwise insert it at the end of the list:
            idx = Math.max(0, Math.min(insertions[i].index, frameCount));

            ops.push({type: 'insert', index: idx, value: frame});
            revops.unshift({type: 'delete', index: idx});
            frameCount++;
        }
    }

    var undoFunc = Plots.modifyFrames,
        redoFunc = Plots.modifyFrames,
        undoArgs = [gd, revops],
        redoArgs = [gd, ops];

    if(Queue) Queue.add(gd, undoFunc, undoArgs, redoFunc, redoArgs);

    return Plots.modifyFrames(gd, ops);
};

/**
 * Delete frame
 *
 * @param {string id or DOM element} gd
 *      the id or DOM element of the graph container div
 *
 * @param {array of integers} frameList
 *      list of integer indices of frames to be deleted
 */
Plotly.deleteFrames = function(gd, frameList) {
    gd = helpers.getGraphDiv(gd);

    if(!Lib.isPlotDiv(gd)) {
        throw new Error('This element is not a Plotly plot: ' + gd);
    }

    var i, idx;
    var _frames = gd._transitionData._frames;
    var ops = [];
    var revops = [];

    frameList = frameList.slice(0);
    frameList.sort();

    for(i = frameList.length - 1; i >= 0; i--) {
        idx = frameList[i];
        ops.push({type: 'delete', index: idx});
        revops.unshift({type: 'insert', index: idx, value: _frames[idx]});
    }

    var undoFunc = Plots.modifyFrames,
        redoFunc = Plots.modifyFrames,
        undoArgs = [gd, revops],
        redoArgs = [gd, ops];

    if(Queue) Queue.add(gd, undoFunc, undoArgs, redoFunc, redoArgs);

    return Plots.modifyFrames(gd, ops);
};

/**
 * Purge a graph container div back to its initial pre-Plotly.plot state
 *
 * @param {string id or DOM element} gd
 *      the id or DOM element of the graph container div
 */
Plotly.purge = function purge(gd) {
    gd = helpers.getGraphDiv(gd);

    var fullLayout = gd._fullLayout || {},
        fullData = gd._fullData || [];

    // remove gl contexts
    Plots.cleanPlot([], {}, fullData, fullLayout);

    // purge properties
    Plots.purge(gd);

    // purge event emitter methods
    Events.purge(gd);

    // remove plot container
    if(fullLayout._container) fullLayout._container.remove();

    delete gd._context;
    delete gd._replotPending;
    delete gd._mouseDownTime;
    delete gd._hmpixcount;
    delete gd._hmlumcount;

    return gd;
};

// -------------------------------------------------------
// makePlotFramework: Create the plot container and axes
// -------------------------------------------------------
function makePlotFramework(gd) {
    var gd3 = d3.select(gd),
        fullLayout = gd._fullLayout;

    // Plot container
    fullLayout._container = gd3.selectAll('.plot-container').data([0]);
    fullLayout._container.enter().insert('div', ':first-child')
        .classed('plot-container', true)
        .classed('plotly', true);

    // Make the svg container
    fullLayout._paperdiv = fullLayout._container.selectAll('.svg-container').data([0]);
    fullLayout._paperdiv.enter().append('div')
        .classed('svg-container', true)
        .style('position', 'relative');

    // Make the graph containers
    // start fresh each time we get here, so we know the order comes out
    // right, rather than enter/exit which can muck up the order
    // TODO: sort out all the ordering so we don't have to
    // explicitly delete anything
    fullLayout._glcontainer = fullLayout._paperdiv.selectAll('.gl-container')
        .data([0]);
    fullLayout._glcontainer.enter().append('div')
        .classed('gl-container', true);

    fullLayout._geocontainer = fullLayout._paperdiv.selectAll('.geo-container')
        .data([0]);
    fullLayout._geocontainer.enter().append('div')
        .classed('geo-container', true);

    fullLayout._paperdiv.selectAll('.main-svg').remove();

    fullLayout._paper = fullLayout._paperdiv.insert('svg', ':first-child')
        .classed('main-svg', true);

    fullLayout._toppaper = fullLayout._paperdiv.append('svg')
        .classed('main-svg', true);

    if(!fullLayout._uid) {
        var otherUids = [];
        d3.selectAll('defs').each(function() {
            if(this.id) otherUids.push(this.id.split('-')[1]);
        });
        fullLayout._uid = Lib.randstr(otherUids);
    }

    fullLayout._paperdiv.selectAll('.main-svg')
        .attr(xmlnsNamespaces.svgAttrs);

    fullLayout._defs = fullLayout._paper.append('defs')
        .attr('id', 'defs-' + fullLayout._uid);

    fullLayout._topdefs = fullLayout._toppaper.append('defs')
        .attr('id', 'topdefs-' + fullLayout._uid);

    fullLayout._draggers = fullLayout._paper.append('g')
        .classed('draglayer', true);

    // lower shape layer
    // (only for shapes to be drawn below the whole plot)
    var layerBelow = fullLayout._paper.append('g')
        .classed('layer-below', true);
    fullLayout._imageLowerLayer = layerBelow.append('g')
        .classed('imagelayer', true);
    fullLayout._shapeLowerLayer = layerBelow.append('g')
        .classed('shapelayer', true);

    // single cartesian layer for the whole plot
    fullLayout._cartesianlayer = fullLayout._paper.append('g').classed('cartesianlayer', true);

    // single ternary layer for the whole plot
    fullLayout._ternarylayer = fullLayout._paper.append('g').classed('ternarylayer', true);

    // upper shape layer
    // (only for shapes to be drawn above the whole plot, including subplots)
    var layerAbove = fullLayout._paper.append('g')
        .classed('layer-above', true);
    fullLayout._imageUpperLayer = layerAbove.append('g')
        .classed('imagelayer', true);
    fullLayout._shapeUpperLayer = layerAbove.append('g')
        .classed('shapelayer', true);

    // single pie layer for the whole plot
    fullLayout._pielayer = fullLayout._paper.append('g').classed('pielayer', true);

    // fill in image server scrape-svg
    fullLayout._glimages = fullLayout._paper.append('g').classed('glimages', true);
    fullLayout._geoimages = fullLayout._paper.append('g').classed('geoimages', true);

    // lastly info (legend, annotations) and hover layers go on top
    // these are in a different svg element normally, but get collapsed into a single
    // svg when exporting (after inserting 3D)
    fullLayout._infolayer = fullLayout._toppaper.append('g').classed('infolayer', true);
    fullLayout._zoomlayer = fullLayout._toppaper.append('g').classed('zoomlayer', true);
    fullLayout._hoverlayer = fullLayout._toppaper.append('g').classed('hoverlayer', true);

    gd.emit('plotly_framework');
}<|MERGE_RESOLUTION|>--- conflicted
+++ resolved
@@ -1755,8 +1755,6 @@
     var redoit = {},
         undoit = {};
 
-    var hw = ['height', 'width'];
-
     // for attrs that interact (like scales & autoscales), save the
     // old vals before making the change
     // val=undefined will not set a value, just record what the value was.
@@ -2017,7 +2015,6 @@
         }
     }
 
-<<<<<<< HEAD
     var oldWidth = gd._fullLayout.width,
         oldHeight = gd._fullLayout.height;
 
@@ -2028,20 +2025,15 @@
     if(gd.layout.autosize) Plots.plotAutoSize(gd, gd.layout, gd._fullLayout);
 
     // avoid unnecessary redraws
-    var changed = aobj.height || aobj.width ||
+    var hasSizechanged = aobj.height || aobj.width ||
         (gd._fullLayout.width !== oldWidth) ||
         (gd._fullLayout.height !== oldHeight);
-    if(changed) docalc = true;
-=======
-    // calculate autosizing - if size hasn't changed,
-    // will remove h&w so we don't need to redraw
-    if(aobj.autosize) aobj = plotAutoSize(gd, aobj);
-    if(aobj.height || aobj.width || aobj.autosize) flags.docalc = true;
+
+    if(hasSizechanged) flags.docalc = true;
 
     if(flags.doplot || flags.docalc) {
         flags.layoutReplot = true;
     }
->>>>>>> 91c2d425
 
     // now all attribute mods are done, as are
     // redo and undo so we can save them
@@ -2109,18 +2101,12 @@
     else if(restyleFlags.fullReplot) {
         seq.push(Plotly.plot);
     }
-<<<<<<< HEAD
-    else if(ak.length) {
-        // if we didn't need to redraw entirely, just do the needed parts
-        fullLayout = gd._fullLayout;
-=======
     else if(relayoutFlags.layoutReplot) {
         seq.push(subroutines.layoutReplot);
     }
     else {
         seq.push(Plots.previousPromises);
         Plots.supplyDefaults(gd);
->>>>>>> 91c2d425
 
         if(restyleFlags.dostyle) seq.push(subroutines.doTraceStyle);
         if(restyleFlags.docolorbars) seq.push(subroutines.doColorBars);
