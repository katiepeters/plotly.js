--- conflicted
+++ resolved
@@ -363,20 +363,6 @@
     // test if this is on the main site or embedded
     gd.mainsite=Boolean($('#plotlyMainMarker').length);
 
-<<<<<<< HEAD
-    /*
-     * When data is passed in, its usually just an array, otherwise for the full
-     * data object, its stripped from gd. I introduced some &&'ing here to stop
-     * the breakages. Maybe we want a different method, like loop over the gd.data
-     * object looking for 'Polar'?
-     */
-    if(data && data[0] && data[0].type && data[0].type.substr(0, 5) === 'Polar'){
-        micropolar.adapter.plotly(gd, data, layout);
-        return null;
-    }
-
-=======
->>>>>>> 7c7f98f4
     // if there is already data on the graph, append the new data
     // if you only want to redraw, pass non-array (null, '', whatever) for data
     var graphwasempty = ((typeof gd.data==='undefined') && $.isArray(data));
