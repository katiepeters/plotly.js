// Main plotting library - Creates the Plotly object and Plotly.Plots
// also fills any missing components with dummies to avoid errors
(function() {
if(!window.Plotly) { window.Plotly = {}; }
var plots = Plotly.Plots = {};

// fill for possibly missing graph type libraries.
// most of these should
// module is the name of the object, methods are the methods to fill.
function noop(){}
function req(module, methods) {
    if(module in window.Plotly) { return; }
    var moduleFill = {};
    for(var i=0; i<methods.length; i++) { moduleFill[methods[i]] = noop; }
    window.Plotly[module] = moduleFill;
}
req('Annotations',['add','allArrowheads','draw','drawAll']);
req('Axes',['setTypes','convertOne','convertToNums','setConvert','doAutoRange','expand',
    'autoBin','autoTicks','tickIncrement','tickFirst','tickText','doTicks']);
req('Bars',['calc','plot','setPositions']);
req('Boxes',['calc','plot','setPositions','style']);
req('Drawing',['rgb','opacity','addOpacity','strokeColor','fillColor','setPosition','setSize',
    'setRect','translatePoints','traceStyle','lineGroupStyle','fillGroupStyle','pointStyle','styleText']);
req('ErrorBars',['pushRef2GDC','styleBoxDrop','ydr','plot','style']);
req('Fx',['init','hover','unhover','click','modeBar','dragAlign','dragCursors','dragClear','autoGrowInput']);
req('Heatmap',['calc','plot','margin']);
req('Histogram',['calc']);
req('Legend',['lines','points','bars','boxes','draw']);
req('Lib',['dateTime2ms','isDateTime','ms2DateTime','findBin','distinctVals','nestedProperty',
    'pauseEvent','lpad','aggNums','len','mean','stdev','VERBOSE','TIMER','log','markTime','constrain',
    'notifier','identity']);
req('Scatter',['calc','plot']);

// Most of the generic plotting functions get put into Plotly.Plots,
// but some - the ones we want 3rd-party developers to use - go directly
// into Plotly. These are:
//   plot
//   restyle
//   relayout

/* Coordinate systems in the plots:
***** THESE NOTES ARE HORRIBLY OUT OF DATE... *****
(note: paper and viewbox have y0 at large y because pixels start at upper left,
not lower left)

Data coordinates: xd,yd
    visible range: xd0-xd1, yd0-yd1 (gl.xaxis.range[0-1], gl.yaxis.range[0-1]

Paper coordinates: xp,yp (where axes are drawn, minus gl.margin:.l,.t)
    plot box: xp0-xp1, yp0-yp1 (0 - gl.xaxis._length, gl.yaxis._length - 0)
    transform: xp = mx*xd+bx, yp = my*yd+by
        mx = gl.xaxis._m = gl.xaxis._length/(gl.xaxis.range:[1]-[0])
        bx = gl.xaxis._b = -mx*gl.xaxis.range[0]
        my = gl.yaxis._m = gl.yaxis._length/(gl.yaxis.range:[0]-[1])
        by = gl.yaxis._b = -my*gl.yaxis.range[1]
Viewbox coordinates: xv,yv (where data are drawn)
    plot box: xv0-xv1, yv0-yv1
        initial viewbox: 0 - gl.xaxis._length, gl.yaxis._length - 0
    transform: xv = xp+b2x, yv = yp+b2y
        panning: subtract dx,dy from viewbox:.x,.y
        zooming: viewbox will not scale x and y differently, at least in Chrome, so for
            zoom we will move the individual points.

Plot takes two params, data and layout. For layout see newplot.
data should be an array of objects, one per trace. allowed keys:

    type: (string) scatter (default), bar, heatmap

    x: (float array), or x0:(float) and dx:(float)
        if neither x, x0, or dx exists, defaults is x0:0, dx:1

    y: (float array), or y0:(float) and dy:(float)
        if neither y, y0, or dy exists, defaults to y0:0, dy:1
        you may provide x and/or y arrays, but not neither

    All of these can also be date strings, in the format 'YYYY-mm-dd HH:MM:SS'
    This format can handle anything from year 0 to year 9999, but the underlying JS
    can extend this to year -271820 to 275760
    based on converting to ms since start of 1970 for plotting
    so we could at some point extend beyond 0-9999 limitation...

    mode: (string) 'lines','markers','lines+markers'
        default 'lines+markers' for <20 points, else 'lines'

    line: {
        dash: (string) default 'solid', also 'dot', 'dash', 'longdash', 'dashdot', 'longdashdot',
            all of the above dashes based on linewidth, can also pass in explicit dasharray
        color: (cstring), or (cstring array)
        width: (float px) default 2
    }

    marker: {
        symbol: (string) default 'circle', or (string array)
            can also be 'square', 'triangle-[up|down|left|right]', 'cross'
        size: (float px) default 6, or (float array)
        color: (cstring), or (cstring array)
        line {
            color: (cstring), or (cstring array)
            width: (float px) default 0, or (float array)
        }
    }

    text: (string array) hover text for each point

    name: <string for legend>

    cstring is a string with any valid HTML color
    marker and linecolor will copy each other if only one is present
    if neither is provided, choose one from a default set based on the trace number
    if markerlinecolor is missing it will copy linecolor ONLY if it's different from marker color, otherwise black.

    eventually I'd like to make all of the marker and line properties accept arrays
    to modify properties point-by-point

    any array also has a corresponding src attribute, ie xsrc for x
    this is a string:
        <id>/<colname> for your own data,
        <user>/<id>/<colname> for shared data

*/

// IMPORTANT - default colors should be in hex for grid.js
plots.defaultColors = ['#1f77b4', // muted blue
                '#ff7f0e', // safety orange
                '#2ca02c', // cooked asparagus green
                '#d62728', // brick red
                '#9467bd', // muted purple
                '#8c564b', // chestnut brown
                '#e377c2', // raspberry yogurt pink
                '#7f7f7f', // middle gray
                '#bcbd22', // curry yellow-green
                '#17becf']; // blue-teal

Plotly.colorscales = {
    'YIGnBu':[[0,"rgb(8, 29, 88)"],[0.125,"rgb(37, 52, 148)"],[0.25,"rgb(34, 94, 168)"],
        [0.375,"rgb(29, 145, 192)"],[0.5,"rgb(65, 182, 196)"],[0.625,"rgb(127, 205, 187)"],
        [0.75,"rgb(199, 233, 180)"],[0.875,"rgb(237, 248, 217)"],[1,"rgb(255, 255, 217)"]],

    'YIOrRd':[[0,"rgb(128, 0, 38)"],[0.125,"rgb(189, 0, 38)"],[0.25,"rgb(227, 26, 28)"],
        [0.375,"rgb(252, 78, 42)"],[0.5,"rgb(253, 141, 60)"],[0.625,"rgb(254, 178, 76)"],
        [0.75,"rgb(254, 217, 118)"],[0.875,"rgb(255, 237, 160)"],[1,"rgb(255, 255, 204)"]],

    'RdBu':[[0,"rgb(33, 102, 172)"],[0.125,"rgb(67, 147, 195)"],[0.25,"rgb(146, 197, 222)"],
        [0.375,"rgb(209, 229, 240)"],[0.5,"rgb(247, 247, 247)"],[0.625,"rgb(253, 219, 199)"],
        [0.75,"rgb(244, 165, 130)"],[0.875,"rgb(214, 96, 77)"],[1,"rgb(178, 24, 43)"]],

    'Greens':[[0,"rgb(0, 68, 27)"],[0.125,"rgb(0, 109, 44)"],[0.25,"rgb(35, 139, 69)"],
        [0.375,"rgb(65, 171, 93)"],[0.5,"rgb(116, 196, 118)"],[0.625,"rgb(161, 217, 155)"],
        [0.75,"rgb(199, 233, 192)"],[0.875,"rgb(229, 245, 224)"],[1,"rgb(247, 252, 245)"]],

    'rainbow':[[0,"rgb(0, 0, 150)"],[0.125,"rgb(0, 25, 255)"],[0.25,"rgb(0, 152, 255)"],
        [0.375,"rgb(44, 255, 202)"],[0.5,"rgb(151, 255, 96)"],[0.625,"rgb(255, 234, 0)"],
        [0.75,"rgb(255, 111, 0)"],[0.875,"rgb(223, 0, 0)"],[1,"rgb(132, 0, 0)"]],

    'portland':[[0,"rgb(12,51,131)"],[0.25,"rgb(10,136,186)"],[0.5,"rgb(242,211,56)"],
                [0.75,"rgb(242,143,56)"],[1,"rgb(217,30,30)"]],

    'picnic':[[0,"rgb(0,0,255)"],[0.1,"rgb(51,153,255)"],[0.2,"rgb(102,204,255)"],
                [0.3,"rgb(153,204,255)"],[0.4,"rgb(204,204,255)"],[0.5,"rgb(255,255,255)"],
                [0.6,"rgb(255,204,255)"],[0.7,"rgb(255,153,255)"],[0.8,"rgb(255,102,204)"],
                [0.9,"rgb(255,102,102)"],[1,"rgb(255,0,0)"]],

    'greys':[[0,"rgb(0,0,0)"],[1,"rgb(255,255,255)"]],

    'bluered':[[0,"rgb(0,0,255)"],[1,"rgb(255,0,0)"]] };

Plotly.defaultColorscale = Plotly.colorscales.YIGnBu;

// add all of these colorscales to css dynamically, so we don't have to keep them in sync manually
// dynamic stylesheet, see http://davidwalsh.name/add-rules-stylesheets
// css syntax from http://www.colorzilla.com/gradient-editor/
(function() {
    var style = document.createElement("style");
    // WebKit hack :(
    style.appendChild(document.createTextNode(""));
    document.head.appendChild(style);
    var styleSheet = style.sheet;

    function addStyleRule(selector,stylestring) {
        if(styleSheet.insertRule) { styleSheet.insertRule(selector+'{'+stylestring+'}',0); }
        else if(lib.styleSheet.addRule) { styleSheet.addRule(selector,stylestring,0); }
        else { console.log('addStyleRule failed'); }
    }

    function pct(v){ return String(Math.round((1-v)*100))+'%';}

    for(var scaleName in Plotly.colorscales) {
        var scale = Plotly.colorscales[scaleName],
            list1 = '', // color1 0%, color2 12%, ...
            list2 = ''; // color-stop(0%,color1), color-stop(12%,color2) ...
        for(var i=scale.length-1; i>=0; i--) {
            list1 += ', '+scale[i][1]+' '+pct(scale[i][0]);
            list2 += ', color-stop('+pct(scale[i][0])+','+scale[i][1]+')';
        }
        var rule =
            // old browsers with no supported gradients - shouldn't matter to us
            // as they won't have svg anyway?
            'background: '+scale[scale.length-1][1]+';' +
            // FF 3.6+
            'background: -moz-linear-gradient(top'+list1+');' +
            // Chrome,Safari4+
            'background: -webkit-gradient(linear, left top, left bottom'+list2+');' +
            // Chrome10+,Safari5.1+
            'background: -webkit-linear-gradient(top'+list1+');' +
            // Opera 11.10+
            'background: -o-linear-gradient(top'+list1+');' +
            // IE10+
            'background: -ms-linear-gradient(top'+list1+');' +
            // W3C
            'background: linear-gradient(to bottom'+list1+');' +
            // IE6-9 (only gets start and end colors)
            "filter: progid:DXImageTransform.Microsoft.gradient(startColorstr='"+
                scale[scale.length-1][1]+"',endColorstr='"+scale[0][1]+"',GradientType=0);";
        addStyleRule('.'+scaleName,rule);
    }
}());

// default layout defined as a function rather than a constant so it makes a new copy each time
function defaultLayout(){
    return {title:'Click to enter Plot title',
        xaxis:Plotly.Axes.defaultAxis({range:[-1,6]}),//,title:'Click to enter X axis title'}),
        yaxis:Plotly.Axes.defaultAxis({range:[-1,4]}),//,title:'Click to enter Y axis title'}),
        legend:{bgcolor:'#fff',bordercolor:'#000',borderwidth:1,
            font:{family:'',size:0,color:''},
            traceorder:'normal'
        },
        width:700,
        height:450,
        autosize:'initial', // after initial autosize reverts to true
        margin:{l:80,r:80,t:80,b:80,pad:2},
        paper_bgcolor:'#fff',
        plot_bgcolor:'#fff',
        barmode:'stack',
        bargap:0.2,
        bargroupgap:0.0,
        boxmode:'overlay',
        boxgap:0.3,
        boxgroupgap:0.3,
        font:{family:'Arial, sans-serif',size:12,color:'#000'},
        titlefont:{family:'',size:0,color:''},
        dragmode:'zoom',
        hovermode:'x'
    };
}

// how to display each type of graph
// AJ 3/4/13: I'm envisioning a lot of stuff that's hardcoded into plot,
// setStyles etc will go here to make multiple graph types easier to manage
var graphInfo = {
    scatter:{
        framework:makePlotFramework
    },
    bar:{
        framework:makePlotFramework
    },
    heatmap:{
        framework:makePlotFramework
    },
    histogramx:{
        framework:makePlotFramework
    },
    histogramy:{
        framework:makePlotFramework
    },
    histogram2d:{
        framework:makePlotFramework
    },
    box:{
        framework:makePlotFramework
    }
};

var BARTYPES = ['bar','histogramx','histogramy'];
plots.isBar = function(type) { return BARTYPES.indexOf(type)!=-1; };
var HEATMAPTYPES = ['heatmap','histogram2d'];
plots.isHeatmap = function(type) { return HEATMAPTYPES.indexOf(type)!=-1; };

plots.newTab = function(divid, layout) {
    makeToolMenu(divid);
    makePlotFramework(divid, layout);
};

function makeToolMenu(divid) {
    // Get the container div: we will store all variables for this plot as
    // properties of this div (for extension to multiple plots/tabs per page)
    // some callers send this in by dom element, others by id (string)
    var gd = (typeof divid == 'string') ? document.getElementById(divid) : divid;
    // test if this is on the main site or embedded
    gd.mainsite = Boolean($('#plotlyMainMarker').length);
    if(gd.mainsite) {
        makeGraphToolMenu(gd);
    }
}

// Traces are unique by name.. allows traces to be updated/restyled
// TODO: this isn't used?
function updateTraces(old_data, new_data) {
    var updated = {},
        res = [],
        i;
    for (i=0; i<old_data.length; i++){
        old_trace = old_data[i];
        updated[old_trace['name']] = old_trace;
    }
    for (i=0; i<new_data.length; i++){
        new_trace = new_data[i];
        updated[new_trace['name']] = new_trace;
    }
    var tk = Object.keys(updated);
    for (i=0; i<tk.length; i++){
        var name = tk[i];
        res.push(updated[name]);
    }
    return res;
}

// the 'view in plotly' link - note that now plot() calls this if it exists,
// so it can regenerate whenever it replots
// note that now this function is only adding the brand in iframes and 3rd-party
// apps, standalone plots get the sidebar instead.
plots.positionBrand = function(gd){
    $(gd).find('.linktotool').remove();
    var linktotool = $('<div class="linktotool">'+
        '<a><font class="muted">view in </font><font class="info">plotly</font></a>'+
        '</div>').appendTo(gd.layout._paperdiv.node());
    if(gd.shareplot) {
        var path=window.location.pathname.split('/');
        linktotool.find('a')
            .attr('href','/'+path[2]+'/'+path[1])
            .attr('target','_blank');
    }
    else {
        linktotool.find('a').click(function(){
            var hiddenform = $('<div id="hiddenform" style="display:none;">'+
                '<form action="https://plot.ly/external" method="post" target="_blank">'+
                '<input type="text" name="data" /></form></div>').appendTo(gd);
            // somehow we need to double escape characters for this purpose.
            // and need to escape single quote because we'll use it at the end
            hiddenform.find('input').val(plots.graphJson(gd,false,'keepdata')
                .replace(/\\/g,'\\\\').replace(/'/g,"\\'"));
            hiddenform.find('form').submit();
            hiddenform.remove();
        });
    }
};

// ----------------------------------------------------
// Main plot-creation function. Note: will call newPlot
// if necessary to create the framework
// ----------------------------------------------------
// inputs:
//      gd - the id or DOM element of the graph container div
//      data - array of traces, containing the data and display
//          information for each trace
//      layout - object describing the overall display of the plot,
//          all the stuff that doesn't pertain to any individual trace
Plotly.plot = function(gd, data, layout) {
//    console.log('plotly.plot', gd, data, layout);
    Plotly.Lib.markTime('in plot');
    // Get the container div: we will store all variables for this plot as
    // properties of this div (for extension to multiple plots/tabs per page)
    // some callers send this in by dom element, others by id (string)
    if(typeof gd == 'string') { gd = document.getElementById(gd); }
    // test if this is on the main site or embedded
    gd.mainsite=Boolean($('#plotlyMainMarker').length);

    // if there is already data on the graph, append the new data
    // if you only want to redraw, pass non-array (null, '', whatever) for data
    var graphwasempty = ((typeof gd.data==='undefined') && $.isArray(data));
    if($.isArray(data)) {
        if(graphwasempty) { gd.data=data; }
        else { gd.data.push.apply(gd.data,data); }
        gd.empty=false; // for routines outside graph_obj that want a clean tab
                        // (rather than appending to an existing one) gd.empty
                        // is used to determine whether to make a new tab
    }


    // Polar plots
    if(gd.data && gd.data[0] && gd.data[0].type) gd.mainPlotType = gd.data[0].type;
    if(gd.mainPlotType && gd.mainPlotType.indexOf('Plot') != -1){
        if(data){
            gd.data=data;
            gd.plotType = gd.data[0].type;
        }
        gd.layout=layout;

        gd.graphContainer = d3.select(gd).select('.graph-container');
        if(gd.graphContainer.empty()){
            gd.graphContainer = d3.select(gd).append('div').classed('.graph-container', true);
        }
        gd.paperdiv = gd.graphContainer.select('.svg-container');
        if(gd.paperdiv.empty()){
            gd.paperdiv = gd.graphContainer.append('div')
                .classed('svg-container',true)
                .style('position','relative');
        }

        if(gd.layout.autosize == 'initial') {
            setGraphContainerHeight(gd);
            plotAutoSize(gd,{});
            gd.layout.autosize = true;
        }

        if(!gd.framework || gd.framework.name != 'micropolarPlotlyAdapter') gd.framework = micropolar.adapter.plotly();
        gd.framework({container: gd.paperdiv.node(), data: gd.data, layout: gd.layout});
        gd.paper = gd.framework.svg();
        return null;
    }else delete gd.mainPlotType;

    // Make or remake the framework (ie container and axes) if we need to
    // figure out what framework the data imply,
    //  and whether this is different from what was already there
    // everything on xy axes (which right now is everything period) uses newPlot
    //  but surface plots, pie charts, etc may use other frameworks.
    // note: if they container already exists and has data,
    //  the new layout gets ignored (as it should)
    //  but if there's no data there yet, it's just a placeholder...
    //  then it should destroy and remake the plot
    if (gd.data && gd.data.length > 0) {
        var framework = graphInfo[gd.data[0].type || 'scatter'].framework,
            subplots = plots.getSubplots(gd).join(''),
            oldSubplots = ((gd.layout && gd.layout._plots) ? Object.keys(gd.layout._plots) : []).join('');
        if(!gd.framework || gd.framework!=framework || !gd.layout || graphwasempty || (oldSubplots!=subplots)) {
            gd.framework = framework;
            framework(gd,layout);
        }
    }
    else if((typeof gd.layout==='undefined')||graphwasempty) { makePlotFramework(gd, layout); }

    // enable or disable formatting buttons
    $(gd).find('.data-only').attr('disabled', !gd.data || gd.data.length===0);

    var gl = gd.layout,
        x, y, i, serieslen, cd, type;
    // if we have bars or fill-to-zero traces, make sure autorange goes to zero
    gd.firstscatter = true; // because fill-to-next on the first scatter trace goes to zero
    gd.numboxes = 0;

    // prepare the types and conversion functions for the axes
    // also clears the autorange bounds ._min, ._max
    Plotly.Axes.setTypes(gd);

    // prepare the data and find the autorange
    // TODO: only remake calcdata for new or changed traces
    gd.calcdata=[];
    gd.hmpixcount=0; // for calculating avg luminosity of heatmaps
    gd.hmlumcount=0;

    Plotly.Lib.markTime('done Plotly.Axes.setType');

    for(var curve in gd.data) {
        var gdc = gd.data[curve], // curve is the index, gdc is the data object for one trace
            curvetype = gdc.type || 'scatter', //default type is scatter
            typeinfo = graphInfo[curvetype],
            cdtextras = {}; // info (if anything) to add to cd[0].t
        cd = [];

        if(typeinfo.framework!=gd.framework) {
            console.log('Oops, tried to put data of type '+(gdc.type || 'scatter')+
                ' on an incompatible graph controlled by '+(gd.data[0].type || 'scatter')+
                ' data. Ignoring this dataset.');
            continue;
        }

        // if no name is given, make a default from the curve number
        if(!('name' in gdc)) {
            if('ysrc' in gdc) {
                var ns=gdc.ysrc.split('/');
                gdc.name=ns[ns.length-1].replace(/\n/g,' ');
            }
            else { gdc.name='trace '+curve; }
        }

        if (curvetype=='scatter') { cd = Plotly.Scatter.calc(gd,gdc); }
        else if (plots.isBar(curvetype)) {
            if(curvetype=='bar') { cd = Plotly.Bars.calc(gd,gdc); }
            else { cd = Plotly.Histogram.calc(gd,gdc); }
        }
        else if (plots.isHeatmap(curvetype)){ cd = Plotly.Heatmap.calc(gd,gdc); }
        else if (curvetype=='box') { cd = Plotly.Boxes.calc(gd,gdc); }

        if(!('line' in gdc)) gdc.line = {};
        if(!('marker' in gdc)) gdc.marker = {};
        if(!('line' in gdc.marker)) gdc.marker.line = {};
        if(!('textfont' in gdc)) gdc.textfont = {};
        if(!$.isArray(cd) || !cd[0]) { cd = [{x: false, y: false}]; } // make sure there is a first point

        // add the trace-wide properties to the first point, per point properties to every point
        // t is the holder for trace-wide properties
        if(!cd[0].t) { cd[0].t = {}; }
        cd[0].t.curve = curve; // store the gd.data curve number that gave this trace
        cd[0].t.cdcurve = gd.calcdata.length; // store the calcdata curve number we're in

        gd.calcdata.push(cd);
        Plotly.Lib.markTime('done with calcdata for '+curve);
    }

    // put the styling info into the calculated traces
    // has to be done separate from applyStyles so we know the mode (ie which objects to draw)
    // and has to be before stacking so we get bardir, type, visible
    plots.setStyles(gd);

    // position and range calculations for traces that depend on each other
    // ie bars (stacked or grouped) and boxes push each other out of the way
    Plotly.Plots.getSubplots(gd).forEach(function(subplot) {
        var plotinfo = gd.layout._plots[subplot];
        Plotly.Bars.setPositions(gd,plotinfo);
        Plotly.Boxes.setPositions(gd,plotinfo);
    });

    Plotly.Lib.markTime('done with setstyles and bar/box adjustments');

    // autorange for errorbars
    Plotly.Axes.list(gd,'y')
        .filter(function(ya){ return ya.autorange; })
        .forEach(function(ya) {
            Plotly.Axes.expand(ya,Plotly.ErrorBars.ydr(gd,ya),{padded:true});
        });
    Plotly.Lib.markTime('done Plotly.ErrorBars.ydr');

    // autorange for annotations
    Plotly.Annotations.calcAutorange(gd);
    // TODO: autosize extra for text markers

    var axesOK = true;
    Plotly.Axes.list(gd).forEach(function(ax) {
        Plotly.Axes.doAutoRange(ax);
        if(!$.isNumeric(ax._m) || !$.isNumeric(ax._b)) {
            axesOK = false;
            console.log('error with axis scaling',ax);
        }
    });
    if(!axesOK) {
        Plotly.lib.notifier('Something went wrong with axis scaling','long');
        return;
    }

    // var xa = gl.xaxis,
    //     ya = gl.yaxis;

    // gd.plot.attr('viewBox','0 0 '+xa._length+' '+ya._length);
    Plotly.Axes.doTicks(gd,'redraw'); // draw ticks, titles, and calculate axis scaling (._b, ._m)

    Plotly.Lib.markTime('done autorange and ticks');

    // Now plot the data. Order is:
    // 1. heatmaps (and 2d histos)
    // 2. bars/histos
    // 3. errorbars for everyone
    // 4. scatter
    // 5. box plots

    Plotly.Plots.getSubplots(gd).forEach(function(subplot) {
        var plotinfo = gd.layout._plots[subplot],
            cdbar = [], cdscatter = [], cdbox = [];
        for(var i in gd.calcdata){
            cd = gd.calcdata[i];
            type=cd[0].t.type;
            // filter to only traces on this subplot
            if((cd[0].t.xaxis||'x')+(cd[0].t.yaxis||'y')!=subplot) {
                continue;
            }
            if(plots.isHeatmap(type)) {
                Plotly.Heatmap.plot(gd,plotinfo,cd);
                Plotly.Lib.markTime('done heatmap '+i);
            }
            else {
                // in case this one was a heatmap previously, remove it and its colorbar
                $(gd).find('.hm'+i).remove();
                $(gd).find('.cb'+i).remove();

                if(plots.isBar(type)) { cdbar.push(cd); }
                else if(type=='box') { cdbox.push(cd); }
                else { cdscatter.push(cd); }
            }
        }

        // remove old traces, then redraw everything
        plotinfo.plot.selectAll('g.trace').remove();
        Plotly.Bars.plot(gd,plotinfo,cdbar);
        Plotly.Lib.markTime('done bars');

        // DRAW ERROR BARS for bar and scatter plots
        // these come after (on top of) bars, and before (behind) scatter
        Plotly.ErrorBars.plot(gd,plotinfo,cdbar.concat(cdscatter));
        Plotly.Lib.markTime('done errorbars');

        Plotly.Scatter.plot(gd,plotinfo,cdscatter);
        Plotly.Lib.markTime('done scatter');
        Plotly.Boxes.plot(gd,plotinfo,cdbox);
        Plotly.Lib.markTime('done boxes');
    });

    //styling separate from drawing
    applyStyle(gd);
    Plotly.Lib.markTime('done applyStyle');

    // show the legend and annotations
    if(gl.showlegend || (gd.calcdata.length>1 && gl.showlegend!==false)) { Plotly.Legend.draw(gd); }
    else { gl._infolayer.selectAll('.legend').remove(); }
    Plotly.Annotations.drawAll(gd);

    // final cleanup

    // 'view in plotly' link for embedded plots
    if(!gd.mainsite && !gd.standalone) { plots.positionBrand(gd); }

    setTimeout(function(){
        if($(gd).find('#graphtips').length===0 && gd.data!==undefined && gd.showtips!==false && gd.mainsite){
            try{
                if( firsttimeuser() ) { showAlert('graphtips'); }
            }
            catch(e){ console.log(e); }
        }
        else if($(gd).find('#graphtips').css('display')=='none'){
            if( firsttimeuser() ) { $(gd).find('#graphtips').fadeIn(); }
        }
    },1000);
    Plotly.Lib.markTime('done plot');
};

// setStyles: translate styles from gd.data to gd.calcdata,
// filling in defaults for missing values and breaking out arrays to individual points
plots.setStyles = function(gd, merge_dflt) {
    if(typeof gd == 'string') { gd = document.getElementById(gd); }
    merge_dflt = merge_dflt || false; // CP Edit - see mergeattr comment

    var i,j,l,p,prop,val,cd,t,c,gdc,defaultColor;

    // merge object a[k] (which may be an array or a single value) into cd...
    // search the array defaults in case a[k] is missing (and for a default val
    // if some points of o are missing from a)
    // CP Edit: if merge_dflt, then apply the default value into gd.data... used for saving themes
    // CP Edit: pass key (k) as argument
    // AJ Edit: nosplit option - used for colorscales because they're
    //          arrays but shouldn't be treated as per-point objects
    function mergeattr(k,attr,dflt,nosplit) {
        prop = Plotly.Lib.nestedProperty(gdc,k);
        val = prop.get();

        if($.isArray(val) && !nosplit) {
            l = Math.min(cd.length,val.length);
            for(p=0; p<l; p++) { cd[p][attr]=val[p]; }
            // use the default for the trace-wide value, in case individual vals are missing
            cd[0].t[attr] = dflt;
        }
        else {
            cd[0].t[attr] = (typeof val != 'undefined') ? val : dflt;
            if(merge_dflt && typeof val == 'undefined'){
                prop.set(dflt);
            }
        }
    }


    for(i in gd.calcdata){
        cd = gd.calcdata[i]; // trace plus styling
        t = cd[0].t; // trace styling object
        c = t.curve; // trace number
        gdc = gd.data[c];
        defaultColor = plots.defaultColors[c % plots.defaultColors.length];
        // all types have attributes type, visible, opacity, name, text
        // mergeattr puts single values into cd[0].t, and all others into each individual point
        mergeattr('type','type','scatter');
        mergeattr('visible','visible',true);
        mergeattr('opacity','op',1);
        mergeattr('text','tx','');
        mergeattr('name','name','trace '+c);
        mergeattr('error_y.visible','ye_vis',false);
        mergeattr('xaxis','xaxis','x');
        mergeattr('yaxis','yaxis','y');
        var type = t.type; // like 'bar'
        if( (gdc.error_y && gdc.error_y.visible ) ){
            mergeattr('error_y.type','ye_type','percent');
            mergeattr('error_y.value','ye_val',10);
            mergeattr('error_y.traceref','ye_tref',0);
            mergeattr('error_y.color','ye_clr',t.ye_clr|| defaultColor);
            mergeattr('error_y.thickness','ye_tkns',1);
            mergeattr('error_y.width','ye_w',4);
            mergeattr('error_y.opacity','ye_op',1);
        }
        if(['scatter','box'].indexOf(type)!=-1){
            mergeattr('line.color','lc',gdc.marker.color || defaultColor);
            mergeattr('line.width','lw',2);
            mergeattr('marker.symbol','mx','circle');
            mergeattr('marker.opacity','mo',1);
            mergeattr('marker.size','ms',6);
            mergeattr('marker.color','mc',t.lc);
            mergeattr('marker.line.color','mlc',((t.lc!=t.mc) ? t.lc : '#000'));
            mergeattr('marker.line.width','mlw',0);
            mergeattr('fill','fill','none');
            mergeattr('fillcolor','fc',Plotly.Drawing.addOpacity(t.lc,0.5));
            if($.isArray(gdc.marker.size)) {
                mergeattr('marker.sizeref','msr',1);
                mergeattr('marker.sizemode','msm','diameter');
            }
            // even if sizeref and sizemode are set, don't use them outside bubble charts
            else { t.msr=1; t.msm = 'diameter'; }
            mergeattr('marker.colorscale','mscl',Plotly.defaultColorscale,true);
            mergeattr('marker.cauto','mcauto',true);
            mergeattr('marker.cmax','mcmax',10);
            mergeattr('marker.cmin','mcmin',-10);
            mergeattr('marker.line.colorscale','mlscl',Plotly.defaultColorscale,true);
            mergeattr('marker.line.cauto','mlcauto',true);
            mergeattr('marker.line.cmax','mlcmax',10);
            mergeattr('marker.line.cmin','mlcmin',-10);
            if(type==='scatter') {
                var defaultMode = 'lines';
                if(cd.length<Plotly.Scatter.PTS_LINESONLY || (typeof gdc.mode != 'undefined')) {
                    defaultMode = 'lines+markers';
                }
                else { // check whether there are orphan points, then show markers regardless of length
                    for(j=0; j<cd.length; j++) {
                        if($.isNumeric(cd[j].x) && $.isNumeric(cd[j].y) &&
                          (j===0 || !$.isNumeric(cd[j-1].x) || !$.isNumeric(cd[j-1].y)) &&
                          (j==cd.length-1 || !$.isNumeric(cd[j+1].x) || !$.isNumeric(cd[j+1].y))) {
                            defaultMode = 'lines+markers';
                            break;
                        }
                    }
                }
                mergeattr('mode','mode',defaultMode);
                mergeattr('line.dash','ld','solid');
                mergeattr('textposition','tp','middle center');
                mergeattr('textfont.size','ts',gd.layout.font.size);
                mergeattr('textfont.color','tc',gd.layout.font.color);
                mergeattr('textfont.family','tf',gd.layout.font.family);
            }
            else if(type==='box') {
                mergeattr('whiskerwidth','ww',0.5);
                mergeattr('boxpoints','boxpts','outliers');
                mergeattr('boxmean','mean',false);
                mergeattr('jitter','jitter',0);
                mergeattr('pointpos','ptpos',0);
                mergeattr('marker.outliercolor','soc','rgba(0,0,0,0)');
                mergeattr('marker.line.outliercolor','solc',t.mc);
                mergeattr('marker.line.outlierwidth','solw',1);
                mergeattr('marker.outliercolorscale','soscl',t.mscl,true);
                mergeattr('marker.outliercauto','socauto',t.mcauto);
                mergeattr('marker.outliercmax','socmax',t.mcmax);
                mergeattr('marker.outliercmin','socmin',t.mcmin);
                mergeattr('marker.line.outliercolorscale','solscl',t.mlscl,true);
                mergeattr('marker.line.outliercauto','solcauto',t.mlcauto);
                mergeattr('marker.line.outliercmax','solcmax',t.mlcmax);
                mergeattr('marker.line.outliercmin','solcmin',t.mlcmin);
            }
        }
        else if(plots.isHeatmap(type)){
            if(type==='histogram2d') {
                mergeattr('histnorm','histnorm','count');
                mergeattr('autobinx','autobinx',true);
                mergeattr('nbinsx','nbinsx',0);
                mergeattr('xbins.start','xbstart',0);
                mergeattr('xbins.end','xbend',1);
                mergeattr('xbins.size','xbsize',1);
                mergeattr('autobiny','autobiny',true);
                mergeattr('nbinsy','nbinsy',0);
                mergeattr('ybins.start','ybstart',0);
                mergeattr('ybins.end','ybend',1);
                mergeattr('ybins.size','ybsize',1);
            }
            else {
                mergeattr('xtype','xtype',gdc.x ? 'array' : 'noarray');
                mergeattr('ytype','ytype',gdc.y ? 'array' : 'noarray');
                mergeattr('x0','x0',0);
                mergeattr('dx','dx',1);
                mergeattr('y0','y0',0);
                mergeattr('dy','dy',1);
            }
            mergeattr('zauto','zauto',true);
            mergeattr('zmin','zmin',-10);
            mergeattr('zmax','zmax',10);
            mergeattr('scl', 'scl', Plotly.defaultColorscale,true);
            mergeattr('showscale','showscale',true);
            mergeattr('zsmooth', 'zsmooth', false);
        }
        else if(plots.isBar(type)){
            if(type!='bar') {
                mergeattr('histnorm','histnorm','count');
                mergeattr('autobinx','autobinx',true);
                mergeattr('nbinsx','nbinsx',0);
                mergeattr('xbins.start','xbstart',0);
                mergeattr('xbins.end','xbend',1);
                mergeattr('xbins.size','xbsize',1);
            }
            mergeattr('bardir','bardir','v');
            mergeattr('marker.opacity','mo',1);
            mergeattr('marker.color','mc',defaultColor);
            mergeattr('marker.line.color','mlc','#000');
            mergeattr('marker.line.width','mlw',0);
        }
    }
};

function applyStyle(gd) {
    Plotly.Plots.getSubplots(gd).forEach(function(subplot) {
        var gp = gd.layout._plots[subplot].plot;
        gp.selectAll('g.trace')
            .call(Plotly.Drawing.traceStyle,gd);
        gp.selectAll('g.points')
            .each(function(d){
                d3.select(this).selectAll('path,rect')
                    .call(Plotly.Drawing.pointStyle,d.t||d[0].t);
                d3.select(this).selectAll('text')
                    .call(Plotly.Drawing.textPointStyle,d.t||d[0].t);
            });

        gp.selectAll('g.trace polyline.line')
            .call(Plotly.Drawing.lineGroupStyle);

        gp.selectAll('g.trace polyline.fill')
            .call(Plotly.Drawing.fillGroupStyle);

        gp.selectAll('g.boxes')
            .call(Plotly.Boxes.style);
        gp.selectAll('g.errorbars')
            .call(Plotly.ErrorBars.style);
    });

    if(gd.mainsite && window.ws && window.ws.confirmedReady) {
        alert_repl("applyStyle", plots.graphJson(gd,true));
    }
}

// -----------------------------------------------------
// restyle and relayout: these two control all redrawing
// for data (restyle) and everything else (relayout)
// -----------------------------------------------------

// restyle: change styling of an existing plot
// can be called two ways:
// restyle(gd,astr,val[,traces])
//      gd - graph div (dom element)
//      astr - attribute string (like 'marker.symbol')
//      val - value to give this attribute
//      traces - integer or array of integers for the traces to alter (all if omitted)
// relayout(gd,aobj[,traces])
//      aobj - {astr1:val1, astr2:val2...} allows setting multiple attributes simultaneously
// val (or val1, val2... in the object form) can be an array, to apply different
// values to each trace
// if the array is too short, it will wrap around (useful for style files that want
// to specify cyclical default values)
Plotly.restyle = function(gd,astr,val,traces) {
    // console.log(gd,astr,val,traces);
    if(typeof gd == 'string') { gd = document.getElementById(gd); }

    var gl = gd.layout,
        aobj = {};
    if(typeof astr == 'string') { aobj[astr] = val; }
    else if($.isPlainObject(astr)) {
        aobj = astr;
        if(traces===undefined) { traces = val; } // the 3-arg form
    }
    else { console.log('restyle fail',astr,val,traces); return; }

    if(Object.keys(aobj).length) { gd.changed = true; }

    if($.isNumeric(traces)) { traces=[traces]; }
    else if(!$.isArray(traces) || !traces.length) {
        traces=gd.data.map(function(v,i){ return i; });
    }

    // need to replot (not just restyle) if mode or visibility changes, because
    // the right objects don't exist. Also heatmaps, error bars, histos, and
    // boxes all make some changes that need a replot
    // TODO: many of these don't need to redo calcdata, should split that out too
    // (though first check how much of our time is spent there...)
    // and in principle we generally shouldn't need to redo ALL traces... that's
    // harder though.
    var replot_attr=[
        'mode','visible','type','bardir','fill','histnorm',
        'marker.size','text','textfont.size','textposition',
        'xtype','x0','dx','ytype','y0','dy','xaxis','yaxis',
        'zmin','zmax','zauto','mincolor','maxcolor','scl','zsmooth','showscale',
        'error_y.visible','error_y.value','error_y.type','error_y.traceref','error_y.array','error_y.width',
        'autobinx','nbinsx','xbins.start','xbins.end','xbins.size',
        'autobiny','nbinsy','ybins.start','ybins.end','ybins.size',
        'boxpoints','jitter','pointpos','whiskerwidth','boxmean'
    ];
    // these ones show up in restyle because they make more sense in the style
    // box, but they're graph-wide attributes, so set in gd.layout
    // also axis scales and range show up here because we may need to undo them
    var layout_attr = [
        'barmode','bargap','bargroupgap','boxmode','boxgap','boxgroupgap',
        '?axis.autorange','?axis.range'
    ];
    // these ones may alter the axis type (at least if the first trace is involved)
    var axtype_attr = ['type','x','y','x0','y0','bardir','xaxis','yaxis'];
    // flags for which kind of update we need to do
    var doplot = false,
        dolayout = false,
        doapplystyle = false;
    // copies of the change (and previous values of anything affected) for the
    // undo / redo queue
    var redoit = {},
        undoit = {},
        axlist;

    // make a new empty vals array for undoit
    function a0(){ return traces.map(function(){ return undefined; }); }

    // for autoranging multiple axes
    function addToAxlist(axid) {
        var axName = Plotly.Axes.id2name(axid);
        if(axlist.indexOf(axName)==-1) { axlist.push(axName); }
    }
    function autorangeAttr(axName) { return axName+'.autorange'; }
    function rangeAttr(axName) { return axName+'.range'; }

    // for attrs that interact (like scales & autoscales), save the
    // old vals before making the change
    // val=undefined will not set a value, just record what the value was.
    // attr can be an array to set several at once (all to the same val)
    function doextra(cont,attr,val,i) {
        if($.isArray(attr)) {
            attr.forEach(function(a){ doextra(cont,a,val,i); });
            return;
        }
        if(attr in aobj) { return; } // quit if explicitly setting this elsewhere
        var extraparam = Plotly.Lib.nestedProperty(cont,attr);
        if(!(attr in undoit)) { undoit[attr] = a0(); }
        if(undoit[attr][i]===undefined) { undoit[attr][i]=extraparam.get(); }
        if(val!==undefined) { extraparam.set(val); }
    }
    var zscl = ['zmin','zmax'],
        xbins = ['xbins.start','xbins.end','xbins.size'],
        ybins = ['xbins.start','xbins.end','xbins.size'];

    // now make the changes to gd.data (and occasionally gd.layout)
    // and figure out what kind of graphics update we need to do
    for(var ai in aobj) {
        var vi = aobj[ai], cont, param;
        redoit[ai] = vi;

        if(layout_attr.indexOf(ai.replace(/[xy]axis[0-9]*/g,'?axis'))!=-1){
            param = Plotly.Lib.nestedProperty(gl,ai);
            undoit[ai] = [param.get()];
            // since we're allowing val to be an array, allow it here too,
            // even though that's meaningless
            param.set($.isArray(vi) ? vi[0] : vi);
            // ironically, the layout attrs in restyle only require replot,
            // not relayout
            doplot = true;
            continue;
        }

        // set attribute in gd.data
        undoit[ai] = a0();
        for(i=0; i<traces.length; i++) {
            cont = gd.data[traces[i]];
            param = Plotly.Lib.nestedProperty(cont,ai);

            // setting bin or z settings should turn off auto
            // and setting auto should save bin or z settings
            if(zscl.indexOf(ai)!=-1) { doextra(cont,'zauto',false,i); }
            else if(ai=='zauto') { doextra(cont,zscl,undefined,i); }
            else if(xbins.indexOf(ai)!=-1) { doextra(cont,'autobinx',false,i); }
            else if(ai=='autobinx') { doextra(cont,xbins,undefined,i); }
            else if(ybins.indexOf(ai)!=-1) { doextra(cont,'autobiny',false,i); }
            else if(ai=='autobiny') { doextra(cont,ybins,undefined,i); }
            // heatmaps:setting x0 or dx, y0 or dy, should turn xtype/ytype to 'scaled' if 'array'
            else if(['x0','dx'].indexOf(ai)!=-1 && cont.x && cont.xtype!='scaled') {
                doextra(cont,'xtype','scaled',i);
            }
            else if(['y0','dy'].indexOf(ai)!=-1 && cont.x && cont.ytype!='scaled') {
                doextra(cont,'ytype','scaled',i);
            }

            // save the old value
            undoit[ai][i] = param.get();
            // set the new value - if val is an array, it's one el per trace
            param.set($.isArray(vi) ? vi[i%vi.length] : vi);
        }

        // check if we need to call axis type
        if((traces.indexOf(0)!=-1) && (axtype_attr.indexOf(ai)!=-1)) {
            gd.axtypesok=false;
            doplot = true;
        }

        // switching from auto to manual binning or z scaling doesn't actually
        // do anything but change what you see in the styling box. everything
        // else at least needs to apply styles
        if((['autobinx','autobiny','zauto'].indexOf(ai)==-1) || vi!==false) {
            doapplystyle = true;
        }

        if(replot_attr.indexOf(ai)!=-1) {
            // major enough changes deserve autoscale, autobin, and non-reversed
            // axes so people don't get confused
            if(['bardir','type'].indexOf(ai)!=-1) {
                axlist = [];
                for(i=0; i<traces.length; i++) {
                    var trace = gd.data[traces[i]];
                    addToAxlist(trace.xaxis||'x');
                    addToAxlist(trace.yaxis||'y');

                    if(astr=='type') {
                        doextra(gd.data[traces[i]],['autobinx','autobiny'],true,i);
                    }
                }
                doextra(gl,axlist.map(autorangeAttr),true,0);
                doextra(gl,axlist.map(rangeAttr),[0,1],0);
            }
            // if we need to change margin for a heatmap, force a relayout first so we don't plot twice
            if(Plotly.Heatmap.margin(gd)) { dolayout = true; }
            else { doplot = true; }
        }
    }
    // now all attribute mods are done, as are redo and undo so we can save them
    if(typeof plotUndoQueue == 'function') { plotUndoQueue(gd,undoit,redoit,traces); }

    // now update the graphics
    // a complete layout redraw takes care of plot and
    if(dolayout) {
        gd.layout = undefined;
        Plotly.plot(gd,'',gl);
    }
    else if(doplot) { Plotly.plot(gd); }
    else {
        plots.setStyles(gd);
        if(doapplystyle) {
            applyStyle(gd);
            if(gl.showlegend) { Plotly.Legend.draw(gd); }
        }
    }
    $(gd).trigger('restyle.plotly',[redoit,traces]);
};

// relayout: change layout in an existing plot
// can be called two ways:
// relayout(gd,astr,val)
//      gd - graph div (dom element)
//      astr - attribute string (like 'xaxis.range[0]')
//      val - value to give this attribute
// relayout(gd,aobj)
//      aobj - {astr1:val1, astr2:val2...} allows setting multiple attributes simultaneously
Plotly.relayout = function(gd,astr,val) {
    if(typeof gd == 'string') { gd = document.getElementById(gd); }
    var gl = gd.layout,
        aobj = {},
        dolegend = false,
        doticks = false,
        dolayoutstyle = false,
        doplot = false;

    if(typeof astr == 'string') { aobj[astr] = val; }
    else if($.isPlainObject(astr)) { aobj = astr; }
    else { console.log('relayout fail',astr,val); return; }

    if(Object.keys(aobj).length) { gd.changed = true; }

    var keys = Object.keys(aobj),
        axes = Plotly.Axes.list(gd);
    for(var i=0; i<keys.length; i++) {
        // look for 'allaxes', split out into all axes
        if(keys[i].indexOf('allaxes')===0) {
            for(var j=0; j<axes.length; j++) {
                var newkey = keys[i].replace('allaxes',axes[j]._name);
                if(!aobj[newkey]) { aobj[newkey] = aobj[keys[i]]; }
            }
            delete aobj[keys[i]];
        }
        // split annotation.ref into xref and yref
        if(keys[i].match(/^annotations\[[0-9-]\].ref$/)) {
            var xyref = aobj[keys[i]].split('y');
            aobj[keys[i].replace('ref','xref')] = xyref[0];
            aobj[keys[i].replace('ref','yref')] = xyref.length==2 ? ('y'+xyref[1]) : 'paper';
            delete aobj[keys[i]];
        }
    }

    // copies of the change (and previous values of anything affected) for the
    // undo / redo queue
    var redoit = {},
        undoit = {};

    // for attrs that interact (like scales & autoscales), save the
    // old vals before making the change
    // val=undefined will not set a value, just record what the value was.
    // attr can be an array to set several at once (all to the same val)
    function doextra(attr,val) {
        if($.isArray(attr)) {
            attr.forEach(function(a){ doextra(a,val); });
            return;
        }
        if(attr in aobj) { return; } // quit if explicitly setting this elsewhere
        var p = Plotly.Lib.nestedProperty(gl,attr);
        if(!(attr in undoit)) { undoit[attr]=p.get(); }
        if(val!==undefined) { p.set(val); }
    }

    // for editing annotations - is it on autoscaled axes?
    function annAutorange(anni,axletter) {
        var axName = Plotly.Axes.id2name(anni[axletter+'ref']||axletter);
        return gl[axName] && gl[axName].autorange;
    }

    var hw = ['height','width'];

    // alter gd.layout
    for(var ai in aobj) {
        var p = Plotly.Lib.nestedProperty(gl,ai),
            vi = aobj[ai];
        redoit[ai] = aobj[ai];
        // axis reverse is special - it is its own inverse op and has no flag.
        undoit[ai] = (p.parts[1]=='reverse') ? aobj[ai] : p.get();

        // check autosize or autorange vs size and range
        if(hw.indexOf(ai)!=-1) { doextra('autosize', false); }
        else if(ai=='autosize') { doextra(hw, undefined); }
        else if(ai.match(/^[xy]axis[0-9]*\.range\[[0|1]\]$/)) {
            doextra(p.parts[0]+'.autorange', false);
        }
        else if(ai.match(/^[xy]axis[0-9]*\.autorange$/)) {
            doextra([p.parts[0]+'.range[0]',p.parts[0]+'.range[1]'], undefined);
        }

        // toggling log without autorange: need to also recalculate ranges
        // logical XOR (ie will islog actually change)
        if(p.parts[1]=='type' && !gl[p.parts[0]].autorange && (gl[p.parts[0]].type=='log' ? vi!='log' : vi=='log')) {
            var ax = gl[p.parts[0]],
                r0 = ax.range[0],
                r1 = ax.range[1];
            if(vi=='log') {
                // if both limits are negative, autorange
                if(r0<=0 && r1<=0) { doextra(p.parts[0]+'.autorange',true); continue; }
                // if one is negative, set it to one millionth the other. TODO: find the smallest positive val?
                else if(r0<=0) r0 = r1/1e6;
                else if(r1<=0) r1 = r0/1e6;
                // now set the range values as appropriate
                doextra(p.parts[0]+'.range[0]', Math.log(r0)/Math.LN10);
                doextra(p.parts[0]+'.range[1]', Math.log(r1)/Math.LN10);
            }
            else {
                doextra(p.parts[0]+'.range[0]', Math.pow(10, r0));
                doextra(p.parts[0]+'.range[1]', Math.pow(10, r1));
            }
        }

        // handle axis reversal explicitly, as there's no 'reverse' flag
        if(p.parts[1]=='reverse') {
            gl[p.parts[0]].range.reverse();
            doplot=true;
        }
        // send annotation mods one-by-one through Annotations.draw(), don't set via nestedProperty
        // that's because add and remove are special
        else if(p.parts[0]=='annotations') {
            var anum = p.parts[1], anns = gl.annotations, anni = anns[anum]||{};
            // if p.parts is just an annotation number, and val is either 'add' or
            // an entire annotation obj to add, the undo is 'remove'
            // if val is 'remove' then undo is the whole annotation object
            if(p.parts.length==2) {
                if(aobj[ai]=='add' || $.isPlainObject(aobj[ai])) { undoit[ai]='remove'; }
                else if(aobj[ai]=='remove') {
                    if(anum==-1) {
                        undoit['annotations'] = anns;
                        delete undoit[ai];
                    }
                    else { undoit[ai]=anni; }
                }
                else { console.log('???',aobj); }
            }
            if((annAutorange(anni,'x') || annAutorange(anni,'y')) &&
                anum>=0 && (anum>=anns.length || anni.ref=='plot') &&
                ai.indexOf('color')==-1 && ai.indexOf('opacity')==-1) {
                    doplot = true;
            }
            Plotly.Annotations.draw(gd,anum,p.parts.slice(2).join('.'),aobj[ai]);
            delete aobj[ai];
        }
        // alter gd.layout
        else {
            // check whether we can short-circuit a full redraw
            if(p.parts[0].indexOf('legend')!=-1) { dolegend = true; }
            else if(ai.indexOf('title')!=-1) { doticks = true; }
            else if(p.parts[0].indexOf('bgcolor')!=-1) { dolayoutstyle = true; }
            else if(p.parts.length>1 && (
                p.parts[1].indexOf('tick')!=-1 ||
                p.parts[1].indexOf('exponent')!=-1 ||
                p.parts[1].indexOf('grid')!=-1 ||
                p.parts[1].indexOf('zeroline')!=-1)) { doticks = true; }
            else if(ai.indexOf('.linewidth')!=-1 && ai.indexOf('axis')!=-1) {
                doticks = dolayoutstyle = true;
            }
            else if(p.parts.length>1 && p.parts[1].indexOf('line')!=-1) {
                dolayoutstyle = true;
            }
            else if(p.parts.length>1 && p.parts[1]=='mirror') {
                doticks = dolayoutstyle = true;
            }
            else if(ai=='margin.pad') { doticks = dolayoutstyle = true; }
            // hovermode and dragmode don't need any redrawing, since they just
            // affect reaction to user input. everything else, assume full replot.
            else if(['hovermode','dragmode'].indexOf(ai)==-1) { doplot = true; }
            p.set(vi);
        }
    }
    // now all attribute mods are done, as are redo and undo so we can save them
    if(typeof plotUndoQueue=='function') {
        plotUndoQueue(gd,undoit,redoit,'relayout');
    }

    // calculate autosizing - if size hasn't changed, will remove h&w so we don't need to redraw
    if(aobj.autosize) { aobj=plotAutoSize(gd,aobj); }

    // redraw
    // first check if there's still anything to do
    var ak = Object.keys(aobj);
    if(doplot) {
        gd.layout = undefined; // force plot() to redo the
        Plotly.plot(gd,'',gl); // pass in the modified layout
    }
    else if(ak.length) {
        // if we didn't need to redraw entirely, just do the needed parts
        if(dolegend) {
            gl._infolayer.selectAll('.legend').remove();
            if(gl.showlegend) { Plotly.Legend.draw(gd); }
        }
        if(dolayoutstyle) { layoutStyles(gd); }
        if(doticks) {
            Plotly.Axes.doTicks(gd,'redraw');
            plots.titles(gd,'gtitle');
        }
    }
    $(gd).trigger('relayout.plotly',redoit);
};

function setGraphContainerHeight(gd) {
    if(!gd.mainsite) { return; }
    $gd = $(gd);
    var graphContainerHeight = $gd.innerHeight() - $gd.find('.tool-menu').innerHeight(),
        $themebar = $gd.find('.themebar'),
        $demobar = $gd.find('.demobar');

    if ($themebar.css('display') == 'block') {
        graphContainerHeight -= $themebar.innerHeight();
    }
    if ($demobar.css('display') == 'block') {
        graphContainerHeight -= $demobar.innerHeight();
    }

    $gd.find('.graph-container').css('height', graphContainerHeight);
}

function setGraphContainerScroll(gd) {
    if(!gd.mainsite) { return; }
    var $graphContainer = $(gd).find('.graph-container'),
        isGraphWiderThanContainer = gd.layout.width > parseInt($graphContainer.css('width'),10);

    if(gd && gd.tabtype=='plot' && $(gd).css('display')!='none') {
        if (gd.layout && (gd.layout.autosize || !isGraphWiderThanContainer)) {
            $graphContainer.removeClass('is-fixed-size');
        }
        else if (gd.layout && isGraphWiderThanContainer) {
            $graphContainer.addClass('is-fixed-size');
        }
    }
}

function plotAutoSize(gd, aobj) {
    var newheight, newwidth;
    if(gd.mainsite) {
        setGraphContainerHeight(gd);
        var gdBB = gd.layout._container.node().getBoundingClientRect();
        newheight = Math.round(gdBB.height*0.9);
        newwidth = Math.round(gdBB.width*0.9);
    }
    else {
        newheight = $(gd).height() || gd.layout.height || defaultLayout().height;
        newwidth = $(gd).width() || gd.layout.width || defaultLayout().width;
        // delete aobj.autosize;
    }

    if(Math.abs(gd.layout.width - newwidth) > 1 || Math.abs(gd.layout.height - newheight) > 1) {
        gd.layout.height = newheight;
        gd.layout.width = newwidth;
    }
    // if there's no size change, update layout but only restyle (different
    // element may get margin color)
    else if(gd.layout.autosize != 'initial') { // can't call layoutStyles for initial autosize
        delete(aobj.autosize);
        gd.layout.autosize = true;
        layoutStyles(gd);
    }
    return aobj;
}

// check whether to resize a tab (if it's a plot) to the container
plots.resize = function(gd) {
    if(typeof gd == 'string') { gd = document.getElementById(gd); }
    killPopovers();

    setGraphContainerHeight(gd);

    if(gd && gd.tabtype=='plot' && $(gd).css('display')!='none') {
        if(gd.redrawTimer) { clearTimeout(gd.redrawTimer); }
        gd.redrawTimer = setTimeout(function(){

            if ($(gd).css('display')=='none') { return; }

            if (gd.layout && gd.layout.autosize) {

                var oldchanged = gd.changed;
                gd.autoplay = true; // don't include this relayout in the undo queue
                Plotly.relayout(gd, {autosize:true});
                gd.changed = oldchanged; // autosizing doesn't count as a change
            }

            if(LIT) {
                hidebox();
                litebox();
            }
        }, 100);
    }

    setGraphContainerScroll(gd);
};

// -------------------------------------------------------
// makePlotFramework: Create the plot container and axes
// -------------------------------------------------------
function makePlotFramework(divid, layout) {
    // Get the container div: we will store all variables as properties of this div
    // (for extension to multiple graphs per page)
    // some callers send this in already by dom element

    var gd = (typeof divid == 'string') ? document.getElementById(divid) : divid,
        $gd = $(gd),
        gd3 = d3.select(gd);

    // test if this is on the main site or embedded
    gd.mainsite = Boolean($('#plotlyMainMarker').length);

    function addDefaultAxis(container, axname) {
        var axid = axname.replace('axis','');
        if(!container[axname]) {
            container[axname] = Plotly.Axes.defaultAxis({
                range: [-1,6],
                // title: 'Click to enter '+axid.toUpperCase()+' axis title',
                anchor: {x:'y',y:'x'}[axname.charAt(0)]
            });
        }
    }

    // Get the layout info - take the default or any existing layout, then update with layout arg
    var oldLayout = gd.layout||defaultLayout(),
        newLayout = layout || {};
    // look for axes to include in oldLayout - so that default axis settings get included
    var xalist = Object.keys(newLayout).filter(function(k){ return k.match(/^xaxis[0-9]*$/); }),
        yalist = Object.keys(newLayout).filter(function(k){ return k.match(/^yaxis[0-9]*$/); });
    if(!xalist.length) { xalist = ['xaxis']; }
    if(!yalist.length) { yalist = ['yaxis']; }
    xalist.concat(yalist).forEach(function(axname) {
        addDefaultAxis(oldLayout,axname);
    });
    gd.layout=updateObject(oldLayout, newLayout);
    var gl = gd.layout;

    // Get subplots and see if we need to make any more axes
    var subplots = plots.getSubplots(gd);
    subplots.forEach(function(subplot) {
        var axmatch = subplot.match(/^(x[0-9]*)(y[0-9]*)$/);
        // gl._plots[subplot] = {x: axmatch[1], y: axmatch[2]};
        [axmatch[1],axmatch[2]].forEach(function(axid) {
            addDefaultAxis(gl,Plotly.Axes.id2name(axid));
        });
    });
    // now get subplots again, in case the new axes require more subplots (yes, that's odd... but possible)
    subplots = plots.getSubplots(gd);

    Plotly.Axes.setTypes(gd);

    // graph container
    gl._container = gd3.selectAll('.graph-container').data([0]);
    gl._container.enter().append('div')
        .classed('graph-container',true)
        .classed('is-mainsite', gd.mainsite);

    // Make the svg container
    gl._paperdiv = gl._container.selectAll('.svg-container').data([0]);
    gl._paperdiv.enter().append('div')
        .classed('svg-container',true)
        .style('position','relative');

    // initial autosize
    if(gl.autosize=='initial') {
        setGraphContainerHeight(gd);
        plotAutoSize(gd,{});
        gl.autosize=true;
    }
    // Make the graph containers
    // start fresh each time we get here, so we know the order comes out right
    // rather than enter/exit which can muck up the order
    gl._paperdiv.selectAll('svg').remove();
    gl._paper = gl._paperdiv.append('svg')
        .attr('xmlns','http://www.w3.org/2000/svg')
        .attr('xmlns:xmlns:xlink','http://www.w3.org/1999/xlink'); // odd d3 quirk - need namespace twice??

    // create all the layers in order, so we know they'll stay in order
    var overlays = [];
    gl._plots = {};
    gl._paper.selectAll('g.subplot').data(subplots)
      .enter().append('g')
        .classed('subplot',true)
        .each(function(subplot){
            var plotinfo = gl._plots[subplot] = {},
                plotgroup = d3.select(this).classed(subplot,true);
            plotinfo.id = subplot;
            // references to the axis objects controlling this subplot
            plotinfo.x = Plotly.Axes.getFromId(gd,subplot,'x');
            plotinfo.y = Plotly.Axes.getFromId(gd,subplot,'y');
            // references to any subplots overlaid on this one
            plotinfo.overlays = [];

            // is this subplot overlaid on another?
            // ax.overlaying is the id of another axis of the same dimension that this one overlays
            // to be an overlaid subplot, the main plot must exist
            // make sure we're not trying to overlay on an axis that's already overlaying another
            var xa2 = Plotly.Axes.getFromId(gd,plotinfo.x.overlaying) || plotinfo.x;
            if(xa2!=plotinfo.x && xa2.overlaying) {
                xa2 = plotinfo.x;
                plotinfo.x.overlaying = false;
            }

            var ya2 = Plotly.Axes.getFromId(gd,plotinfo.y.overlaying) || plotinfo.y;
            if(ya2!=plotinfo.y && ya2.overlaying) {
                ya2 = plotinfo.y;
                plotinfo.y.overlaying = false;
            }

            var mainplot = xa2._id+ya2._id;
            if(mainplot!=subplot && subplots.indexOf(mainplot)!=-1) {
                plotinfo.mainplot = mainplot;
                overlays.push(plotinfo);
                // for now force overlays to overlay completely... so they can drag
                // together correctly and share backgrounds. Later perhaps we make
                // separate axis domain and tick/line domain or something, so they can
                // still share the (possibly larger) dragger and background but don't
                // have to both be drawn over that whole domain
                plotinfo.x.domain = xa2.domain.slice();
                plotinfo.y.domain = ya2.domain.slice();
            }
            else {
                // main subplot - make the components of the plot and containers for overlays
                plotinfo.bg = plotgroup.append('rect')
                    .attr('stroke-width',0);
                plotinfo.gridlayer = plotgroup.append('g');
                plotinfo.overgrid = plotgroup.append('g');
                plotinfo.zerolinelayer = plotgroup.append('g');
                plotinfo.overzero = plotgroup.append('g');
                plotinfo.plot = plotgroup.append('svg')
                    .attr('preserveAspectRatio','none')
                    .style('fill','none');
                plotinfo.overplot = plotgroup.append('g');
                plotinfo.xlines = plotgroup.append('path')
                    .style('fill','none').classed('crisp',true);
                plotinfo.ylines = plotgroup.append('path')
                    .style('fill','none').classed('crisp',true);
                plotinfo.overlines = plotgroup.append('g');
                plotinfo.axislayer = plotgroup.append('g');
                plotinfo.overaxes = plotgroup.append('g');

                // make separate drag layers for each subplot, but append them to paper rather than
                // the plot groups, so they end up on top of the rest
            }
            plotinfo.draglayer = gl._paper.append('g');
        });

    // now make the components of overlaid subplots
    // overlays don't have backgrounds, and append all their other components to the corresponding
    // extra groups of their main plots. As shown here, the overlays will do just that, have
    // each component overlaid on the corresponding component of the main plot
    overlays.forEach(function(plotinfo) {
        var mainplot = gl._plots[plotinfo.mainplot];
        mainplot.overlays.push(plotinfo);
        plotinfo.gridlayer = mainplot.overgrid.append('g');
        plotinfo.zerolinelayer = mainplot.overzero.append('g');
        plotinfo.plot = mainplot.overplot.append('svg')
            .attr('preserveAspectRatio','none')
            .style('fill','none');
        plotinfo.xlines = mainplot.overlines.append('path')
            .style('fill','none').classed('crisp',true);
        plotinfo.ylines = mainplot.overlines.append('path')
            .style('fill','none').classed('crisp',true);
        plotinfo.axislayer = mainplot.overaxes.append('g');
    });

    // single info (legend, annotations) and hover layers for the whole plot
    gl._infolayer = gl._paper.append('g');
    gl._hoverlayer = gl._paper.append('g');

    // position and style the containers, make main title
    layoutStyles(gd);

    // make the ticks, grids, and axis titles
    Plotly.Axes.doTicks(gd,'redraw');

    // make the axis drag objects and hover effects
    Plotly.Fx.init(gd);
}

// layoutStyles: styling for plot layout elements
function layoutStyles(gd) {
    var gl = gd.layout;

    Plotly.Heatmap.margin(gd); // check for heatmaps w/ colorscales, adjust margin accordingly

    // adjust margins for outside legends
    // gl.margin is the requested margin, gl._size has margins and plotsize after adjustment
    gl._size = {
        l: gl.margin.l-(gd.lw<0 ? gd.lw : 0),
        r: gl.margin.r+(gd.lw>0 ? gd.lw : 0),
        t: gl.margin.t+(gd.lh>0 ? gd.lh : 0),
        b: gl.margin.b-(gd.lh<0 ? gd.lh : 0),
        p: gl.margin.pad };

    var gs = gl._size;
    gs.w = gl.width-gs.l-gs.r;
    gs.h = gl.height-gs.t-gs.b;

    // clear axis line positions, to be set in the subplot loop below
    Plotly.Axes.list(gd).forEach(function(ax){ ax._linepositions = {}; });

    gl._paperdiv.style({
        width: gl.width+'px',
        height: gl.height+'px',
        background: gl.paper_bgcolor
    });
    gl._paper.call(Plotly.Drawing.setSize, gl.width, gl.height);

    var freefinished = [];
    gl._paper.selectAll('g.subplot').each(function(subplot) {
        var plotinfo = gl._plots[subplot],
            xa = plotinfo.x,
            ya = plotinfo.y;
        xa.setScale(); // this may already be done... not sure
        ya.setScale();

        if(plotinfo.bg) {
            plotinfo.bg
                .call(Plotly.Drawing.setRect, xa._offset-gs.p, ya._offset-gs.p,
                    xa._length+2*gs.p, ya._length+2*gs.p)
                .call(Plotly.Drawing.fillColor, gl.plot_bgcolor);
        }
        plotinfo.plot
            .call(Plotly.Drawing.setRect, xa._offset, ya._offset, xa._length, ya._length);

        var xlw = $.isNumeric(xa.linewidth) ? xa.linewidth : 1,
            ylw = $.isNumeric(ya.linewidth) ? ya.linewidth : 1,

            xp = gs.p+ylw,
            xpathPrefix = 'M'+(xa._offset-xp)+',',
            xpathSuffix = 'h'+(xa._length+2*xp),
            showfreex = xa.anchor=='free' && freefinished.indexOf(xa._id)==-1,
            freeposx = gs.t+gs.h*(1-(xa.position||0))+((xlw/2)%1),
            showbottom = (xa.anchor==ya._id && (xa.mirror||xa.side!='top')) ||
                xa.mirror=='all' || xa.mirror=='allticks' ||
                (xa.mirrors && xa.mirrors[ya._id+'bottom']),
            bottompos = ya._offset+ya._length+gs.p+xlw/2,
            showtop = (xa.anchor==ya._id && (xa.mirror||xa.side=='top')) ||
                xa.mirror=='all' || xa.mirror=='allticks' ||
                (xa.mirrors && xa.mirrors[ya._id+'top']),
            toppos = ya._offset-gs.p-xlw/2,

            yp = gs.p, // shorten y axis lines so they don't overlap x axis lines
            ypbottom = showbottom ? 0 : xlw, // except where there's no x line TODO: this gets more complicated with multiple x and y axes...
            yptop = showtop ? 0 : xlw,
            ypathSuffix = ','+(ya._offset-yp-yptop)+'v'+(ya._length+2*yp+yptop+ypbottom),
            showfreey = ya.anchor=='free' && freefinished.indexOf(ya._id)==-1,
            freeposy = gs.l+gs.w*(ya.position||0)+((ylw/2)%1),
            showleft = (ya.anchor==xa._id && (ya.mirror||ya.side!='right')) ||
                ya.mirror=='all' || ya.mirror=='allticks' ||
                (ya.mirrors && ya.mirrors[xa._id+'left']),
            leftpos = xa._offset-gs.p-ylw/2,
            showright = (ya.anchor==xa._id && (ya.mirror||ya.side=='right')) ||
                ya.mirror=='all' || ya.mirror=='allticks' ||
                (ya.mirrors && ya.mirrors[xa._id+'right']),
            rightpos = xa._offset+xa._length+gs.p+ylw/2;

        // save axis line positions for ticks, draggers, etc to reference
        // each subplot gets an entry [left or bottom, right or top, free, main]
        // main is the position at which to draw labels and draggers, if any
        xa._linepositions[subplot] = [
            showbottom ? bottompos : undefined,
            showtop ? toppos : undefined,
            showfreex ? freeposx : undefined
        ];
        if(xa.anchor==ya._id) {
            xa._linepositions[subplot][3] = xa.side=='top' ? toppos : bottompos;
        }
        else if(showfreex) {
            xa._linepositions[subplot][3] = freeposx;
        }

        ya._linepositions[subplot] = [
            showleft ? leftpos : undefined,
            showright ? rightpos : undefined,
            showfreey ? freeposy : undefined
        ];
        if(ya.anchor==xa._id) {
            ya._linepositions[subplot][3] = ya.side=='right' ? rightpos : leftpos;
        }
        else if(showfreey) {
            ya._linepositions[subplot][3] = freeposy;
        }

        plotinfo.xlines
            .attr('d',(
                (showbottom ? (xpathPrefix+bottompos+xpathSuffix) : '') +
                (showtop ? (xpathPrefix+toppos+xpathSuffix) : '') +
                (showfreex ? (xpathPrefix+freeposx+xpathSuffix) : '')) || 'M0,0') // so it doesn't barf with no lines shown
            .attr('stroke-width',xlw)
            .call(Plotly.Drawing.strokeColor,xa.showline ? xa.linecolor : 'rgba(0,0,0,0)');
        plotinfo.ylines
            .attr('d',(
                (showleft ? ('M'+leftpos+ypathSuffix) : '') +
                (showright ? ('M'+rightpos+ypathSuffix) : '') +
                (showfreey ? ('M'+freeposy+ypathSuffix) : '')) || 'M0,0')
            .attr('stroke-width',ylw)
            .call(Plotly.Drawing.strokeColor,ya.showline ? ya.linecolor : 'rgba(0,0,0,0)');

        // mark free axes as displayed, so we don't draw them again
        if(showfreex) { freefinished.push(xa._id); }
        if(showfreey) { freefinished.push(ya._id); }
    });
    plots.titles(gd,'gtitle');

    Plotly.Fx.modeBar(gd);

    setGraphContainerScroll(gd);

    return gd;
}

// titles - (re)draw titles on the axes and plot
// title can be 'xtitle', 'ytitle', 'gtitle',
//  or empty to draw all
plots.titles = function(gd,title) {
    var options;
    if(typeof gd == 'string') { gd = document.getElementById(gd); }
    if(!title) {
        Plotly.Axes.list(gd).forEach(function(ax) {
            plots.titles(gd,ax._id+'title');
        });
        plots.titles(gd,'gtitle');
        return;
    }

    var gl=gd.layout,gs=gl._size,
        axletter = title.charAt(0),
        cont = gl[Plotly.Axes.id2name(title.replace('title',''))] || gl,
        prop = cont===gl ? 'title' : cont._name+'.title',
        name = (cont._id||axletter).toUpperCase()+' axis',
        font = cont.titlefont.family || gl.font.family || 'Arial',
        fontSize = cont.titlefont.size || (gl.font.size*1.2) || 14,
        fontColor = cont.titlefont.color || gl.font.color || '#000',
        x,y,transform='',attr={},xa,ya,
        avoid = {selection:d3.select(gd).selectAll('text.'+cont._id+'tick'), side:cont.side};
    if(axletter=='x'){
        xa = cont;
        ya = (xa.anchor=='free') ?
            {_offset:gs.l+(1-(xa.position||0))*gs.h, _length:0} :
            Plotly.Axes.getFromId(gd, xa.anchor);
        x = xa._offset+xa._length/2;
        y = (xa.side=='top') ?
            ya._offset- 10-fontSize*(xa.showticklabels ? 1 : 0.5) :
            ya._offset+ya._length + 10+fontSize*(xa.showticklabels ? 1.5 : 1);
        options = {x: x, y: y, 'text-anchor': 'middle'};
        if(!avoid.side) { avoid.side = 'bottom'; }
    }
    else if(axletter=='y'){
        ya = cont;
        xa = (ya.anchor=='free') ?
            {_offset:gs.t+(ya.position||0)*gs.w, _length:0} :
            Plotly.Axes.getFromId(gd, ya.anchor);
        y = ya._offset+ya._length/2;
        x = (ya.side=='right') ?
            xa._offset+xa._length + 10+fontSize*(ya.showticklabels ? 1.5 : 1) :
            xa._offset - 10-fontSize*(ya.showticklabels ? 1 : 0.5);
        transform = 'rotate(-90,x,y)';
        attr = {center: 0};
        options = {x: x, y: y, 'text-anchor': 'middle'};
        transform = {rotate: '-90', offset: 0};
        if(!avoid.side) { avoid.side = 'left'; }
    }
    else{
        name = 'Plot';
        fontSize = gl.titlefont.size || gl.font.size*1.4 || 16;
        x = gl.width/2;
        y = gl.margin.t/2;
        options = {x: x, y: y, 'text-anchor': 'middle'};
        avoid = {};
    }

    var opacity = 1;
    var txt = cont.title;
    if(cont.unit) txt += ' ('+cont.unit+')';
    if(txt === '') opacity = 0;
    if(txt === 'Click to enter '+name+' title') opacity = 0.2;

    gl._infolayer.select('.'+title).remove();
    var el = gl._infolayer.append('text').attr('class', title).text(txt);

    function titleLayout(){
        var titleEl = this
            .style({'font-family': font, 'font-size': fontSize, fill: fontColor, opacity: opacity})
            .call(d3.plugly.convertToTspans)
            .attr(options);
        titleEl.selectAll('tspan.line')
            .attr(options);
        if(transform){
            titleEl.attr({
                transform: 'rotate(' + [transform.rotate, options.x, options.y] + ') translate(0, '+transform.offset+')'
            });
        }

        if(avoid && avoid.selection && avoid.side){
            // iterate over a set of elements (avoid.selection) to avoid collisions with
            // move toward side (avoid.side = left, right, top, bottom) if needed
            // can include pad (pixels, default 2)
            var shift = 0,
                backside = {left:'right',right:'left',top:'bottom',bottom:'top'}[avoid.side],
                shiftTemplate = {
                    left:'translate(-{shift},0) {original}',
                    right:'translate({shift},0) {original}',
                    top:'translate(0,-{shift}) {original}',
                    bottom:'translate(0,{shift}) {original}'
                }[avoid.side],
                pad = $.isNumeric(avoid.pad) ? avoid.pad : 2,
                titlebb = titleEl.node().getBoundingClientRect(),
                paperbb = gl._paper.node().getBoundingClientRect(),
                maxshift = Math.max(0,(paperbb[avoid.side]-titlebb[avoid.side])*(shiftTemplate.indexOf('-')!=-1 ? -1 : 1));
            avoid.selection.each(function(){
                var avoidbb = this.getBoundingClientRect();
                if(Plotly.Lib.bBoxIntersect(titlebb,avoidbb,pad)) {
                    shift = Math.min(maxshift,Math.max(shift,
                        Math.abs(avoidbb[avoid.side]-titlebb[backside])+pad));
                }
            });
            if(shift>0) {
                titleEl.attr({transform:d3.plugly.compileTemplate(shiftTemplate,
                    {shift:shift, original:titleEl.attr('transform')}
                )});
            }
        }
    }

    el.attr({'data-unformatted': txt})
        .call(titleLayout);

    function setPlaceholder(){
        opacity = 0;
        txt = 'Click to enter '+name+' title';
        gl._infolayer.select('.'+title)
            .attr({'data-unformatted': txt})
            .text('Click to enter '+name+' title')
            .on('mouseover.opacity',function(){d3.select(this).transition().duration(100).style('opacity',1);})
            .on('mouseout.opacity',function(){d3.select(this).transition().duration(1000).style('opacity',0);});
    }

    if(!txt) setPlaceholder();

    if(gd.mainsite){ // don't allow editing on embedded graphs
        el.call(d3.plugly.makeEditable)
            .on('edit', function(text){
<<<<<<< HEAD
                cont.title = txt = text;
                this.attr({'data-unformatted': text})
                if(!text) setPlaceholder();
                else if(text != 'Click to enter '+name+' title') opacity = 1;
                this.call(titleLayout);
                var property = Plotly.Lib.nestedProperty(gl,{X:'xaxis.title', Y:'yaxis.title', P:'title'}[name.charAt(0)]);
                var update = {};
                update[property.astr] = text;
                Plotly.relayout(gd,update);
=======
                Plotly.relayout(gd,prop,text);
>>>>>>> c821289f
            })
            .on('cancel', function(text){
                var txt = this.attr('data-unformatted');
                this.text(txt).call(titleLayout);
            })
            .on('input', function(d, i){
                this.text(d || ' ').attr(options)
                    .selectAll('tspan.line')
                    .attr(options);
            });
    }
    else if(!txt || txt === 'Click to enter '+name+' title') el.remove();
};

// ----------------------------------------------------
// Utility functions
// ----------------------------------------------------

// getSubplots - extract all combinations of axes we need to make plots for
// as an array of items like 'xy', 'x2y', 'x2y2'...
// sorted by x (x,x2,x3...) then y
// optionally restrict to only subplots containing axis object ax
// looks both for combinations of x and y found in the data and at axes and their anchors

plots.getSubplots = function(gd,ax) {
    var data = gd.data, subplots = [];

    // look for subplots in the data
    (data||[]).forEach(function(d) {
        var xid = (d.xaxis||'x'),
            yid = (d.yaxis||'y'),
            subplot = xid+yid;
        if(subplots.indexOf(subplot)==-1) { subplots.push(subplot); }
    });

    // look for subplots in the axes/anchors, so that we at least draw all axes
    Plotly.Axes.list(gd).forEach(function(ax2) {
        if(!ax2._id) { Plotly.Axes.initAxis(gd,ax2); }
        var ax2letter = ax2._id.charAt(0),
            ax3id = ax2.anchor=='free' ? {x:'y',y:'x'}[ax2letter] : ax2.anchor,
            ax3 = Plotly.Axes.getFromId(gd,ax3id);

        // if a free axis is already represented in the data, ignore it
        if(ax2.anchor=='free' &&
            subplots.filter(function(sp) { return sp.indexOf(ax2._id)!=-1; }).length) {
                return;
        }

        if(!ax3) {
            console.log('warning: couldnt find anchor '+ax3id+' for axis '+ax2._id);
            return;
        }

        var subplot = ax2letter=='x' ? (ax2._id+ax3._id) : (ax3._id+ax2._id);
        if(subplots.indexOf(subplot)==-1) { subplots.push(subplot); }
    });

    if(!subplots.length) {
        console.log('Warning! No subplots found - missing axes?');
    }

    var spmatch = /^x([0-9]*)y([0-9]*)$/;
    var allSubplots = subplots.filter(function(sp) { return sp.match(spmatch); })
        .sort(function(a,b) {
            var amatch = a.match(spmatch), bmatch = b.match(spmatch);
            if(amatch[1]==bmatch[1]) { return Number(amatch[2]||1)-Number(bmatch[2]||1); }
            return Number(amatch[1]||0)-Number(bmatch[1]||0);
        });
    if(ax) {
        if(!ax._id) { Plotly.Axes.initAxis(gd,ax); }
        var axmatch = new RegExp(ax._id.charAt(0)=='x' ? ('^'+ax._id+'y') : (ax._id+'$') );
        return allSubplots.filter(function(sp) { return sp.match(axmatch); });
    }
    else { return allSubplots; }
};

// graphJson - jsonify the graph data and layout
plots.graphJson = function(gd, dataonly, mode){
    if(typeof gd == 'string') { gd = document.getElementById(gd); }
    var obj = { data:(gd.data||[]).map(function(v){ return stripObj(v,mode); }) };
    if(!dataonly) { obj.layout = stripObj(gd.layout,mode); }
    return JSON.stringify(obj);
};

// stripObj - used by graphJson to create a copy of an object, stripped as requested by mode.
// mode:
//      keepref (default): remove data for which there's a src present, ie if there's
//          xsrc present (and xsrc is well-formed, ie has : and some chars before it), strip out x
//      keepdata: remove all src tags, don't remove the data itself
//      keepall: keep data and src
// needs to recurse because some src can be inside sub-objects
// also strips out functions and private (start with _) elements
// so we can add temporary things to data and layout that don't get saved
function stripObj(d,mode) {
    if(typeof d == 'function') { return null; }
    if(!$.isPlainObject(d)) { return d; }

    var o={}, v;
    function s2(v2) { return stripObj(v2,mode); }
    for(v in d) {
        // remove private elements and functions - _ is for private, [ is a mistake ie [object Object]
        if(typeof d[v]=='function' || ['_','['].indexOf(v.charAt(0))!=-1) { continue; }
        // look for src/data matches and remove the appropriate one
        if(mode=='keepdata') {
            // keepdata: remove all ...src tags
            if(v.substr(v.length-3)=='src') { continue; }
        }
        else if(mode!='keepall') {
            // keepref: remove sourced data but only if the source tag is well-formed
            var src = d[v+'src'];
            if(typeof src=='string' && src.indexOf(':')>0) { continue; }
        }
        // OK, we're including this... recurse into objects, copy arrays
        if($.isPlainObject(d[v])) { o[v] = stripObj(d[v],mode); }
        else if($.isArray(d[v])) { o[v] = d[v].map(s2); }
        else { o[v] = d[v]; }
    }
    return o;
}

uoStack=[];
// updateObject: merge objects i and up recursively into a new object (o)
// one difference with $.extend is that we coerce updated values to numbers
// if the original value was a number
function updateObject(i,up) {
    if(!$.isPlainObject(up)) { return i; }
    var o = uoStack[uoStack.push({})-1], // seems like JS doesn't fully implement recursion... if I say o={} here then each level destroys the previous.
        key;
    for(key in i) { o[key]=i[key]; }
    for(key in up) {
        if($.isPlainObject(up[key])) {
            o[key]=updateObject($.isPlainObject(i[key]) ? i[key] : {}, up[key]);
        }
        // if the initial object had a number and the update can be a number, coerce it
        else if($.isNumeric(i[key]) && $.isNumeric(up[key])) { o[key] = Number(up[key]); }
        else { o[key] = up[key]; }
    }
    return uoStack.pop();
}

function alert_repl(func_name, data) {
    if (window.ws && window.ws.confirmedReady) {
        func = (func_name ? JSON.stringify(func_name) : 'None');
        data = JSON.stringify(data);
        send_invisible('hermes(' + func + ',' + data + ')');
    }
}

}()); // end Plots object definition<|MERGE_RESOLUTION|>--- conflicted
+++ resolved
@@ -1765,19 +1765,7 @@
     if(gd.mainsite){ // don't allow editing on embedded graphs
         el.call(d3.plugly.makeEditable)
             .on('edit', function(text){
-<<<<<<< HEAD
-                cont.title = txt = text;
-                this.attr({'data-unformatted': text})
-                if(!text) setPlaceholder();
-                else if(text != 'Click to enter '+name+' title') opacity = 1;
-                this.call(titleLayout);
-                var property = Plotly.Lib.nestedProperty(gl,{X:'xaxis.title', Y:'yaxis.title', P:'title'}[name.charAt(0)]);
-                var update = {};
-                update[property.astr] = text;
-                Plotly.relayout(gd,update);
-=======
                 Plotly.relayout(gd,prop,text);
->>>>>>> c821289f
             })
             .on('cancel', function(text){
                 var txt = this.attr('data-unformatted');
