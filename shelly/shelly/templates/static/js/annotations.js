(function() {
var annotations = Plotly.Annotations = {};

annotations.drawAll = function(gd) {
    var anns = gd.layout.annotations;
    gd.layout._infolayer.selectAll('.annotation').remove();
    if(anns) { for(var i in anns) { annotations.draw(gd,i); } }
};

annotations.add = function(gd) {
    var anns = gd.layout.annotations || [];
    Plotly.relayout(gd, 'annotations['+anns.length+']', 'add');
};

// -----------------------------------------------------
// make or edit an annotation on the graph
// -----------------------------------------------------

// annotations are stored in gd.layout.annotations, an array of objects
// index can point to one item in this array,
//  or non-numeric to simply add a new one
//  or -1 to modify all existing
// opt can be the full options object, or one key (to be set to value)
//  or undefined to simply redraw
// if opt is blank, val can be 'add' or a full options object to add a new
//  annotation at that point in the array, or 'remove' to delete this annotation
annotations.draw = function(gd,index,opt,value) {
    // console.log(index,opt,value,gd.layout.annotations);
    var gl = gd.layout,
        gs = gl._size,
        MINDRAG = Plotly.Fx.MINDRAG,
        i;
    if(!gl.annotations) { gl.annotations = []; }

    if(!$.isNumeric(index) || index==-1) {
        if(!index && $.isArray(value)) { // a whole annotation array is passed in (as in, redo of delete all)
            gl.annotations = value;
            annotations.drawAll(gd);
            return;
        }
        else if(value=='remove') { // delete all
            gl.annotations = [];
            annotations.drawAll(gd);
            return;
        }
        else if(opt && value!='add') {
            for(i=0; i<gl.annotations.length; i++) { annotations.draw(gd,i,opt,value); }
            return;
        }
        else {
            index = gl.annotations.length;
            gl.annotations.push({});
        }
    }

    if(!opt && value) {
        if(value=='remove') {
            gl._infolayer.selectAll('.annotation[data-index="'+index+'"]').remove();
            gl.annotations.splice(index,1);
            for(i=index; i<gl.annotations.length; i++) {
                gl._infolayer.selectAll('.annotation[data-index="'+(i+1)+'"]')
                    .attr('data-index',String(i));
                annotations.draw(gd,i); // redraw all annotations past the removed, so they bind to the right events
            }
            return;
        }
        else if(value=='add' || $.isPlainObject(value)) {
            gl.annotations.splice(index,0,{});
            if($.isPlainObject(value)) { Object.keys(value).forEach(function(k){ gl.annotations[index][k] = value[k]; }); }
            for(i=gl.annotations.length-1; i>index; i--) {
                gl._infolayer.selectAll('.annotation[data-index="'+(i-1)+'"]')
                    .attr('data-index',String(i));
                annotations.draw(gd,i);
            }
        }
    }

    // remove the existing annotation if there is one
    gl._infolayer.selectAll('.annotation[data-index="'+index+'"]').remove();

    // combine default and existing options (default x, y, ax, ay are set later)
    var oldopts = gl.annotations[index],
        oldref = {
            x: oldopts.xref || (oldopts.ref=='paper' ? 'paper' : 'x'), // .ref for backward compat only (that was from before multiaxes)
            y: oldopts.yref || (oldopts.ref=='paper' ? 'paper' : 'y')
        },
        options = $.extend({
            text: 'new text',
            bordercolor: '',
            borderwidth: 1,
            borderpad: 1,
            bgcolor: 'rgba(0,0,0,0)',
            xref: oldref.x,
            yref: oldref.y,
            showarrow: true,
            arrowwidth: 0,
            arrowcolor: '',
            arrowhead: 1,
            arrowsize: 1,
            tag: '',
            font: {family:'',size:0,color:''},
            opacity: 1,
            align: 'center'
        },oldopts);
    gl.annotations[index] = options;

    if(typeof opt == 'string' && opt) {
        Plotly.Lib.nestedProperty(options,opt).set(value);
    }
    else if($.isPlainObject(opt)) { Object.keys(opt).forEach(function(k){
        Plotly.Lib.nestedProperty(options,k).set(opt[k]);
    }); }

    if(!options.text) { options.text=options.showarrow ? '&nbsp;' : 'new text'; }

    // get the paper and plot bounding boxes before adding pieces that go off screen
    // firefox will include things that extend outside the original... can we avoid that?
    var paperBB = gl._paperdiv.node().getBoundingClientRect(),
        annPosPx = {x:0, y:0};

    // create the components
    // made a single group to contain all, so opacity can work right with border/arrow together
    // this could handle a whole bunch of cleanup at this point, but works for now
    var anngroup = gl._infolayer.append('g')
        .attr('class','annotation')
        .attr('data-index',String(index))
        .attr('data-cmmt',options.tag)
        .style('opacity',options.opacity);

    var ann = anngroup.append('svg')
        // .attr('class','annotation')
        .attr('data-cmmt',options.tag)
        .call(Plotly.Drawing.setPosition,0,0);

    var borderwidth = options.borderwidth;
    var annbg = ann.append('rect')
        .attr('class','bg')
        .call(Plotly.Drawing.strokeColor,options.bordercolor || 'rgba(0,0,0,0)')
        .attr('stroke-width',borderwidth)
        .call(Plotly.Drawing.fillColor,options.bgcolor);

    var font = options.font.family||gl.font.family||'Arial',
        fontSize = options.font.size||gl.font.size||12,
        fontColor = options.font.color||gl.font.color||'#000',
        opacity = 1,
        alignTo = {left:'right', center:'center', right:'left'}[options.align];

<<<<<<< HEAD
    function titleLayout(){
=======
    function textLayout(){
        // var bg = d3.select(gd).select('svg>rect.bg');
>>>>>>> 7c8fb2c0
        var padding = options.borderpad + options.borderwidth;
        var alignOptions = {
            horizontalAlign: alignTo,
            verticalAlign: 'top',
            horizontalMargin: padding,
            verticalMargin: padding,
            orientation: 'inside'
        };
        this.style({'font-family': font, 'font-size': fontSize, fill: fontColor, opacity: opacity})
            .call(d3.plugly.convertToTspans)
            .call(d3.plugly.alignSVGWith(annbg, alignOptions));
    }

    var anntext = ann.append('text')
        .attr('class','annotation')
        .attr('data-cmmt',options.tag)
        .text(options.text)
        .attr({'data-unformatted': options.text});

    if(gd.mainsite) {
        anntext.call(d3.plugly.makeEditable)
            .call(textLayout)
            .on('edit', function(_text){
                options.text = _text;
                this.attr({'data-unformatted': options.text});
                this.call(textLayout);
                var update = {},
                    xa = Plotly.Axes.getFromId(gd,options.xref),
                    ya = Plotly.Axes.getFromId(gd,options.yref);
                update['annotations['+index+'].text'] = options.text;
                if(xa && xa.autorange) { update[xa._name+'.autorange'] = true; }
                if(ya && ya.autorange) { update[ya._name+'.autorange'] = true; }
                Plotly.relayout(gd,update);
            });
    }
    else  anntext.call(textLayout);

    var anntextBB = anntext.node().getBoundingClientRect(),
        annwidth = anntextBB.width,
        annheight = anntextBB.height;
    // save size in the annotation object for use by autoscale
    options._w = annwidth;
    options._h = annheight;

    function fshift(v){ return Plotly.Lib.constrain(Math.floor(v*3-1),-0.5,0.5); }

    var okToContinue = true;
    ['x','y'].forEach(function(axletter) {
        var ax = Plotly.Axes.getFromId(gd,options[axletter+'ref']||axletter),
            axOld = Plotly.Axes.getFromId(gd,oldref[axletter]||axletter),
            typeAttr = '_'+axletter+'type',
            annSize = axletter=='x' ? annwidth : -annheight,
            axRange = (ax||axOld) ? (ax||axOld).range[1]-(ax||axOld).range[0] : null,
            defaultVal = ax ? ax.range[0] + (axletter=='x' ? 0.1 : 0.3)*axRange :
                (axletter=='x' ? 0.1 : 0.7);

        // if we're still referencing the same axis, see if it has changed linear <-> log
        if(ax && ax==axOld && options[typeAttr]) {
            checklog(options,ax);
        }
        // if we're changing a reference axis on an existing annotation
        else if($.isNumeric(options[axletter]) && ax!==axOld) {
            // moving from one axis to another - just reset to default
            // TODO: if the axes overlap, perhaps we could put it in the equivalent position on the new one?
            if(ax && axOld) {
                options[axletter] = defaultVal;
            }
            // moving from paper to plot reference
            else if(ax) {
                if(!ax.domain) { ax.domain = [0,1]; }
                var axFraction = (options[axletter]-ax.domain[0])/(ax.domain[1]-ax.domain[0]);
                options[axletter] = ax.range[0] + axRange*axFraction -
                    (options.showarrow ? 0 : fshift(axFraction)*annSize/ax._m);
            }
            // moving from plot to paper reference
            else if(axOld) {
                if(!axOld.domain) { axOld.domain = [0,1]; }
                options[axletter] = ( axOld.domain[0] + (axOld.domain[1]-axOld.domain[0])*
                    (options[axletter]-axOld.range[0])/axRange );
                if(!options.showarrow) {
                    options[axletter] += fshift(options[axletter])*annSize/(axRange*ax._m);
                }
            }
        }

        // calculate pixel position
        if(!$.isNumeric(options[axletter])) { options[axletter] = defaultVal; }
        if(!ax) {
            annPosPx[axletter] = (axletter=='x') ?
                (gs.l + (gs.w)*options[axletter]) :
                (gs.t + (gs.h)*(1-options[axletter]));
            if(!options.showarrow){
                annPosPx[axletter] -= annSize*fshift(options[axletter]);
            }
        }
        else {
            // hide the annotation if it's pointing outside the visible plot
            if((options[axletter]-ax.range[0])*(options[axletter]-ax.range[1])>0) { okToContinue = false; }
            annPosPx[axletter] = ax._offset+ax.l2p(options[axletter]);
            // console.log(options[axletter],ax.range[0],ax.range[1],okToContinue);
        }

        // save the current axis type for later log/linear changes
        options[typeAttr] = ax && ax.type;
    });

    if(!okToContinue) {
        ann.remove();
        return;
    }

    // default values for arrow vector
    if(!options.ax) { options.ax=-10; }
    if(!options.ay) { options.ay=-annheight/2-20; }
    // now position the annotation and arrow, based on options[x,y,ref,showarrow,ax,ay]

    // position is either in plot coords (ref='plot') or
    // in fraction of the plot area (ref='paper') as with legends,
    // except that positions outside the plot are just numbers outside [0,1]
    // but we will constrain the annotation center to be on the page,
    // in case it gets dragged too far.

    // if there's no arrow, alignment is as with legend (values <1/3 align the low side
    // at that fraction, 1/3-2/3 align the center at that fraction, >2/3 align the right
    // at that fraction) independent of the alignment of the text

    // if there is an arrow, alignment is to the arrowhead, and ax and ay give the
    // offset (in pixels) between the arrowhead and the center of the annotation


    // if there's an arrow, it gets the position we just calculated, and the text gets offset by ax,ay
    // and make sure the text and arrowhead are on the paper
    if(options.showarrow){
        var ax = Plotly.Lib.constrain(annPosPx.x,1,paperBB.width-1),
            ay = Plotly.Lib.constrain(annPosPx.y,1,paperBB.height-1);
        annPosPx.x += options.ax;
        annPosPx.y += options.ay;
    }
    annPosPx.x = Plotly.Lib.constrain(annPosPx.x,1,paperBB.width-1);
    annPosPx.y = Plotly.Lib.constrain(annPosPx.y,1,paperBB.height-1);

    var borderpad = Number(options.borderpad),
        bordershift = borderpad+borderwidth/2,
        borderfull = borderwidth+borderpad,
        outerwidth = Math.round(annwidth+2*borderfull),
        outerheight = Math.round(annheight+2*borderfull),
        texty = paperBB.top-anntextBB.top+borderfull*2; // *2 is an artifact of textLayout above...
    ann.call(Plotly.Drawing.setRect,
        Math.round(annPosPx.x-outerwidth/2), Math.round(annPosPx.y-outerheight/2),
            outerwidth, outerheight);
    annbg.call(Plotly.Drawing.setRect, borderwidth/2, borderwidth/2,
        outerwidth-borderwidth, outerheight-borderwidth);
    anntext
        .attr({x: paperBB.left-anntextBB.left+borderfull, y: texty})
      .selectAll('tspan.line')
        .attr({y: texty});

    // add the arrow
    // uses options[arrowwidth,arrowcolor,arrowhead] for styling
    var drawArrow = function(dx,dy){
        $(gd).find('g.annotation[data-index="'+index+'"]>g').remove();
        // find where to start the arrow:
        // at the border of the textbox, if that border is visible,
        // or at the edge of the lines of text, if the border is hidden
        // TODO: commented out for now... tspan bounding box fails in chrome
        // looks like there may be a cross-browser solution, see
        // http://stackoverflow.com/questions/5364980/how-to-get-the-width-of-an-svg-tspan-element
        var ax0 = annPosPx.x+dx,
            ay0 = annPosPx.y+dy,
            showline = true;
//         if(borderwidth && tinycolor(bordercolor).alpha) {
            var boxes = [annbg.node().getBoundingClientRect()],
                pad = 0;
//         }
//         else {
//             var end_el = anntext.selectAll('tspan'),
//                 pad = 3;
//         }
        boxes.forEach(function(bb){
            var x1 = bb.left-paperBB.left-pad,
                y1 = bb.top-paperBB.top-pad,
                x2 = bb.right-paperBB.left+pad,
                y2 = bb.bottom-paperBB.top+pad,
                edges = [[x1,y1,x1,y2],[x1,y2,x2,y2],[x2,y2,x2,y1],[x2,y1,x1,y1]];
            if(ax>x1 && ax<x2 && ay>y1 && ay<y2) { // remove the line if it ends inside the box
                showline=false;
                return;
            }
            edges.forEach(function(i){
                var p = line_intersect(ax0,ay0,ax,ay,i[0],i[1],i[2],i[3]);
                if(p) {
                    ax0 = p.x;
                    ay0 = p.y;
                }
            });
        });
        if(showline) {
            var strokewidth = options.arrowwidth || borderwidth*2 || 2;
            var arrowgroup = anngroup.append('g')
                // .attr('class','annotation')
                .attr('data-cmmt',options.tag);
                // .attr('data-index',String(index))
                // .style('opacity',options.opacity);
            var arrow = arrowgroup.append('path')
                // .attr('class','annotation')
                .attr('data-cmmt',options.tag)
                // .attr('data-index',String(index))
                .attr('d','M'+(ax0-1)+','+(ay0-1)+'L'+ax+','+ay) // no idea why the -1 here is needed
                .attr('stroke-width',strokewidth)
                .call(Plotly.Drawing.strokeColor,options.arrowcolor ||
                    (Plotly.Drawing.opacity(options.bordercolor) ? options.bordercolor : '') || '#000');
            arrowhead(arrow,options.arrowhead,'end',options.arrowsize);
            var arrowdrag = arrowgroup.append('path')
                .attr('class','annotation anndrag')
                .attr('data-cmmt',options.tag)
                .attr('data-index',String(index))
                .attr('d','M3,3H-3V-3H3ZM0,0L'+(ax0-ax)+','+(ay0-ay))
                .attr('transform','translate('+ax+','+ay+')')
                .attr('stroke-width',strokewidth+6)
                .call(Plotly.Drawing.strokeColor,'rgba(0,0,0,0)')
                .call(Plotly.Drawing.fillColor,'rgba(0,0,0,0)');

            if(gd.mainsite) { arrowdrag.node().onmousedown = function(e) {
                if(Plotly.Fx.dragClear(gd)) { return true; } // deal with other UI elements, and allow them to cancel dragging

                var eln = this,
                    el3 = d3.select(this),
                    annx0 = Number(ann.attr('x')),
                    anny0 = Number(ann.attr('y')),
                    update = {},
                    annbase = 'annotations['+index+']',
                    xa = Plotly.Axes.getFromId(gd,options.xref),
                    ya = Plotly.Axes.getFromId(gd,options.yref);
                if(xa && xa.autorange) { update[xa._name+'.autorange'] = true; }
                if(ya && ya.autorange) { update[ya._name+'.autorange'] = true; }

                gd.dragged = false;
                window.onmousemove = function(e2) {
                    var dx = e2.clientX-e.clientX,
                        dy = e2.clientY-e.clientY;
                    if(Math.abs(dx)<MINDRAG) { dx=0; }
                    if(Math.abs(dy)<MINDRAG) { dy=0; }
                    if(dx||dy) { gd.dragged = true; }
                    arrowgroup.attr('transform','translate('+dx+','+dy+')');
                    ann.call(Plotly.Drawing.setPosition, annx0+dx, anny0+dy);
                    update[annbase+'.x'] = options.xref=='paper' ?
                        ((ax+dx-gs.l)/gs.w) :
                        (options.x+dx/Plotly.Axes.getFromId(gd,options.xref||'x')._m);
                    update[annbase+'.y'] = options.yref=='paper' ?
                        (1-((ay+dy-gs.t)/gs.h)) :
                        (options.y+dy/Plotly.Axes.getFromId(gd,options.yref||'y')._m);
                    return Plotly.Lib.pauseEvent(e2);
                };
                window.onmouseup = function(e2) {
                    window.onmousemove = null; window.onmouseup = null;
                    if(gd.dragged) { Plotly.relayout(gd,update); }
                    return Plotly.Lib.pauseEvent(e2);
                };
                return Plotly.Lib.pauseEvent(e);
            };}
        }
    };
    if(options.showarrow) { drawArrow(0,0); }

    // user dragging the annotation (text, not arrow)
    if(gd.mainsite) { ann.node().onmousedown = function(e) {

        if(Plotly.Fx.dragClear(gd)) { return true; } // deal with other UI elements, and allow them to cancel dragging

        var eln=this,
            el3=d3.select(this),
            x0=Number(el3.attr('x')),
            y0=Number(el3.attr('y')),
            update = {},
            annbase = 'annotations['+index+']',
            xa = Plotly.Axes.getFromId(gd,options.xref),
            ya = Plotly.Axes.getFromId(gd,options.yref);
        if(xa && xa.autorange) { update[xa._name+'.autorange'] = true; }
        if(ya && ya.autorange) { update[ya._name+'.autorange'] = true; }
        gd.dragged = false;
        Plotly.Fx.setCursor(el3);

        window.onmousemove = function(e2) {
            var dx = e2.clientX-e.clientX,
                dy = e2.clientY-e.clientY;
            if(Math.abs(dx)<MINDRAG) { dx=0; }
            if(Math.abs(dy)<MINDRAG) { dy=0; }
            if(dx||dy) { gd.dragged = true; }
            el3.call(Plotly.Drawing.setPosition, x0+dx, y0+dy);
            var csr = 'pointer';
            if(options.showarrow) {
                update[annbase+'.ax'] = options.ax+dx;
                update[annbase+'.ay'] = options.ay+dy;
                drawArrow(dx,dy);
            }
            else {
                update[annbase+'.x'] = options.xref=='paper' ?
                    (Plotly.Fx.dragAlign(x0+dx+borderfull,annwidth,gs.l,gs.l+gs.w)) :
                    (options.x+dx/Plotly.Axes.getFromId(gd,options.xref)._m);
                update[annbase+'.y'] = options.yref=='paper' ?
                    (1-Plotly.Fx.dragAlign(y0+dy+borderfull,annheight,gs.t,gs.t+gs.h)) :
                    (options.y+dy/Plotly.Axes.getFromId(gd,options.yref)._m);
                if(options.xref!='paper' || options.yref!='paper') {
                    csr = Plotly.Fx.dragCursors(
                        options.xref=='paper' ? 0.5 : update[annbase+'.x'],
                        options.yref=='paper' ? 0.5 : update[annbase+'.y']
                    );
                }
            }
            Plotly.Fx.setCursor(el3,csr);
            return Plotly.Lib.pauseEvent(e2);
        };

        window.onmouseup = function(e2) {
            window.onmousemove = null; window.onmouseup = null;
            Plotly.Fx.setCursor(el3);
            if(gd.dragged) { Plotly.relayout(gd,update); }
            return Plotly.Lib.pauseEvent(e2);
        };

        return Plotly.Lib.pauseEvent(e);
    };}
};

// check if we need to edit the annotation position for log/linear changes
function checklog(options,ax) {
    var axletter = ax._id.charAt(0),
        typeAttr = '_'+axletter+'type',
        oldtype = options[typeAttr],
        newtype = ax.type;
    if(oldtype) {
        if(oldtype=='log' && newtype!='log') {
            options[axletter] = Math.pow(10,options[axletter]);
        }
        else if(oldtype!='log' && newtype=='log') {
            options[axletter] = (options[axletter]>0) ?
                Math.log(options[axletter])/Math.LN10 :
                (ax.range[0]+ax.range[1])/2;
        }
    }
    options[typeAttr] = newtype;
}

// centerx is a center of scaling tuned for maximum scalability of the arrowhead
// ie throughout mag=0.3..3 the head is joined smoothly to the line, but the endpoint
// moves. TODO: step back the head and line so that the actual end of the line (except for
// circle and square) is at exactly the point it's pointing to, for best scaling and rotating.
// could even have the pointed-to point a little in front of the end of the line, as people
// tend to want a bit of a gap there...
ARROWPATHS = [
    '', // no arrow
    {path:'M-2,-3V3L1,0Z',centerx:0.4}, // wide with flat back
    {path:'M-3,-2.5V2.5L2,0Z',centerx:0.7}, // narrower with flat back
    {path:'M-4,-3L-1.2,-0.2V0.2L-4,3L2,0Z',centerx:0.45}, // barbed
    {path:'M-2.2,-2.2L-0.2,-0.2V0.2L-2.2,2.2L-1.4,3L1.6,0L-1.4,-3Z',centerx:0}, // wide line-drawn
    {path:'M-4.2,-2.1L-0.4,-0.2V0.2L-4.2,2.1L-3.8,3L2.2,0L-3.8,-3Z',centerx:0.2}, // narrower line-drawn
    {path:'M2,0A2,2 0 1,1 0,-2A2,2 0 0,1 2,0Z',centerx:0}, // circle
    {path:'M2,2V-2H-2V2Z',centerx:0} // square
];

// add arrowhead(s) to a path or line d3 element el3
// style: 1-6, first 5 are pointers, 6 is circle, 7 is square, 8 is none
// ends is 'start', 'end' (default), 'start+end'
// mag is magnification vs. default (default 1)
function arrowhead(el3,style,ends,mag) {
    if(!$.isNumeric(mag)) { mag=1; }
    var el = el3.node();
        headStyle = ARROWPATHS[style||0];
    if(!headStyle) { return; }
    if(typeof ends != 'string' || !ends) { ends = 'end'; }

    var start,end,dstart,dend,pathlen;
    if(el.nodeName=='line') {
        start = {x:el3.attr('x1'),y:el3.attr('y1')};
        end = {x:el3.attr('x2'),y:el3.attr('y2')};
        dstart = end;
        dend = start;
    }
    else if(el.nodeName=='path') {
        start = el.getPointAtLength(0);
        dstart = el.getPointAtLength(0.1);
        pathlen = el.getTotalLength();
        end = el.getPointAtLength(pathlen);
        dend = el.getPointAtLength(pathlen-0.1);
    }

    var drawhead = function(p,q) {
        var rot = Math.atan2(p.y-q.y,p.x-q.x)*180/Math.PI,
            scale = (el3.attr('stroke-width') || 1)*(mag),
            stroke = el3.attr('stroke') || '#000',
            opacity = el3.style('stroke-opacity') || 1;
        if(style>5) { rot=0; } // don't rotate square or circle
        d3.select(el.parentElement).append('path')
            .attr('class',el3.attr('class'))
            .attr('data-cmmt',el3.attr('data-cmmt'))
            // .attr('data-index',el3.attr('data-index'))
            .style('fill',stroke)
            .style('fill-opacity',opacity)
            .attr('stroke-width',0)
            .attr('d',headStyle.path)
            .attr('transform','translate('+p.x+','+p.y+')rotate('+rot+')'+
                'translate('+(headStyle.centerx*scale*(1/mag-1))+',0)scale('+scale+')');
    };

    if(ends.indexOf('start')>=0) { drawhead(start,dstart); }
    if(ends.indexOf('end')>=0) { drawhead(end,dend); }
}

// allArrowheads: call twice to make an arrowheads dropdown.
// once (with no container) for the data to send to layoutBoxDrop,
// and again (with a container) to add arrowheads to the list
annotations.allArrowheads = function(container){
    // if a dom element is passed in, add appropriate arrowheads to every arrowhead selector in the container
    if(container) {
        $(container).find('[data-arrowhead]').each(function(){
            arrowhead(d3.select(this).select('line'),Number($(this).attr('data-arrowhead')));
        });
        return;
    }
    // with no args, output an array of elements for the dropdown list
    var outArray = [];
    for(var i=0; i<ARROWPATHS.length; i++) {
        outArray.push({
            val:i,
            name:'<svg width="40" height="20" data-arrowhead="'+i+'" style="position: relative; top: 2px;">'+
                '<line stroke="rgb(0,0,0)" style="fill: none;" x1="5" y1="10" x2="25" y2="10" stroke-width="2">'+
                '</line></svg>'
        });
    }
    return outArray;
};

annotations.calcAutorange = function(gd) {
    var gl = gd.layout, gs = gl._size;

    if(!gl.annotations || !gd.data || !gd.data.length) { return; }
    if(!Plotly.Axes.list(gd).filter(function(ax) { return ax.autorange; }).length) { return; }

    var saveAnnotations = gl.annotations, // store the real annotations
        paperBB = gl._paperdiv.node().getBoundingClientRect(),
        plotcenterx = (paperBB.left+paperBB.right+gs.l-gs.r)/2,
        plotcentery = (paperBB.top+paperBB.bottom+gs.t-gs.b)/2,
        blank = {left:plotcenterx, right:plotcenterx, top:plotcentery, bottom:plotcentery};

    // temporarily replace plot-referenced annotations with transparent, centered ones
    var tempAnnotations = [];
    saveAnnotations.forEach(function(ann){
        var xa = gl[Plotly.Axes.id2name(ann.xref || 'x')],
            ya = gl[Plotly.Axes.id2name(ann.yref || 'y')];
        if(ann.ref!='paper' && ((xa && xa.autorange) || (ya && ya.autorange))) {
            if(xa) { checklog(ann,xa); }
            if(ya) { checklog(ann,ya); }
            tempAnnotations.push($.extend({},ann,
                {x:0.5, y:0.5, xref:'paper', yref:'paper', x0:ann.x, y0:ann.y, opacity:1, xa:xa, ya:ya}));
        }
    });
    gl.annotations = tempAnnotations;
    annotations.drawAll(gd);

    // find the bounding boxes for each of these annotations relative to the center of the plot
    gl.annotations.forEach(function(ann,i){
        var arrowNode = gl._infolayer.selectAll('g.annotation[data-index="'+i+'"]>g').node(),
            arrowBB = arrowNode ? arrowNode.getBoundingClientRect() : blank,
            textNode = gl._infolayer.selectAll('g.annotation[data-index="'+i+'"]>svg').node(),
            textBB = textNode ? textNode.getBoundingClientRect() : blank;
        if(ann.xa) {
            Plotly.Axes.expand(ann.xa, [ann.xa.l2c(ann.x0)],{
                ppadplus:Math.max(0,Math.max(arrowBB.right,textBB.right) - plotcenterx),
                ppadminus:Math.max(0,plotcenterx - Math.min(arrowBB.left,textBB.left))
            });
        }
        if(ann.ya) {
            Plotly.Axes.expand(ann.ya, [ann.ya.l2c(ann.y0)], {
                ppadplus:Math.max(0,Math.max(arrowBB.bottom,textBB.bottom) - plotcentery),
                ppadminus:Math.max(0,plotcentery - Math.min(arrowBB.top,textBB.top))
            });
        }
    });

    // restore the real annotations (will be redrawn later in Plotly.plot)
    gl.annotations = saveAnnotations;
};

// look for intersection of two line segments (1->2 and 3->4) - returns array [x,y] if they do, null if not
// return the intersection and the fraction of the way from 1->2 (t) and 3->4 (u)
function line_intersect(x1,y1,x2,y2,x3,y3,x4,y4) {
    var a=x2-x1, b=x3-x1, c=x4-x3,
        d=y2-y1, e=y3-y1, f=y4-y3,
        det=a*f-c*d;
    if(det===0) { return null; } // parallel lines, so intersection is undefined - ignore the case where they are colinear
    var t=(b*f-c*e)/det,
        u=(b*d-a*e)/det;
    if(u<0 || u>1 || t<0 || t>1) { return null; } // segments do not intersect
    return {x:x1+a*t, y:y1+d*t};
}

}()); // end Annotations object definition<|MERGE_RESOLUTION|>--- conflicted
+++ resolved
@@ -145,12 +145,8 @@
         opacity = 1,
         alignTo = {left:'right', center:'center', right:'left'}[options.align];
 
-<<<<<<< HEAD
-    function titleLayout(){
-=======
     function textLayout(){
         // var bg = d3.select(gd).select('svg>rect.bg');
->>>>>>> 7c8fb2c0
         var padding = options.borderpad + options.borderwidth;
         var alignOptions = {
             horizontalAlign: alignTo,
