--- conflicted
+++ resolved
@@ -40,25 +40,21 @@
 
     plotContainer.appendChild(sceneContainer);
 
-    this.Plotly          = options.Plotly;
-    this.sceneLayout     = options.sceneLayout;
-    this.fullLayout      = options.fullLayout;
+    this.Plotly       = options.Plotly;
+    this.sceneLayout  = options.sceneLayout;
+    this.fullLayout   = options.fullLayout;
     this.userSceneLayout = options.userSceneLayout;
-    this.axesOptions     = createAxesOptions(options.sceneLayout);
-    this.spikeOptions    = createSpikeOptions(options.sceneLayout);
-
-    this.container       = sceneContainer;
+    this.axesOptions  = createAxesOptions(options.sceneLayout);
+    this.spikeOptions = createSpikeOptions(options.sceneLayout);
+
+    this.container    = sceneContainer;
 
     /*
      * WARNING!!!! Only set camera position on first call to plot!!!!
      * TODO remove this hack
      */
     this.hasPlotBeenCalled = false;
-<<<<<<< HEAD
-    this.sceneKey          = options.sceneKey || 'scene';
-=======
     this.sceneId = options.sceneId || 'scene';
->>>>>>> 5df0aa54
 
     var glplotOptions = {
             container:  sceneContainer,
