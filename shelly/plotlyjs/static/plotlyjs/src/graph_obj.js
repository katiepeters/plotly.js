'use strict';
/* jshint camelcase: false */

// ---global functions not yet namespaced
/* global setFileAndCommentsSize:false */

// ---external global dependencies
/* global Promise:false, d3:false */


var Plotly = require('./plotly'),
    m4FromQuat = require('gl-mat4/fromQuat'),
    isNumeric = require('./isnumeric');

var plots = module.exports = {};
// Most of the generic plotting functions get put into Plotly.Plots,
// but some - the ones we want 3rd-party developers to use - go directly
// into Plotly. These are:
//   plot
//   restyle
//   relayout

// allTypes and getModule are used for the graph_reference app as well as plotting
var modules = plots.modules = {},
    allTypes = plots.allTypes = [],
    allCategories = plots.allCategories = {};

/**
 * plots.register: register a module as the handler for a trace type
 *
 * _module: (object) the module that will handle plotting this trace type
 * thisType: (string)
 * categoriesIn: (array of strings) all the categories this type is in,
 *     tested by calls: Plotly.Plots.traceIs(trace, oneCategory)
 */
plots.register = function(_module, thisType, categoriesIn) {
    if(modules[thisType]) {
        throw new Error('type ' + thisType + ' already registered');
    }

    var categoryObj = {};
    for(var i = 0; i < categoriesIn.length; i++) {
        categoryObj[categoriesIn[i]] = true;
        allCategories[categoriesIn[i]] = true;
    }

    modules[thisType] = {
        module: _module,
        categories: categoryObj
    };

    allTypes.push(thisType);
};

function getTraceType(traceType) {
    if(typeof traceType === 'object') traceType = traceType.type;
    return traceType;
}

plots.getModule = function(trace) {
    if(trace.r !== undefined) {
        console.log('Oops, tried to put a polar trace ' +
            'on an incompatible graph of cartesian ' +
            'data. Ignoring this dataset.', trace
        );
        return false;
    }

    var _module = modules[getTraceType(trace)];
    if(!_module) return false;
    return _module.module;
};


/**
 * plots.traceIs: is this trace type in this category?
 *
 * traceType: a trace (object) or trace type (string)
 * category: a category (string)
 */
plots.traceIs = function traceIs(traceType, category) {
    traceType = getTraceType(traceType);

    if(traceType === 'various') return false;  // FIXME

    var _module = modules[traceType];

    if(!_module) {
        if(traceType !== undefined) {
            console.warn('unrecognized trace type ' + traceType);
        }
        _module = modules[plots.attributes.type.dflt];
    }

    return !!_module.categories[category];
};

plots.subplotsRegistry = {
    gl3d: {
        attr: 'scene',
        idRegex: /^scene[0-9]*$/
    },
    geo: {
        attr: 'geo',
        idRegex: /^geo[0-9]*$/
    }
};

plots.getSubplotIds = function getSubplotIds(layout, type) {
    var idRegex = plots.subplotsRegistry[type].idRegex,
        layoutKeys = Object.keys(layout),
        subplotIds = [],
        layoutKey;

    for(var i = 0; i < layoutKeys.length; i++) {
        layoutKey = layoutKeys[i];
        if(idRegex.test(layoutKey)) subplotIds.push(layoutKey);
    }

    return subplotIds;
};

plots.getSubplotIdsInData = function getSubplotsInData(data, type) {
    var attr = plots.subplotsRegistry[type].attr,
        subplotIds = [],
        trace;

    for (var i = 0; i < data.length; i++) {
        trace = data[i];
        if(Plotly.Plots.traceIs(trace, type) && subplotIds.indexOf(trace[attr])===-1) {
            subplotIds.push(trace[attr]);
        }
    }

    return subplotIds;
};

plots.getSubplotData = function getSubplotData(data, type, subplotId) {
    var attr = plots.subplotsRegistry[type].attr,
        subplotData = [],
        trace;

    for(var i = 0; i < data.length; i++) {
        trace = data[i];
        if(trace[attr] === subplotId) subplotData.push(trace);
    }

    return subplotData;
};

// new workspace tab. Perhaps this goes elsewhere, a workspace-only file???
plots.newTab = function(divid, layout) {
    Plotly.ToolPanel.makeMenu(document.getElementById(divid));
    var config = {
        workspace: true,
        editable: true,
        autosizable: true,
        scrollZoom: true,
        showLink: false,
        setBackground: 'opaque'
    };
    return Plotly.plot(divid, [], layout, config);
};

// in some cases the browser doesn't seem to know how big
// the text is at first, so it needs to draw it,
// then wait a little, then draw it again
plots.redrawText = function(divid) {
    var gd = (typeof divid === 'string') ?
        document.getElementById(divid) : divid;

    // doesn't work presently (and not needed) for polar or 3d
    if(gd._fullLayout._hasGL3D || (gd.data && gd.data[0] && gd.data[0].r)) {
        return;
    }

    return new Promise(function(resolve) {
        setTimeout(function(){
            Plotly.Annotations.drawAll(gd);
            Plotly.Legend.draw(gd, gd._fullLayout.showlegend);
            (gd.calcdata||[]).forEach(function(d){
                if(d[0]&&d[0].t&&d[0].t.cb) d[0].t.cb();
            });
            resolve(plots.previousPromises(gd));
        },300);
    });
};

// where and how the background gets set can be overridden by context
// so we define the default (plotlyjs) behavior here
function defaultSetBackground(gd, bgColor) {
    try {
        gd._fullLayout._paper.style('background', bgColor);
    }
    catch(e) { console.log(e); }
}

function opaqueSetBackground(gd, bgColor) {
    gd._fullLayout._paperdiv.style('background', 'white');
    defaultSetBackground(gd, bgColor);
}

// this will be transfered over to gd and overridden by
// config args to Plotly.plot
// the defaults are the appropriate settings for plotly.js,
// so we get the right experience without any config argument
plots.defaultConfig = {
    staticPlot: false, // no interactivity, for export or image generation
    workspace: false, // we're in the workspace, so need toolbar etc TODO describe functionality instead?
    editable: false, // we can edit titles, move annotations, etc
    autosizable: false, // plot will respect layout.autosize=true and infer its container size
    fillFrame: false, // if we DO autosize, do we fill the container or the screen?
    scrollZoom: false, // mousewheel or two-finger scroll zooms the plot
    showTips: true, // new users see some hints about interactivity
    showLink: true, // link to open this plot in plotly
    sendData: true, // if we show a link, does it contain data or just link to a plotly file?
    linkText: 'Edit chart', // text appearing in the sendData link
    displayModeBar: 'hover', // display the modebar (true, false, or 'hover')
    displaylogo: true, // add the plotly logo on the end of the modebar
    plot3dPixelRatio: 2, // increase the pixel ratio for 3D plot images
    setBackground: defaultSetBackground // fn to add the background color to a different container
                                        // or 'opaque' to ensure there's white behind it
};

function setPlotContext(gd, config) {
    if(!gd._context) gd._context = $.extend({}, plots.defaultConfig);
    var context = gd._context;

    if(config) {
        Object.keys(config).forEach(function(key) {
            if(key in context) {
                if(key === 'setBackground' && config[key] === 'opaque') {
                    context[key] = opaqueSetBackground;
                }
                else context[key] = config[key];
            }
        });

        // cause a remake of the modebar any time we change context
        if(gd._fullLayout && gd._fullLayout._modebar) {
            delete gd._fullLayout._modebar;
        }
    }

    //staticPlot forces a bunch of others:
    if(context.staticPlot) {
        context.workspace = false;
        context.editable = false;
        context.autosizable = false;
        context.scrollZoom = false;
        context.showTips = false;
        context.showLink = false;
        context.displayModeBar = false;
    }
}

// the 'view in plotly' and source links - note that now plot() calls this
// so it can regenerate whenever it replots
plots.addLinks = function(gd) {
    var fullLayout = gd._fullLayout;
    var linkContainer = fullLayout._paper.selectAll('text.js-plot-link-container').data([0]);

    linkContainer.enter().append('text')
        .classed('js-plot-link-container',true)
        .style({
            'font-family':'"Open Sans",Arial,sans-serif',
            'font-size':'12px',
            'fill': Plotly.Color.defaultLine,
            'pointer-events': 'all'
        })
        .each(function(){
            var links = d3.select(this);
            links.append('tspan').classed('js-link-to-tool',true);
            links.append('tspan').classed('js-link-spacer',true);
            links.append('tspan').classed('js-sourcelinks',true);
        });

    // The text node inside svg
    var text = linkContainer.node(),
        attrs = {
            y: fullLayout._paper.attr('height') - 9
        };

    // If text's width is bigger than the layout
    // IE doesn't like getComputedTextLength if an element
    // isn't visible, which it (sometimes?) isn't
    // apparently offsetParent is null for invisibles.
    // http://stackoverflow.com/questions/19669786/check-if-element-is-visible-in-dom
    if (text && text.offsetParent &&
            text.getComputedTextLength() >= (fullLayout.width - 20)) {
        // Align the text at the left
        attrs['text-anchor'] = 'start';
        attrs.x = 5;
    } else {
        // Align the text at the right
        attrs['text-anchor'] = 'end';
        attrs.x = fullLayout._paper.attr('width') - 7;
    }

    linkContainer.attr(attrs);


    var toolspan = linkContainer.select('.js-link-to-tool'),
        spacespan = linkContainer.select('.js-link-spacer'),
        sourcespan = linkContainer.select('.js-sourcelinks');

    // data source links
    Plotly.Lib.showSources(gd);

    // 'view in plotly' link for embedded plots
    if(gd._context.showLink) positionPlayWithData(gd,toolspan);

    // separator if we have both sources and tool link
    spacespan.text((toolspan.text() && sourcespan.text()) ? ' - ' : '');
};

/**
 * Add or modify a margin requst object by name. Margins in pixels.
 *
 * This allows us to have multiple modules request space in the plot without
 * conflicts. For example:
 *
 * adjustReservedMargins(gd, 'themeBar', {left: 200})
 *
 * ... will idempotent-ly set the left margin to 200 for themeBar.
 *
 * @param gd
 * @param {String} marginName
 * @param {Object} margins
 * @returns {Object}
 */
plots.adjustReservedMargins = function (gd, marginName, margins) {
    var margin;
    gd._boundingBoxMargins = gd._boundingBoxMargins || {};
    gd._boundingBoxMargins[marginName] = {};
    ['left', 'right', 'top', 'bottom'].forEach(function(key) {
        margin = margins[key] || 0;
        gd._boundingBoxMargins[marginName][key] = margin;
    });
    return gd._boundingBoxMargins;
};

// note that now this function is only adding the brand in
// iframes and 3rd-party apps
function positionPlayWithData(gd, container){
    container.text('');
    var link = container.append('a')
        .attr({
            'xlink:xlink:href': '#',
            'class': 'link--impt link--embedview',
            'font-weight':'bold'
        })
        .text(gd._context.linkText + ' ' + String.fromCharCode(187));

    if(gd._context.sendData) {
        link.on('click',function(){
            $(gd).trigger('plotly_beforeexport');

            var baseUrl = (window.PLOTLYENV && window.PLOTLYENV.BASE_URL) || 'https://plot.ly';

            var hiddenform = $(
                '<div id="hiddenform" style="display:none;">' +
                '<form action="' + baseUrl + '/external" ' +
                    'method="post" target="_blank">'+
                '<input type="text" name="data" /></form></div>'
            ).appendTo(gd);

            hiddenform.find('input').val(plots.graphJson(gd,false,'keepdata'));
            hiddenform.find('form').submit();
            hiddenform.remove();

            $(gd).trigger('plotly_afterexport');
            return false;
        });
    }
    else {
        var path = window.location.pathname.split('/');
        link.attr({
            'xlink:xlink:show': 'new',
            'xlink:xlink:href': '/' + path[2].split('.')[0] + '/' + path[1]
        });
    }
}

// ----------------------------------------------------
// Main plot-creation function. Note: will call makePlotFramework
// if necessary to create the framework
// ----------------------------------------------------
// inputs:
//      gd - the id or DOM element of the graph container div
//      data - array of traces, containing the data and display
//          information for each trace
//      layout - object describing the overall display of the plot,
//          all the stuff that doesn't pertain to any individual trace
Plotly.plot = function(gd, data, layout, config) {
    Plotly.Lib.markTime('in plot');

    // Get the container div: we store all variables for this plot as
    // properties of this div
    // some callers send this in by dom element, others by id (string)
    if(typeof gd === 'string') gd = document.getElementById(gd);

    var okToPlot = $(gd).triggerHandler('plotly_beforeplot', [data, layout, config]);
    if(okToPlot===false) return;

    // if there's no data or layout, and this isn't yet a plotly plot
    // container, log a warning to help plotly.js users debug
    if(!data && !layout && !Plotly.Lib.isPlotDiv(gd)) {
        console.log('Warning: calling Plotly.plot as if redrawing ' +
            'but this container doesn\'t yet have a plot.', gd);
    }

    // transfer configuration options to gd until we move over to
    // a more OO like model
    setPlotContext(gd, config);

    if(!layout) layout = {};

    // hook class for plots main container (in case of plotly.js
    // this won't be #embedded-graph or .js-tab-contents)
    d3.select(gd).classed('js-plotly-plot',true);

    // off-screen getBoundingClientRect testing space,
    // in #js-plotly-tester (and stored as gd._tester)
    // so we can share cached text across tabs
    Plotly.Drawing.makeTester(gd);

    // collect promises for any async actions during plotting
    // any part of the plotting code can push to gd._promises, then
    // before we move to the next step, we check that they're all
    // complete, and empty out the promise list again.
    gd._promises = [];

    // if there is already data on the graph, append the new data
    // if you only want to redraw, pass a non-array for data
    var graphwasempty = ((gd.data||[]).length===0 && Array.isArray(data));
    if(Array.isArray(data)) {
        cleanData(data, gd.data);

        if(graphwasempty) gd.data=data;
        else gd.data.push.apply(gd.data,data);

        // for routines outside graph_obj that want a clean tab
        // (rather than appending to an existing one) gd.empty
        // is used to determine whether to make a new tab
        gd.empty=false;
    }

    if(!gd.layout || graphwasempty) gd.layout = cleanLayout(layout);

    // if the user is trying to drag the axes, allow new data and layout
    // to come in but don't allow a replot.
    if(gd._dragging) {
        // signal to drag handler that after everything else is done
        // we need to replot, because something has changed
        gd._replotPending = true;
        return;
    } else {
        // we're going ahead with a replot now
        gd._replotPending = false;
    }

    plots.supplyDefaults(gd);

    // Polar plots
    if(data && data[0] && data[0].r) return plotPolar(gd, data, layout);

    if(gd._context.editable) Plotly.ToolPanel.tweakMenu(gd);

    // so we don't try to re-call Plotly.plot from inside
    // legend and colorbar, if margins changed
    gd._replotting = true;
    var hasData = gd._fullData.length>0;

    // Make or remake the framework (ie container and axes) if we need to
    // note: if they container already exists and has data,
    //  the new layout gets ignored (as it should)
    //  but if there's no data there yet, it's just a placeholder...
    //  then it should destroy and remake the plot
    if (hasData) {
        var subplots = Plotly.Axes.getSubplots(gd).join(''),
            oldSubplots = Object.keys(gd._fullLayout._plots || {}).join('');

        if(gd.framework!==makePlotFramework || graphwasempty || (oldSubplots!==subplots)) {
            gd.framework = makePlotFramework;
            makePlotFramework(gd);
        }
    }
    else if(graphwasempty) makePlotFramework(gd);

    // enable or disable formatting buttons
    $(gd).find('.data-only').attr('disabled', !hasData);

    var fullLayout = gd._fullLayout;

    // prepare the data and find the autorange

    // generate calcdata, if we need to
    // to force redoing calcdata, just delete it before calling Plotly.plot
    var recalc = !gd.calcdata || gd.calcdata.length!==(gd.data||[]).length;
    if(recalc) doCalcdata(gd);

    // in case it has changed, attach fullData traces to calcdata
    for (var i = 0; i < gd.calcdata.length; i++) {
        gd.calcdata[i][0].trace = gd._fullData[i];
    }

    /*
     * start async-friendly code - now we're actually drawing things
     */

    var oldmargins = JSON.stringify(fullLayout._size);

    // draw anything that can affect margins.
    // currently this is legend and colorbars
    function marginPushers() {
        var calcdata = gd.calcdata;
        var i, cd, trace;

        Plotly.Legend.draw(gd, fullLayout.showlegend ||
            (gd.calcdata.length>1 && fullLayout.showlegend!==false));

        for (i = 0; i < calcdata.length; i++) {
            cd = calcdata[i];
            trace = cd[0].trace;
            if (trace.visible !== true || !trace._module.colorbar) {
                plots.autoMargin(gd, 'cb'+trace.uid);
            }
            else trace._module.colorbar(gd, cd);
        }

        doAutoMargin(gd);
        return plots.previousPromises(gd);
    }

    function marginPushersAgain(){
        // in case the margins changed, draw margin pushers again
        var seq = JSON.stringify(fullLayout._size)===oldmargins ?
            [] : [marginPushers, layoutStyles];
        return Plotly.Lib.syncOrAsync(seq.concat(Plotly.Fx.init),gd);
    }

    function positionAndAutorange(){
        var i, j, subplots, subplotInfo, modules, module;

        if(recalc) {
            // position and range calculations for traces that
            // depend on each other ie bars (stacked or grouped)
            // and boxes (grouped) push each other out of the way
            subplots = Plotly.Axes.getSubplots(gd);
            modules = gd._modules;
            for (i = 0; i < subplots.length; i++) {
                subplotInfo = gd._fullLayout._plots[subplots[i]];
                for (j = 0; j < modules.length; j++) {
                    module = modules[j];
                    if (module.setPositions) {
                        module.setPositions(gd, subplotInfo);
                    }
                }
            }

            Plotly.Lib.markTime('done with bar/box adjustments');

            // calc and autorange for errorbars
            if(Plotly.ErrorBars) {
                Plotly.ErrorBars.calc(gd);
                Plotly.Lib.markTime('done Plotly.ErrorBars.calc');
            }

            // TODO: autosize extra for text markers
            return Plotly.Lib.syncOrAsync([
                Plotly.Shapes.calcAutorange,
                Plotly.Annotations.calcAutorange,
                doAutoRange
            ], gd);
        }
    }

    function doAutoRange(){
        var axList = Plotly.Axes.list(gd, '', true);
        for (var i = 0; i < axList.length; i++) {
            Plotly.Axes.doAutoRange(axList[i]);
        }
    }

    function drawAxes() {
        // draw ticks, titles, and calculate axis scaling (._b, ._m)
        return Plotly.Axes.doTicks(gd, 'redraw');
    }

    function drawData(){
        // Now plot the data
        var calcdata = gd.calcdata,
            subplots = Plotly.Axes.getSubplots(gd),
            modules = gd._modules;

        var i, j, cd, trace, uid, subplot, subplotInfo,
            cdSubplot, cdError, cdModule, module;

        function getCdSubplot(calcdata, subplot) {
            var cdSubplot = [];
            var i, cd, trace;
            for (i = 0; i < calcdata.length; i++) {
                cd = calcdata[i];
                trace = cd[0].trace;
                if (trace.xaxis+trace.yaxis === subplot) cdSubplot.push(cd);
            }
            return cdSubplot;
        }

        function getCdModule(cdSubplot, module) {
            var cdModule = [];
            var i, cd, trace;
            for (i = 0; i < cdSubplot.length; i++) {
                cd = cdSubplot[i];
                trace = cd[0].trace;
                if (trace._module===module && trace.visible===true) cdModule.push(cd);
            }
            return cdModule;
        }

        // clean up old scenes that no longer have associated data
        // will this be a performance hit?
        if(gd._fullLayout._hasGL3D) plot3D(gd);

        // ... until subplot of different type play better together
        if(gd._fullLayout._hasGeo) plotGeo(gd);

        // in case of traces that were heatmaps or contour maps
        // previously, remove them and their colorbars explicitly
        for (i = 0; i < calcdata.length; i++) {
            cd = calcdata[i];
            trace = cd[0].trace;
            if (trace.visible !== true || !trace._module.colorbar) {
                uid = trace.uid;
                fullLayout._paper.selectAll('.hm'+uid+',.contour'+uid+',.cb'+uid+',#clip'+uid)
                    .remove();
            }
        }

        for (i = 0; i < subplots.length; i++) {
            subplot = subplots[i];
            subplotInfo = gd._fullLayout._plots[subplot];
            cdSubplot = getCdSubplot(calcdata, subplot);
            cdError = [];

            // remove old traces, then redraw everything
            // TODO: use enter/exit appropriately in the plot functions
            // so we don't need this - should sometimes be a big speedup
            subplotInfo.plot.selectAll('g.trace').remove();

            for(j = 0; j < modules.length; j++) {
                module = modules[j];
                if(!module.plot) return;

                // plot all traces of this type on this subplot at once
                cdModule = getCdModule(cdSubplot, module);
                module.plot(gd, subplotInfo, cdModule);
                Plotly.Lib.markTime('done ' + (cdModule[0] && cdModule[0][0].trace.type));

                // collect the traces that may have error bars
                if(cdModule[0] && cdModule[0][0].trace && plots.traceIs(cdModule[0][0].trace, 'errorBarsOK')) {
                    cdError = cdError.concat(cdModule);
                }
            }

            // finally do all error bars at once
            if(Plotly.ErrorBars) {
                Plotly.ErrorBars.plot(gd, subplotInfo, cdError);
                Plotly.Lib.markTime('done ErrorBars');
            }
        }

        // now draw stuff not on subplots (ie, pies)
        // TODO: gotta be a better way to handle this
        var cdPie = getCdModule(calcdata, Plotly.Pie);
        if(cdPie.length) Plotly.Pie.plot(gd, cdPie);

        // styling separate from drawing
        plots.style(gd);
        Plotly.Lib.markTime('done plots.style');

        // show annotations and shapes
        Plotly.Shapes.drawAll(gd);
        Plotly.Annotations.drawAll(gd);

        // source links
        plots.addLinks(gd);

        return plots.previousPromises(gd);
    }

    function cleanUp(){
        // now we're REALLY TRULY done plotting...
        // so mark it as done and let other procedures call a replot
        gd._replotting = false;
        Plotly.Lib.markTime('done plot');
        $(gd).trigger('plotly_afterplot');
    }

    var donePlotting = Plotly.Lib.syncOrAsync([
        plots.previousPromises,
        marginPushers,
        layoutStyles,
        marginPushersAgain,
        positionAndAutorange,
        drawAxes,
        drawData
    ], gd, cleanUp);

    // even if everything we did was synchronous, return a promise
    // so that the caller doesn't care which route we took
    return (donePlotting && donePlotting.then) ?
        donePlotting : Promise.resolve();
};

function plot3D(gd) {
    var fullLayout = gd._fullLayout,
        fullData = gd._fullData,
        sceneIds = plots.getSubplotIds(fullLayout, 'gl3d');

    var i, sceneId, fullSceneData, scene, sceneOptions;

    fullLayout._paperdiv.style({
        width: fullLayout.width + 'px',
        height: fullLayout.height + 'px'
    });

    gd._context.setBackground(gd, fullLayout.paper_bgcolor);

    for (i = 0; i < sceneIds.length; i++) {
        sceneId = sceneIds[i];
        fullSceneData = plots.getSubplotData(fullData, 'gl3d', sceneId);
        scene = fullLayout[sceneId]._scene;  // ref. to corresp. Scene instance

        // If Scene is not instantiated, create one!
        if(scene === undefined) {
            sceneOptions = {
                container: gd.querySelector('.gl-container'),
                id: sceneId,
                staticPlot: gd._context.staticPlot,
                plot3dPixelRatio: gd._context.plot3dPixelRatio
            };
            scene = new Plotly.Scene(sceneOptions, fullLayout);
            fullLayout[sceneId]._scene = scene;  // set ref to Scene instance
        }

        scene.plot(fullSceneData, fullLayout, gd.layout);  // takes care of business
    }
}

function plotGeo(gd) {
    var fullLayout = gd._fullLayout,
        fullData = gd._fullData,
        geoIds = plots.getSubplotIds(fullLayout, 'geo');

    var i, geoId, fullGeoData, geo;

    // if plotlyjs-geo-assets-bundle is not included,
    // initialize object to keep reference to every loaded topojsons
    if(window.PlotlyGeoAssets === undefined) {
        window.PlotlyGeoAssets = { topojsons : {} };
    }

    for (i = 0; i < geoIds.length; i++) {
        geoId = geoIds[i];
        fullGeoData = plots.getSubplotData(fullData, 'geo', geoId);
        geo = fullLayout[geoId]._geo;

        // If geo is not instantiated, create one!
        if(geo === undefined) {
            geo = new Plotly.Geo(
                {
                    id: geoId,
                    container: fullLayout._geocontainer.node()
                },
                fullLayout
            );
            fullLayout[geoId]._geo = geo;
        }

        geo.plot(fullGeoData, fullLayout);
    }
}

function plotPolar(gd, data, layout) {
    // build or reuse the container skeleton
    var plotContainer = d3.select(gd).selectAll('.plot-container')
        .data([0]);
    plotContainer.enter()
        .insert('div', ':first-child')
        .classed('plot-container plotly', true);
    var paperDiv = plotContainer.selectAll('.svg-container')
        .data([0]);
    paperDiv.enter().append('div')
        .classed('svg-container',true)
        .style('position','relative');

    // empty it everytime for now
    paperDiv.html('');

    // fulfill gd requirements
    if(data) gd.data = data;
    if(layout) gd.layout = layout;
    Plotly.micropolar.manager.fillLayout(gd);

    if(gd._fullLayout.autosize === 'initial' && gd._context.autosizable) {
        plotAutoSize(gd,{});
        gd._fullLayout.autosize = layout.autosize = true;
    }
    // resize canvas
    paperDiv.style({
        width: gd._fullLayout.width + 'px',
        height: gd._fullLayout.height + 'px'
    });

    // instantiate framework
    gd.framework = Plotly.micropolar.manager.framework(gd);

    // plot
    gd.framework({data: gd.data, layout: gd.layout}, paperDiv.node());

    // set undo point
    gd.framework.setUndoPoint();

    // get the resulting svg for extending it
    var polarPlotSVG = gd.framework.svg();

    // editable title
    var opacity = 1;
    var txt = gd._fullLayout.title;
    if(txt === '' || !txt) opacity = 0;
    var placeholderText = 'Click to enter title';

    var titleLayout = function(){
        this.call(Plotly.util.convertToTspans);
        //TODO: html/mathjax
        //TODO: center title
    };

    var title = polarPlotSVG.select('.title-group text')
        .call(titleLayout);

    if(gd._context.editable){
        title.attr({'data-unformatted': txt});
        if(!txt || txt === placeholderText){
            opacity = 0.2;
            title.attr({'data-unformatted': placeholderText})
                .text(placeholderText)
                .style({opacity: opacity})
                .on('mouseover.opacity',function(){
                    d3.select(this).transition().duration(100)
                        .style('opacity',1);
                })
                .on('mouseout.opacity',function(){
                    d3.select(this).transition().duration(1000)
                        .style('opacity',0);
                });
        }

        var setContenteditable = function(){
            this.call(Plotly.util.makeEditable)
                .on('edit', function(text){
                    gd.framework({layout: {title: text}});
                    this.attr({'data-unformatted': text})
                        .text(text)
                        .call(titleLayout);
                    this.call(setContenteditable);
                })
                .on('cancel', function(){
                    var txt = this.attr('data-unformatted');
                    this.text(txt).call(titleLayout);
                });
        };
        title.call(setContenteditable);

        Plotly.ToolPanel.tweakMenu(gd);
    }

    gd._context.setBackground(gd, gd._fullLayout.paper_bgcolor);
    plots.addLinks(gd);

    return Promise.resolve();
}

function cleanLayout(layout) {
    // make a few changes to the layout right away
    // before it gets used for anything
    // backward compatibility and cleanup of nonstandard options
    var i, j;

    if(!layout) layout = {};

    // cannot have (x|y)axis1, numbering goes axis, axis2, axis3...
    if(layout.xaxis1) {
        if(!layout.xaxis) layout.xaxis = layout.xaxis1;
        delete layout.xaxis1;
    }
    if(layout.yaxis1) {
        if(!layout.yaxis) layout.yaxis = layout.yaxis1;
        delete layout.yaxis1;
    }

    var axList = Plotly.Axes.list({_fullLayout:layout});
    for(i = 0; i < axList.length; i++) {
        var ax = axList[i];
        if(ax.anchor && ax.anchor !== 'free') {
            ax.anchor = Plotly.Axes.cleanId(ax.anchor);
        }
        if(ax.overlaying) ax.overlaying = Plotly.Axes.cleanId(ax.overlaying);

        // old method of axis type - isdate and islog (before category existed)
        if(!ax.type) {
            if(ax.isdate) ax.type='date';
            else if(ax.islog) ax.type='log';
            else if(ax.isdate===false && ax.islog===false) ax.type='linear';
        }
        if(ax.autorange==='withzero' || ax.autorange==='tozero') {
            ax.autorange = true;
            ax.rangemode = 'tozero';
        }
        delete ax.islog;
        delete ax.isdate;
        delete ax.categories; // replaced by _categories

        // prune empty domain arrays made before the new nestedProperty
        if(emptyContainer(ax, 'domain')) delete ax.domain;

        // autotick -> tickmode
        if(ax.autotick !== undefined) {
            if(ax.tickmode === undefined) {
                ax.tickmode = ax.autotick ? 'auto' : 'linear';
            }
            delete ax.autotick;
        }
    }

    if(layout.annotations !== undefined && !Array.isArray(layout.annotations)) {
        console.log('annotations must be an array');
        delete layout.annotations;
    }
    var annotationsLen = (layout.annotations || []).length;
    for(i = 0; i < annotationsLen; i++) {
        var ann = layout.annotations[i];
        if(ann.ref) {
            if(ann.ref==='paper') {
                ann.xref = 'paper';
                ann.yref = 'paper';
            }
            else if(ann.ref==='data') {
                ann.xref = 'x';
                ann.yref = 'y';
            }
            delete ann.ref;
        }
        cleanAxRef(ann, 'xref');
        cleanAxRef(ann, 'yref');
    }

    if(layout.shapes !== undefined && !Array.isArray(layout.shapes)) {
        console.log('shapes must be an array');
        delete layout.shapes;
    }
    var shapesLen = (layout.shapes||[]).length;
    for(i = 0; i < shapesLen; i++) {
        var shape = layout.shapes[i];
        cleanAxRef(shape, 'xref');
        cleanAxRef(shape, 'yref');
    }

    var legend = layout.legend;
    if(legend) {
        // check for old-style legend positioning (x or y is +/- 100)
        if(legend.x > 3) {
            legend.x = 1.02;
            legend.xanchor = 'left';
        }
        else if(legend.x < -2) {
            legend.x = -0.02;
            legend.xanchor = 'right';
        }

        if(legend.y > 3) {
            legend.y = 1.02;
            legend.yanchor = 'bottom';
        }
        else if(legend.y < -2) {
            legend.y = -0.02;
            legend.yanchor = 'top';
        }
    }

    /*
     * Moved from rotate -> orbit for dragmode
     */
    if (layout.dragmode === 'rotate') layout.dragmode = 'orbit';

    // cannot have scene1, numbering goes scene, scene2, scene3...
    if(layout.scene1) {
        if(!layout.scene) layout.scene = layout.scene1;
        delete layout.scene1;
    }

    /*
     * Clean up Scene layouts
     */
    var sceneIds = plots.getSubplotIds(layout, 'gl3d');
    var scene, cameraposition, rotation,
        radius, center, mat, eye;
    for (i = 0; i < sceneIds.length; i++) {
        scene = layout[sceneIds[i]];

        /*
         * Clean old Camera coords
         */
        cameraposition = scene.cameraposition;
        if (Array.isArray(cameraposition) && cameraposition[0].length === 4) {
            rotation = cameraposition[0];
            center   = cameraposition[1];
            radius   = cameraposition[2];
            mat = m4FromQuat([], rotation);
            eye = [];
            for (j = 0; j < 3; ++j) {
                eye[j] = center[i] + radius * mat[2 + 4 * j];
            }
            scene.camera = {
                eye: {x: eye[0], y: eye[1], z: eye[2]},
                center: {x: center[0], y: center[1], z: center[2]},
                up: {x: mat[1], y: mat[5], z: mat[9]}
            };
            delete scene.cameraposition;
        }
    }

    // sanitize rgb(fractions) and rgba(fractions) that old tinycolor
    // supported, but new tinycolor does not because they're not valid css
    Plotly.Lib.markTime('finished rest of cleanLayout, starting color');
    Plotly.Color.clean(layout);
    Plotly.Lib.markTime('finished cleanLayout color.clean');

    return layout;
}

function cleanAxRef(container, attr) {
    var valIn = container[attr],
        axLetter = attr.charAt(0);
    if(valIn && valIn !== 'paper') {
        container[attr] = Plotly.Axes.cleanId(valIn, axLetter);
    }
}

function cleanData(data, existingData) {
    // make a few changes to the data right away
    // before it gets used for anything

    /*
     * Enforce unique IDs
     */
    var suids = [], // seen uids --- so we can weed out incoming repeats
        uids = data.concat(Array.isArray(existingData) ? existingData : [])
               .filter( function(trace) { return 'uid' in trace; } )
               .map( function(trace) { return trace.uid; });

    for(var tracei = 0; tracei < data.length; tracei++) {
        var trace = data[tracei];
        // assign uids to each trace and detect collisions.
        if (!('uid' in trace) || suids.indexOf(trace.uid) !== -1) {
            var newUid, i;
            for(i=0; i<100; i++) {
                newUid = Plotly.Lib.randstr(uids);
                if(suids.indexOf(newUid)===-1) break;
            }
            trace.uid = Plotly.Lib.randstr(uids);
            uids.push(trace.uid);
        }
        // keep track of already seen uids, so that if there are
        // doubles we force the trace with a repeat uid to
        // acquire a new one
        suids.push(trace.uid);

        // BACKWARD COMPATIBILITY FIXES

        // use xbins to bin data in x, and ybins to bin data in y
        if(trace.type==='histogramy' && 'xbins' in trace && !('ybins' in trace)) {
            trace.ybins = trace.xbins;
            delete trace.xbins;
        }

        // error_y.opacity is obsolete - merge into color
        if(trace.error_y && 'opacity' in trace.error_y) {
            var dc = Plotly.Color.defaults,
                yeColor = trace.error_y.color ||
                (plots.traceIs(trace, 'bar') ? Plotly.Color.defaultLine : dc[tracei % dc.length]);
            trace.error_y.color = Plotly.Color.addOpacity(
                Plotly.Color.rgb(yeColor),
                Plotly.Color.opacity(yeColor) * trace.error_y.opacity);
            delete trace.error_y.opacity;
        }

        // convert bardir to orientation, and put the data into
        // the axes it's eventually going to be used with
        if('bardir' in trace) {
            if(trace.bardir==='h' && (plots.traceIs(trace, 'bar') ||
                     trace.type.substr(0,9)==='histogram')) {
                trace.orientation = 'h';
                swapXYData(trace);
            }
            delete trace.bardir;
        }

        // now we have only one 1D histogram type, and whether
        // it uses x or y data depends on trace.orientation
        if(trace.type==='histogramy') swapXYData(trace);
        if(trace.type==='histogramx' || trace.type==='histogramy') {
            trace.type = 'histogram';
        }

        // scl->scale, reversescl->reversescale
        if('scl' in trace) {
            trace.colorscale = trace.scl;
            delete trace.scl;
        }
        if('reversescl' in trace) {
            trace.reversescale = trace.reversescl;
            delete trace.reversescl;
        }

        // axis ids x1 -> x, y1-> y
        if(trace.xaxis) trace.xaxis = Plotly.Axes.cleanId(trace.xaxis, 'x');
        if(trace.yaxis) trace.yaxis = Plotly.Axes.cleanId(trace.yaxis, 'y');

        // scene ids scene1 -> scene
        if (trace.scene) {
            trace.scene = Plotly.Gl3dLayout.cleanId(trace.scene);
        }

        if(Array.isArray(trace.textposition)) {
            trace.textposition = trace.textposition.map(cleanTextPosition);
        }
        else if(trace.textposition) {
            trace.textposition = cleanTextPosition(trace.textposition);
        }

        // prune empty containers made before the new nestedProperty
        if(emptyContainer(trace, 'line')) delete trace.line;
        if('marker' in trace) {
            if(emptyContainer(trace.marker, 'line')) delete trace.marker.line;
            if(emptyContainer(trace, 'marker')) delete trace.marker;
        }

        // sanitize rgb(fractions) and rgba(fractions) that old tinycolor
        // supported, but new tinycolor does not because they're not valid css
        Plotly.Lib.markTime('finished rest of cleanData, starting color');
        Plotly.Color.clean(trace);
        Plotly.Lib.markTime('finished cleanData color.clean');
    }
}

// textposition - support partial attributes (ie just 'top')
// and incorrect use of middle / center etc.
function cleanTextPosition(textposition) {
    var posY = 'middle',
        posX = 'center';
    if(textposition.indexOf('top')!==-1) posY = 'top';
    else if(textposition.indexOf('bottom')!==-1) posY = 'bottom';

    if(textposition.indexOf('left')!==-1) posX = 'left';
    else if(textposition.indexOf('right')!==-1) posX = 'right';

    return posY + ' ' + posX;
}

function emptyContainer(outer, innerStr) {
    return (innerStr in outer) &&
        (typeof outer[innerStr] === 'object') &&
        (Object.keys(outer[innerStr]).length === 0);
}

function sanitizeMargins(fullLayout) {
    // polar doesn't do margins...
    if(!fullLayout || !fullLayout.margin) return;

    var width = fullLayout.width,
        height = fullLayout.height,
        margin = fullLayout.margin,
        plotWidth = width - (margin.l + margin.r),
        plotHeight = height - (margin.t + margin.b),
        correction;

    // if margin.l + margin.r = 0 then plotWidth > 0
    // as width >= 10 by supplyDefaults
    // similarly for margin.t + margin.b

    if (plotWidth < 0) {
        correction = (width - 1) / (margin.l + margin.r);
        margin.l = Math.floor(correction * margin.l);
        margin.r = Math.floor(correction * margin.r);
    }

    if (plotHeight < 0) {
        correction = (height - 1) / (margin.t + margin.b);
        margin.t = Math.floor(correction * margin.t);
        margin.b = Math.floor(correction * margin.b);
    }
}

// for use in Plotly.Lib.syncOrAsync, check if there are any
// pending promises in this plot and wait for them
plots.previousPromises = function(gd){
    if((gd._promises||[]).length) {
        return Promise.all(gd._promises)
            .then(function(){ gd._promises=[]; });
    }
};

// convenience function to force a full redraw, mostly for use by plotly.js
Plotly.redraw = function(divid) {
    var gd = (typeof divid === 'string') ?
        document.getElementById(divid) : divid;
    if(!Plotly.Lib.isPlotDiv(gd)) {
        console.log('This element is not a Plotly Plot', divid, gd);
        return;
    }
    gd.calcdata = undefined;
    return Plotly.plot(gd).then(function () {
        $(gd).trigger('plotly_redraw');
    });
};

/**
 * Convenience function to make idempotent plot option obvious to users.
 *
 * @param gd
 * @param {Object[]} data
 * @param {Object} layout
 * @param {Object} config
 */
Plotly.newPlot = function (gd, data, layout, config) {
    Plotly.Plots.purge(gd);
    Plotly.plot(gd, data, layout, config);
};

plots.attributes = {
    type: {
        type: 'enumerated',
        values: allTypes,
        dflt: 'scatter'
    },
    visible: {
        type: 'enumerated',
        values: [true, false, 'legendonly'],
        dflt: true
    },
    showlegend: {
        type: 'boolean',
        dflt: true
    },
    legendgroup: {
        type: 'string',
        dflt: ''
    },
    opacity: {
        type: 'number',
        min: 0,
        max: 1,
        dflt: 1
    },
    name: {
        type: 'string'
    },
    xaxis: {
        type: 'axisid',
        dflt: 'x'
    },
    yaxis: {
        type: 'axisid',
        dflt: 'y'
    },
    scene: {
        type: 'sceneid',
        dflt: 'scene'
    },
    geo: {
        type: 'geoid',
        dflt: 'geo'
    },
    uid: {
        type: 'string',
        dflt: ''
    },
    hoverinfo: {
        type: 'flaglist',
        flags: ['x', 'y', 'z', 'text', 'name'],
        extras: ['all', 'none'],
        dflt: 'all'
    }
};

plots.supplyDefaults = function(gd) {
    // fill in default values:
    // gd.data, gd.layout:
    //   are precisely what the user specified
    // gd._fullData, gd._fullLayout:
    //   are complete descriptions of how to draw the plot
    var oldFullLayout = gd._fullLayout || {},
        newFullLayout = gd._fullLayout = {},
        newLayout = gd.layout || {},
        oldFullData = gd._fullData || [],
        newFullData = gd._fullData = [],
        newData = gd.data || [],
        modules = gd._modules = [];

    var i, trace, fullTrace, module, axList, ax;


    // first fill in what we can of layout without looking at data
    // because fullData needs a few things from layout
    plots.supplyLayoutGlobalDefaults(newLayout, newFullLayout);

    // then do the data
    for (i = 0; i < newData.length; i++) {
        trace  = newData[i];

        fullTrace = plots.supplyDataDefaults(trace, i, newFullLayout);
        newFullData.push(fullTrace);

        // DETECT 3D, Cartesian, and Polar
        if(plots.traceIs(fullTrace, 'cartesian')) newFullLayout._hasCartesian = true;
        else if(plots.traceIs(fullTrace, 'gl3d')) newFullLayout._hasGL3D = true;
        else if(plots.traceIs(fullTrace, 'geo')) newFullLayout._hasGeo = true;
        else if('r' in fullTrace) newFullLayout._hasPolar = true;

        module = fullTrace._module;
        if (module && modules.indexOf(module)===-1) modules.push(module);
    }

    // special cases that introduce interactions between traces
    for (i = 0; i < modules.length; i++) {
        module = modules[i];
        if (module.cleanData) module.cleanData(newFullData);
    }

    if (oldFullData.length === newData.length) {
        for (i = 0; i < newFullData.length; i++) {
            relinkPrivateKeys(newFullData[i], oldFullData[i]);
        }
    }

    // finally, fill in the pieces of layout that may need to look at data
    plots.supplyLayoutModuleDefaults(newLayout, newFullLayout, newFullData);

    cleanScenes(newFullLayout, oldFullLayout);

    /*
     * Relink functions and underscore attributes to promote consistency between
     * plots.
     */
    relinkPrivateKeys(newFullLayout, oldFullLayout);

    doAutoMargin(gd);

    // can't quite figure out how to get rid of this... each axis needs
    // a reference back to the DOM object for just a few purposes
    axList = Plotly.Axes.list(gd);
    for (i = 0; i < axList.length; i++) {
        ax = axList[i];
        ax._td = gd;
        ax.setScale();
    }

    // update object references in calcdata
    if ((gd.calcdata || []).length === newFullData.length) {
        for (i = 0; i < newFullData.length; i++) {
            trace = newFullData[i];
            (gd.calcdata[i][0] || {}).trace = trace;
        }
    }
};

function cleanScenes(newFullLayout, oldFullLayout) {
    var oldSceneKey,
        oldSceneKeys = plots.getSubplotIds(oldFullLayout, 'gl3d');

    for (var i = 0; i < oldSceneKeys.length; i++) {
        oldSceneKey = oldSceneKeys[i];
        if(!newFullLayout[oldSceneKey] && !!oldFullLayout[oldSceneKey]._scene) {
            oldFullLayout[oldSceneKey]._scene.destroy();
        }
    }

}

// relink private _keys and keys with a function value from one layout
// (usually cached) to the new fullLayout.
// relink means copying if object is pass-by-value and adding a reference
// if object is pass-by-ref. This prevents deepCopying massive structures like
// a webgl context.
function relinkPrivateKeys(toLayout, fromLayout) {

    var keys = Object.keys(fromLayout),
        j;

    for (var i = 0; i < keys.length; ++i) {
        var k = keys[i];
        if(k.charAt(0)==='_' || typeof fromLayout[k]==='function') {
            // if it already exists at this point, it's something
            // that we recreate each time around, so ignore it
            if(k in toLayout) continue;

            toLayout[k] = fromLayout[k];
        }
        else if (Array.isArray(fromLayout[k]) &&
                 Array.isArray(toLayout[k]) &&
                 fromLayout[k].length &&
                 $.isPlainObject(fromLayout[k][0])) {
            if(fromLayout[k].length !== toLayout[k].length) {
                // this should be handled elsewhere, it causes
                // ambiguity if we try to deal with it here.
                throw new Error('relinkPrivateKeys needs equal ' +
                                'length arrays');
            }

            for(j = 0; j < fromLayout[k].length; j++) {
                relinkPrivateKeys(toLayout[k][j], fromLayout[k][j]);
            }
        }
        else if ($.isPlainObject(fromLayout[k]) &&
                 $.isPlainObject(toLayout[k])) {
            // recurse into objects, but only if they still exist
            relinkPrivateKeys(toLayout[k], fromLayout[k]);
            if (!Object.keys(toLayout[k]).length) delete toLayout[k];
        }
    }
}

plots.supplyDataDefaults = function(traceIn, i, layout) {
    var traceOut = {},
        defaultColor = Plotly.Color.defaults[i % Plotly.Color.defaults.length];

    function coerce(attr, dflt) {
        return Plotly.Lib.coerce(traceIn, traceOut, plots.attributes, attr, dflt);
    }

    // module-independent attributes
    traceOut.index = i;
    var visible = coerce('visible'),
        scene,
        module;

    coerce('type');
    coerce('uid');

    // this is necessary otherwise we lose references to scene objects when
    // the traces of a scene are invisible. Also we handle visible/unvisible
    // differently for 3D cases.
    if(plots.traceIs(traceOut, 'gl3d')) scene = coerce('scene');

    if(plots.traceIs(traceOut, 'geo')) scene = coerce('geo');

    // module-specific attributes --- note: we need to send a trace into
    // the 3D modules to have it removed from the webgl context.
    if(visible || scene) {
        module = plots.getModule(traceOut);
        traceOut._module = module;
    }

    if(module && visible) module.supplyDefaults(traceIn, traceOut, defaultColor, layout);

    if(visible) {
        coerce('name', 'trace ' + i);

        coerce('hoverinfo');

        if(!plots.traceIs(traceOut, 'noOpacity')) coerce('opacity');

        if(plots.traceIs(traceOut, 'cartesian')) {
            coerce('xaxis');
            coerce('yaxis');
        }

        if(plots.traceIs(traceOut, 'showLegend')) {
            coerce('showlegend');
            coerce('legendgroup');
        }
    }

    // NOTE: I didn't include fit info at all... for now I think it can stay
    // just in gd.data, as this info isn't involved in creating plots at all,
    // only in pulling back up the fit popover

    // reference back to the input object for convenience
    traceOut._input = traceIn;

    return traceOut;
};

plots.layoutAttributes = {
    font: {
        type: 'font',
        dflt: {
            family: '"Open sans", verdana, arial, sans-serif',
            size: 12,
            color: Plotly.Color.defaultLine
        }
    },
    title: {
        type: 'string',
        dflt: 'Click to enter Plot title'
    },
    titlefont: {type: 'font'},
    autosize: {
        type: 'enumerated',
        // TODO: better handling of 'initial'
        values: [true, false, 'initial']
    },
    width: {
        type: 'number',
        min: 10,
        dflt: 700
    },
    height: {
        type: 'number',
        min: 10,
        dflt: 450
    },
    margin: {
        l: {
            type: 'number',
            min: 0,
            dflt: 80
        },
        r: {
            type: 'number',
            min: 0,
            dflt: 80
        },
        t: {
            type: 'number',
            min: 0,
            dflt: 100
        },
        b: {
            type: 'number',
            min: 0,
            dflt: 80
        },
        pad: {
            type: 'number',
            min: 0,
            dflt: 0
        },
        autoexpand: {
            type: 'boolean',
            dflt: true
        }
    },
    paper_bgcolor: {
        type: 'color',
        dflt: Plotly.Color.background
    },
    plot_bgcolor: {
        // defined here, but set in Axes.supplyLayoutDefaults
        // because it needs to know if there are (2D) axes or not
        type: 'color',
        dflt: Plotly.Color.background
    },
    separators: {
        type: 'string',
        dflt: '.,'
    },
    hidesources: {
        type: 'boolean',
        dflt: false
    },
    smith: {
        // will become a boolean if/when we implement this
        type: 'enumerated',
        values: [false],
        dflt: false
    },
    showlegend: {
        // handled in legend.supplyLayoutDefaults
        // but included here because it's not in the legend object
        type: 'boolean'
    },
    _hasCartesian: {
        type: 'boolean',
        dflt: false
    },
    _hasGL3D: {
        type: 'boolean',
        dflt: false
    },
    _hasGeo: {
        type: 'boolean',
        dflt: false
    }
};

plots.supplyLayoutGlobalDefaults = function(layoutIn, layoutOut) {
    function coerce(attr, dflt) {
        return Plotly.Lib.coerce(layoutIn, layoutOut, plots.layoutAttributes, attr, dflt);
    }

    var globalFont = coerce('font');
    coerce('title');
    coerce('titlefont', {
        family: globalFont.family,
        size: Math.round(globalFont.size * 1.4),
        color: globalFont.color
    });

    var autosize = coerce('autosize',
        (layoutIn.width && layoutIn.height) ? false : 'initial');
    coerce('width');
    coerce('height');

    coerce('margin.l');
    coerce('margin.r');
    coerce('margin.t');
    coerce('margin.b');
    coerce('margin.pad');
    coerce('margin.autoexpand');

    // called in plotAutoSize otherwise
    if (autosize!=='initial') sanitizeMargins(layoutOut);

    coerce('paper_bgcolor');

    coerce('separators');
    coerce('hidesources');
    coerce('smith');
    coerce('_hasCartesian');
    coerce('_hasGL3D');
    coerce('_hasGeo');
};

plots.supplyLayoutModuleDefaults = function(layoutIn, layoutOut, fullData) {
    var moduleLayoutDefaults = [
        'Axes', 'Legend', 'Annotations', 'Shapes', 'Fx',
        'Bars', 'Boxes', 'Gl3dLayout', 'GeoLayout'
    ];

    var i, module;

    // don't add a check for 'function in module' as it is better to error out and
    // secure the module API then not apply the default function.
    for(i = 0; i < moduleLayoutDefaults.length; i++) {
        module = moduleLayoutDefaults[i];
        if(Plotly[module]) {
            Plotly[module].supplyLayoutDefaults(layoutIn, layoutOut, fullData);
        }
    }
};

plots.purge = function(gd) {
    // remove all plotly attributes from a div so it can be replotted fresh
    // TODO: these really need to be encapsulated into a much smaller set...

    // note: we DO NOT remove _context because it doesn't change when we insert
    // a new plot, and may have been set outside of our scope.

    // data and layout
    delete gd.data;
    delete gd.layout;
    delete gd._fullData;
    delete gd._fullLayout;
    delete gd.calcdata;
    delete gd.framework;
    delete gd.empty;

    delete gd.fid;

    delete gd.undoqueue; // action queue
    delete gd.undonum;
    delete gd.autoplay; // are we doing an action that doesn't go in undo queue?
    delete gd.changed;

    // these get recreated on Plotly.plot anyway, but just to be safe
    // (and to have a record of them...)
    delete gd._modules;
    delete gd._tester;
    delete gd._testref;
    delete gd._promises;
    delete gd._redrawTimer;
    delete gd._replotting;
    delete gd.firstscatter;
    delete gd.hmlumcount;
    delete gd.hmpixcount;
    delete gd.numboxes;
    delete gd._hoverTimer;
    delete gd._lastHoverTime;
};

function doCalcdata(gd) {
    var axList = Plotly.Axes.list(gd),
        fullData = gd._fullData,
        fullLayout = gd._fullLayout;

    var i, trace, module, cd;

    var calcdata = gd.calcdata = new Array(fullData.length);

    // extra helper variables
    // firstscatter: fill-to-next on the first trace goes to zero
    gd.firstscatter = true;

    // how many box plots do we have (in case they're grouped)
    gd.numboxes = 0;

    // for calculating avg luminosity of heatmaps
    gd._hmpixcount = 0;
    gd._hmlumcount = 0;

    // for sharing colors across pies (and for legend)
    fullLayout._piecolormap = {};
    fullLayout._piedefaultcolorcount = 0;

    // delete category list, if there is one, so we start over
    // to be filled in later by ax.d2c
    for (i = 0; i < axList.length; i++) {
        axList[i]._categories = [];
    }

    for (i = 0; i < fullData.length; i++) {
        trace = fullData[i];
        module = trace._module;
        cd = [];

        if (module && trace.visible === true) {
            if (module.calc) cd = module.calc(gd, trace);
        }

        // make sure there is a first point
        // this ensures there is a calcdata item for every trace,
        // even if cartesian logic doesn't handle it
        if (!Array.isArray(cd) || !cd[0]) cd = [{x: false, y: false}];

        // add the trace-wide properties to the first point,
        // per point properties to every point
        // t is the holder for trace-wide properties
        if (!cd[0].t) cd[0].t = {};
        cd[0].trace = trace;

        Plotly.Lib.markTime('done with calcdata for '+i);
        calcdata[i] = cd;
    }
}

plots.style = function(gd) {
<<<<<<< HEAD
    var modulesWithErrorBars = gd._modules.concat(Plotly.ErrorBars),
        i,
        module;
=======
    var subplots = Plotly.Axes.getSubplots(gd),
        modulesWithErrorBars = Plotly.ErrorBars ?
            gd._modules.concat(Plotly.ErrorBars) : gd._modules,
        fullLayout = gd._fullLayout;

    var i, j, gp, module;

    for (i = 0; i < subplots.length; i++) {
        gp = fullLayout._plots[subplots[i]].plot;
>>>>>>> e64bce31

    for (i = 0; i < modulesWithErrorBars.length; i++) {
        module = modulesWithErrorBars[i];
        if (module.style) module.style(gd);
    }
};

/**
 * Wrap negative indicies to their positive counterparts.
 *
 * @param {Number[]} indices An array of indices
 * @param {Number} maxIndex The maximum index allowable (arr.length - 1)
 */
function positivifyIndices(indices, maxIndex) {
    var parentLength = maxIndex + 1,
        positiveIndices = [],
        i,
        index;

    for (i = 0; i < indices.length; i++) {
        index = indices[i];
        if (index < 0) {
            positiveIndices.push(parentLength + index);
        } else {
            positiveIndices.push(index);
        }
    }
    return positiveIndices;
}

/**
 * Ensures that an index array for manipulating gd.data is valid.
 *
 * Intended for use with addTraces, deleteTraces, and moveTraces.
 *
 * @param gd
 * @param indices
 * @param arrayName
 */
function assertIndexArray(gd, indices, arrayName) {
    var i,
        index;

    for (i = 0; i < indices.length; i++) {
        index = indices[i];

        // validate that indices are indeed integers
        if (index !== parseInt(index, 10)) {
            throw new Error('all values in ' + arrayName + ' must be integers');
        }

        // check that all indices are in bounds for given gd.data array length
        if (index >= gd.data.length || index < -gd.data.length) {
            throw new Error(arrayName + ' must be valid indices for gd.data.');
        }

        // check that indices aren't repeated
        if (indices.indexOf(index, i + 1) > -1 ||
                index >= 0 && indices.indexOf(-gd.data.length + index) > -1 ||
                index < 0 && indices.indexOf(gd.data.length + index) > -1) {
            throw new Error('each index in ' + arrayName + ' must be unique.');
        }
    }
}

/**
 * Private function used by Plotly.moveTraces to check input args
 *
 * @param gd
 * @param currentIndices
 * @param newIndices
 */
function checkMoveTracesArgs(gd, currentIndices, newIndices) {

    // check that gd has attribute 'data' and 'data' is array
    if (!Array.isArray(gd.data)) {
        throw new Error('gd.data must be an array.');
    }

    // validate currentIndices array
    if (typeof currentIndices === 'undefined') {
        throw new Error('currentIndices is a required argument.');
    } else if (!Array.isArray(currentIndices)) {
        currentIndices = [currentIndices];
    }
    assertIndexArray(gd, currentIndices, 'currentIndices');

    // validate newIndices array if it exists
    if (typeof newIndices !== 'undefined' && !Array.isArray(newIndices)) {
        newIndices = [newIndices];
    }
    if (typeof newIndices !== 'undefined') {
        assertIndexArray(gd, newIndices, 'newIndices');
    }

    // check currentIndices and newIndices are the same length if newIdices exists
    if (typeof newIndices !== 'undefined' && currentIndices.length !== newIndices.length) {
        throw new Error('current and new indices must be of equal length.');
    }

}
/**
 * A private function to reduce the type checking clutter in addTraces.
 *
 * @param gd
 * @param traces
 * @param newIndices
 */
function checkAddTracesArgs(gd, traces, newIndices) {
    var i,
        value;

    // check that gd has attribute 'data' and 'data' is array
    if (!Array.isArray(gd.data)) {
        throw new Error('gd.data must be an array.');
    }

    // make sure traces exists
    if (typeof traces === 'undefined') {
        throw new Error('traces must be defined.');
    }

    // make sure traces is an array
    if (!Array.isArray(traces)) {
        traces = [traces];
    }

    // make sure each value in traces is an object
    for (i = 0; i < traces.length; i++) {
        value = traces[i];
        if (typeof value !== 'object' || (Array.isArray(value) || value === null)) {
            throw new Error('all values in traces array must be non-array objects');
        }
    }

    // make sure we have an index for each trace
    if (typeof newIndices !== 'undefined' && !Array.isArray(newIndices)) {
        newIndices = [newIndices];
    }
    if (typeof newIndices !== 'undefined' && newIndices.length !== traces.length) {
        throw new Error(
            'if indices is specified, traces.length must equal indices.length'
        );
    }
}

/**
 * A private function to reduce the type checking clutter in spliceTraces.
 * Get all update Properties from gd.data. Validate inputs and outputs.
 * Used by prependTrace and extendTraces
 *
 * @param gd
 * @param update
 * @param indices
 * @param maxPoints
 */
function assertExtendTracesArgs(gd, update, indices, maxPoints) {

    var maxPointsIsObject = $.isPlainObject(maxPoints);

    if (!Array.isArray(gd.data)) {
        throw new Error('gd.data must be an array');
    }
    if (!$.isPlainObject(update)) {
        throw new Error('update must be a key:value object');
    }

    if (typeof indices === 'undefined') {
        throw new Error('indices must be an integer or array of integers');
    }

    assertIndexArray(gd, indices, 'indices');

    for (var key in update) {

        /*
         * Verify that the attribute to be updated contains as many trace updates
         * as indices. Failure must result in throw and no-op
         */
        if (!Array.isArray(update[key]) || update[key].length !== indices.length) {
            throw new Error('attribute ' + key + ' must be an array of length equal to indices array length');
        }

        /*
         * if maxPoints is an object it must match keys and array lengths of 'update' 1:1
         */
        if (maxPointsIsObject &&
            (!(key in maxPoints) || !Array.isArray(maxPoints[key]) ||
             maxPoints[key].length !== update[key].length )) {
                 throw new Error('when maxPoints is set as a key:value object it must contain a 1:1 ' +
                                'corrispondence with the keys and number of traces in the update object');
             }
    }
}

/**
 * A private function to reduce the type checking clutter in spliceTraces.
 *
 * @param {Object|HTMLDivElement} gd
 * @param {Object} update
 * @param {Number[]} indices
 * @param {Number||Object} maxPoints
 * @return {Object[]}
 */
function getExtendProperties (gd, update, indices, maxPoints) {

    var maxPointsIsObject = $.isPlainObject(maxPoints),
        updateProps = [];
    var trace, target, prop, insert, maxp;

    // allow scalar index to represent a single trace position
    if (!Array.isArray(indices)) indices = [indices];

    // negative indices are wrapped around to their positive value. Equivalent to python indexing.
    indices = positivifyIndices(indices, gd.data.length - 1);

    // loop through all update keys and traces and harvest validated data.
    for (var key in update) {

        for (var j = 0; j < indices.length; j++) {

            /*
             * Choose the trace indexed by the indices map argument and get the prop setter-getter
             * instance that references the key and value for this particular trace.
             */
            trace = gd.data[indices[j]];
            prop = Plotly.Lib.nestedProperty(trace, key);

            /*
             * Target is the existing gd.data.trace.dataArray value like "x" or "marker.size"
             * Target must exist as an Array to allow the extend operation to be performed.
             */
            target = prop.get();
            insert = update[key][j];

            if (!Array.isArray(insert)) {
                throw new Error('attribute: ' + key + ' index: ' + j + ' must be an array');
            }
            if (!Array.isArray(target)) {
                throw new Error('cannot extend missing or non-array attribute: ' + key);
            }

            /*
             * maxPoints may be an object map or a scalar. If object select the key:value, else
             * Use the scalar maxPoints for all key and trace combinations.
             */
            maxp = maxPointsIsObject ? maxPoints[key][j] : maxPoints;

            // could have chosen null here, -1 just tells us to not take a window
            if (!isNumeric(maxp)) maxp = -1;

            /*
             * Wrap the nestedProperty in an object containing required data
             * for lengthening and windowing this particular trace - key combination.
             * Flooring maxp mirrors the behaviour of floats in the Array.slice JSnative function.
             */
            updateProps.push({
                prop: prop,
                target: target,
                insert: insert,
                maxp: Math.floor(maxp)
            });
        }
    }

    // all target and insertion data now validated
    return updateProps;
}

/**
 * A private function to keey Extend and Prepend traces DRY
 *
 * @param {Object|HTMLDivElement} gd
 * @param {Object} update
 * @param {Number[]} indices
 * @param {Number||Object} maxPoints
 * @param {Function} lengthenArray
 * @param {Function} spliceArray
 * @return {Object}
 */
function spliceTraces (gd, update, indices, maxPoints, lengthenArray, spliceArray) {

    assertExtendTracesArgs(gd, update, indices, maxPoints);

    var updateProps = getExtendProperties(gd, update, indices, maxPoints),
        remainder = [],
        undoUpdate = {},
        undoPoints = {};
    var target, prop, maxp;

    for (var i = 0; i < updateProps.length; i++) {

        /*
         * prop is the object returned by Lib.nestedProperties
         */
        prop = updateProps[i].prop;
        maxp = updateProps[i].maxp;

        target = lengthenArray(updateProps[i].target, updateProps[i].insert);

        /*
         * If maxp is set within post-extension trace.length, splice to maxp length.
         * Otherwise skip function call as splice op will have no effect anyway.
         */
        if (maxp >= 0 && maxp < target.length) remainder = spliceArray(target, maxp);

        /*
         * to reverse this operation we need the size of the original trace as the reverse
         * operation will need to window out any lengthening operation performed in this pass.
         */
        maxp = updateProps[i].target.length;

        /*
         * Magic happens here! update gd.data.trace[key] with new array data.
         */
        prop.set(target);

        if (!Array.isArray(undoUpdate[prop.astr])) undoUpdate[prop.astr] = [];
        if (!Array.isArray(undoPoints[prop.astr])) undoPoints[prop.astr] = [];

        /*
         * build the inverse update object for the undo operation
         */
        undoUpdate[prop.astr].push(remainder);

        /*
         * build the matching maxPoints undo object containing original trace lengths.
         */
        undoPoints[prop.astr].push(maxp);
    }

    return {update: undoUpdate, maxPoints: undoPoints};
}

/**
 * extend && prepend traces at indices with update arrays, window trace lengths to maxPoints
 *
 * Extend and Prepend have identical APIs. Prepend inserts an array at the head while Extend
 * inserts an array off the tail. Prepend truncates the tail of the array - counting maxPoints
 * from the head, whereas Extend truncates the head of the array, counting backward maxPoints
 * from the tail.
 *
 * If maxPoints is undefined, nonNumeric, negative or greater than extended trace length no
 * truncation / windowing will be performed. If its zero, well the whole trace is truncated.
 *
 * @param {Object|HTMLDivElement} gd The graph div
 * @param {Object} update The key:array map of target attributes to extend
 * @param {Number|Number[]} indices The locations of traces to be extended
 * @param {Number|Object} [maxPoints] Number of points for trace window after lengthening.
 *
 */
Plotly.extendTraces = function extendTraces (gd, update, indices, maxPoints) {

    var undo = spliceTraces(gd, update, indices, maxPoints,

                           /*
                            * The Lengthen operation extends trace from end with insert
                            */
                            function(target, insert) {
                                return target.concat(insert);
                            },

                            /*
                             * Window the trace keeping maxPoints, counting back from the end
                             */
                            function(target, maxPoints) {
                                return target.splice(0, target.length - maxPoints);
                            });

    Plotly.redraw(gd);

    var undoArgs = [gd, undo.update, indices, undo.maxPoints];
    if (Plotly.Queue) {
        Plotly.Queue.add(gd, Plotly.prependTraces, undoArgs, extendTraces, arguments);
    }
};

Plotly.prependTraces  = function prependTraces (gd, update, indices, maxPoints) {

    var undo = spliceTraces(gd, update, indices, maxPoints,

                           /*
                            * The Lengthen operation extends trace by appending insert to start
                            */
                            function(target, insert) {
                                return insert.concat(target);
                            },

                            /*
                             * Window the trace keeping maxPoints, counting forward from the start
                             */
                            function(target, maxPoints) {
                                return target.splice(maxPoints, target.length);
                            });

    Plotly.redraw(gd);

    var undoArgs = [gd, undo.update, indices, undo.maxPoints];
    if (Plotly.Queue) {
        Plotly.Queue.add(gd, Plotly.extendTraces, undoArgs, prependTraces, arguments);
    }
};

/**
 * Add data traces to an existing graph div.
 *
 * @param {Object|HTMLDivElement} gd The graph div
 * @param {Object[]} gd.data The array of traces we're adding to
 * @param {Object[]|Object} traces The object or array of objects to add
 * @param {Number[]|Number} [newIndices=[gd.data.length]] Locations to add traces
 *
 */
Plotly.addTraces = function addTraces (gd, traces, newIndices) {
    var currentIndices = [],
        undoFunc = Plotly.deleteTraces,
        redoFunc = addTraces,
        undoArgs = [gd, currentIndices],
        redoArgs = [gd, traces],  // no newIndices here
        i;

    // all validation is done elsewhere to remove clutter here
    checkAddTracesArgs(gd, traces, newIndices);

    // make sure traces is an array
    if (!Array.isArray(traces)) {
        traces = [traces];
    }

    // add the traces to gd.data (no redrawing yet!)
    for (i = 0; i < traces.length; i += 1) {
        gd.data.push(traces[i]);
    }

    // to continue, we need to call moveTraces which requires currentIndices
    for (i = 0; i < traces.length; i++) {
        currentIndices.push(-traces.length + i);
    }

    // if the user didn't define newIndices, they just want the traces appended
    // i.e., we can simply redraw and be done
    if (typeof newIndices === 'undefined') {
        Plotly.redraw(gd);
        if (Plotly.Queue) Plotly.Queue.add(gd, undoFunc, undoArgs, redoFunc, redoArgs);
        return;
    }

    // make sure indices is property defined
    if (!Array.isArray(newIndices)) {
        newIndices = [newIndices];
    }

    try {

        // this is redundant, but necessary to not catch later possible errors!
        checkMoveTracesArgs(gd, currentIndices, newIndices);
    }
    catch(error) {

        // something went wrong, reset gd to be safe and rethrow error
        gd.data.splice(gd.data.length - traces.length, traces.length);
        throw error;
    }

    // if we're here, the user has defined specific places to place the new traces
    // this requires some extra work that moveTraces will do
    if (Plotly.Queue) Plotly.Queue.startSequence(gd);
    if (Plotly.Queue) Plotly.Queue.add(gd, undoFunc, undoArgs, redoFunc, redoArgs);
    Plotly.moveTraces(gd, currentIndices, newIndices);
    if (Plotly.Queue) Plotly.Queue.stopSequence(gd);
};

/**
 * Delete traces at `indices` from gd.data array.
 *
 * @param {Object|HTMLDivElement} gd The graph div
 * @param {Object[]} gd.data The array of traces we're removing from
 * @param {Number|Number[]} indices The indices
 */
Plotly.deleteTraces = function deleteTraces (gd, indices) {
    var traces = [],
        undoFunc = Plotly.addTraces,
        redoFunc = deleteTraces,
        undoArgs = [gd, traces, indices],
        redoArgs = [gd, indices],
        i,
        deletedTrace;

    // make sure indices are defined
    if (typeof indices === 'undefined') {
        throw new Error('indices must be an integer or array of integers.');
    } else if (!Array.isArray(indices)) {
        indices = [indices];
    }
    assertIndexArray(gd, indices, 'indices');

    // convert negative indices to positive indices
    indices = positivifyIndices(indices, gd.data.length - 1);

    // we want descending here so that splicing later doesn't affect indexing
    indices.sort().reverse();
    for (i = 0; i < indices.length; i += 1) {
        deletedTrace = gd.data.splice(indices[i], 1)[0];
        traces.push(deletedTrace);
    }

    Plotly.redraw(gd);

    if (Plotly.Queue) Plotly.Queue.add(gd, undoFunc, undoArgs, redoFunc, redoArgs);
};

/**
 * Move traces at currentIndices array to locations in newIndices array.
 *
 * If newIndices is omitted, currentIndices will be moved to the end. E.g.,
 * these are equivalent:
 *
 * Plotly.moveTraces(gd, [1, 2, 3], [-3, -2, -1])
 * Plotly.moveTraces(gd, [1, 2, 3])
 *
 * @param {Object|HTMLDivElement} gd The graph div
 * @param {Object[]} gd.data The array of traces we're removing from
 * @param {Number|Number[]} currentIndices The locations of traces to be moved
 * @param {Number|Number[]} [newIndices] The locations to move traces to
 *
 * Example calls:
 *
 *      // move trace i to location x
 *      Plotly.moveTraces(gd, i, x)
 *
 *      // move trace i to end of array
 *      Plotly.moveTraces(gd, i)
 *
 *      // move traces i, j, k to end of array (i != j != k)
 *      Plotly.moveTraces(gd, [i, j, k])
 *
 *      // move traces [i, j, k] to [x, y, z] (i != j != k) (x != y != z)
 *      Plotly.moveTraces(gd, [i, j, k], [x, y, z])
 *
 *      // reorder all traces (assume there are 5--a, b, c, d, e)
 *      Plotly.moveTraces(gd, [b, d, e, a, c])  // same as 'move to end'
 */
Plotly.moveTraces = function moveTraces (gd, currentIndices, newIndices) {
    var newData = [],
        movingTraceMap = [],
        undoFunc = moveTraces,
        redoFunc = moveTraces,
        undoArgs = [gd, newIndices, currentIndices],
        redoArgs = [gd, currentIndices, newIndices],
        i;

    // to reduce complexity here, check args elsewhere
    // this throws errors where appropriate
    checkMoveTracesArgs(gd, currentIndices, newIndices);

    // make sure currentIndices is an array
    currentIndices = Array.isArray(currentIndices) ? currentIndices : [currentIndices];

    // if undefined, define newIndices to point to the end of gd.data array
    if (typeof newIndices === 'undefined') {
        newIndices = [];
        for (i = 0; i < currentIndices.length; i++) {
            newIndices.push(-currentIndices.length + i);
        }
    }

    // make sure newIndices is an array if it's user-defined
    newIndices = Array.isArray(newIndices) ? newIndices : [newIndices];

    // convert negative indices to positive indices (they're the same length)
    currentIndices = positivifyIndices(currentIndices, gd.data.length - 1);
    newIndices = positivifyIndices(newIndices, gd.data.length - 1);

    // at this point, we've coerced the index arrays into predictable forms

    // get the traces that aren't being moved around
    for (i = 0; i < gd.data.length; i++) {

        // if index isn't in currentIndices, include it in ignored!
        if (currentIndices.indexOf(i) === -1) {
            newData.push(gd.data[i]);
        }
    }

    // get a mapping of indices to moving traces
    for (i = 0; i < currentIndices.length; i++) {
        movingTraceMap.push({newIndex: newIndices[i], trace: gd.data[currentIndices[i]]});
    }

    // reorder this mapping by newIndex, ascending
    movingTraceMap.sort(function (a, b) {
        return a.newIndex - b.newIndex;
    });

    // now, add the moving traces back in, in order!
    for (i = 0; i < movingTraceMap.length; i += 1) {
        newData.splice(movingTraceMap[i].newIndex, 0, movingTraceMap[i].trace);
    }

    gd.data = newData;

    Plotly.redraw(gd);

    if (Plotly.Queue) Plotly.Queue.add(gd, undoFunc, undoArgs, redoFunc, redoArgs);
};

// -----------------------------------------------------
// restyle and relayout: these two control all redrawing
// for data (restyle) and everything else (relayout)
// -----------------------------------------------------

// restyle: change styling of an existing plot
// can be called two ways:
// restyle(gd,astr,val[,traces])
//      gd - graph div (dom element)
//      astr - attribute string (like 'marker.symbol')
//      val - value to give this attribute
//      traces - integer or array of integers for the traces
//          to alter (all if omitted)
// relayout(gd,aobj[,traces])
//      aobj - {astr1:val1, astr2:val2...} allows setting
//          multiple attributes simultaneously
// val (or val1, val2... in the object form) can be an array,
//  to apply different values to each trace
// if the array is too short, it will wrap around (useful for
//  style files that want to specify cyclical default values)
Plotly.restyle = function restyle (gd,astr,val,traces) {
    if(typeof gd === 'string') gd = document.getElementById(gd);

    var i, fullLayout = gd._fullLayout,
        aobj = {};
    if(typeof astr === 'string') aobj[astr] = val;
    else if($.isPlainObject(astr)) {
        aobj = astr;
        if(traces===undefined) traces = val; // the 3-arg form
    }
    else {
        console.log('restyle fail',astr,val,traces);
        return;
    }

    if(Object.keys(aobj).length) gd.changed = true;

    if(isNumeric(traces)) traces=[traces];
    else if(!Array.isArray(traces) || !traces.length) {
        traces=gd._fullData.map(function(v,i){ return i; });
    }

    // recalcAttrs attributes need a full regeneration of calcdata
    // as well as a replot, because the right objects may not exist,
    // or autorange may need recalculating
    // in principle we generally shouldn't need to redo ALL traces... that's
    // harder though.
    var recalcAttrs = [
        'mode','visible','type','orientation','fill',
        'histfunc','histnorm','text',
        'x', 'y', 'z',
        'xtype','x0','dx','ytype','y0','dy','xaxis','yaxis',
        'line.width', 'connectgaps',
        'showscale', 'marker.showscale',
        'zauto', 'marker.cauto',
        'autocolorscale', 'marker.autocolorscale',
        'colorscale', 'marker.colorscale',
        'reversescale', 'marker.reversescale',
        'autobinx','nbinsx','xbins','xbins.start','xbins.end','xbins.size',
        'autobiny','nbinsy','ybins','ybins.start','ybins.end','ybins.size',
        'autocontour','ncontours','contours','contours.coloring',
        'error_y','error_y.visible','error_y.value','error_y.type',
        'error_y.traceref','error_y.array','error_y.symmetric',
        'error_y.arrayminus','error_y.valueminus','error_y.tracerefminus',
        'error_x','error_x.visible','error_x.value','error_x.type',
        'error_x.traceref','error_x.array','error_x.symmetric',
        'error_x.arrayminus','error_x.valueminus','error_x.tracerefminus',
        'swapxy','swapxyaxes','orientationaxes',
        'colors', 'values', 'labels', 'label0', 'dlabel', 'sort',
        'textinfo', 'textposition', 'textfont.size', 'textfont.family', 'textfont.color',
        'insidetextfont.size', 'insidetextfont.family', 'insidetextfont.color',
        'outsidetextfont.size', 'outsidetextfont.family', 'outsidetextfont.color'
    ];
    for(i = 0; i < traces.length; i++) {
        if(plots.traceIs(gd._fullData[traces[i]], 'box')) {
            recalcAttrs.push('name');
            break;
        }
    }

    // autorangeAttrs attributes need a full redo of calcdata
    // only if an axis is autoranged,
    // because .calc() is where the autorange gets determined
    // TODO: could we break this out as well?
    var autorangeAttrs = [
        'marker', 'marker.size', 'textfont',
        'boxpoints','jitter','pointpos','whiskerwidth','boxmean'
    ];
    // replotAttrs attributes need a replot (because different
    // objects need to be made) but not a recalc
    var replotAttrs = [
        'zmin', 'zmax', 'zauto', 'zsmooth',
        'marker.cmin', 'marker.cmax', 'marker.cauto',
        'contours.start','contours.end','contours.size',
        'contours.showlines',
        'line','line.smoothing','line.shape',
        'error_y.width','error_x.width','error_x.copy_ystyle',
        'marker.maxdisplayed',
        'hole', 'scalegroup', 'domain', 'domain.x', 'domain.y',
        'domain.x[0]', 'domain.x[1]', 'domain.y[0]', 'domain.y[1]',
        'tilt', 'tiltaxis', 'depth', 'direction', 'rotation', 'pull'
    ];
    // these ones show up in restyle because they make more sense
    // in the style box, but they're graph-wide attributes, so set
    // in gd.layout also axis scales and range show up here because
    // we may need to undo them. These all trigger a recalc
    var layoutAttrs = [
        'barmode', 'barnorm','bargap', 'bargroupgap',
        'boxmode', 'boxgap', 'boxgroupgap',
        '?axis.autorange', '?axis.range', '?axis.rangemode' // TODO: this will fail for extra axes
    ];
    // these ones may alter the axis type
    // (at least if the first trace is involved)
    var axtypeAttrs = [
        'type','x','y','x0','y0','orientation','xaxis','yaxis'
    ];

    // flags for which kind of update we need to do
    var docalc = false,
        docalcAutorange = false,
        doplot = false,
        dolayout = false,
        dostyle = false,
        docolorbars = false;
    // copies of the change (and previous values of anything affected)
    // for the undo / redo queue
    var redoit = {},
        undoit = {},
        axlist;

    // for now, if we detect 3D or geo stuff, just re-do the plot
    if(fullLayout._hasGL3D || fullLayout._hasGeo) doplot = true;

    // make a new empty vals array for undoit
    function a0(){ return traces.map(function(){ return undefined; }); }

    // for autoranging multiple axes
    function addToAxlist(axid) {
        var axName = Plotly.Axes.id2name(axid);
        if(axlist.indexOf(axName)===-1) { axlist.push(axName); }
    }
    function autorangeAttr(axName) { return axName+'.autorange'; }
    function rangeAttr(axName) { return axName+'.range'; }

    // for attrs that interact (like scales & autoscales), save the
    // old vals before making the change
    // val=undefined will not set a value, just record what the value was.
    // attr can be an array to set several at once (all to the same val)
    function doextra(cont,attr,val,i) {
        if(Array.isArray(attr)) {
            attr.forEach(function(a){ doextra(cont,a,val,i); });
            return;
        }
        // quit if explicitly setting this elsewhere
        if(attr in aobj) { return; }
        var extraparam = Plotly.Lib.nestedProperty(cont,attr);
        if(!(attr in undoit)) {
            undoit[attr] = a0();
        }
        if(undoit[attr][i]===undefined) {
            undoit[attr][i]=extraparam.get();
        }
        if(val!==undefined) {
            extraparam.set(val);
        }
    }
    var zscl = ['zmin', 'zmax'],
        xbins = ['xbins.start', 'xbins.end', 'xbins.size'],
        ybins = ['ybins.start', 'ybins.end', 'ybins.size'],
        contourAttrs = ['contours.start', 'contours.end', 'contours.size'];

    // now make the changes to gd.data (and occasionally gd.layout)
    // and figure out what kind of graphics update we need to do
    for(var ai in aobj) {
        var vi = aobj[ai],
            cont,
            contFull,
            param;
        redoit[ai] = vi;

        if(layoutAttrs.indexOf(ai.replace(/[xyz]axis[0-9]*/g, '?axis'))!==-1){
            param = Plotly.Lib.nestedProperty(gd.layout, ai);
            undoit[ai] = [param.get()];
            // since we're allowing val to be an array, allow it here too,
            // even though that's meaningless
            param.set(Array.isArray(vi) ? vi[0] : vi);
            // ironically, the layout attrs in restyle only require replot,
            // not relayout
            docalc = true;
            continue;
        }

        // set attribute in gd.data
        undoit[ai] = a0();
        for(i=0; i<traces.length; i++) {
            cont = gd.data[traces[i]];
            contFull = gd._fullData[traces[i]];
            param = Plotly.Lib.nestedProperty(cont,ai);

            // setting bin or z settings should turn off auto
            // and setting auto should save bin or z settings
            if(zscl.indexOf(ai)!==-1) {
                doextra(cont,'zauto',false,i);
            }
            else if(ai === 'colorscale') {
                doextra(cont, 'autocolorscale', false, i);
            }
            else if(ai === 'autocolorscale') {
                doextra(cont, 'colorscale', undefined, i);
            }
            else if(ai === 'marker.colorscale') {
                doextra(cont.marker, 'autocolorscale', false, i);
            }
            else if(ai === 'marker.autocolorscale') {
                doextra(cont.marker, 'colorscale', undefined, i);
            }
            else if(ai==='zauto') {
                doextra(cont,zscl,undefined,i);
            }
            else if(xbins.indexOf(ai)!==-1) {
                doextra(cont,'autobinx',false,i);
            }
            else if(ai==='autobinx') {
                doextra(cont,xbins,undefined,i);
            }
            else if(ybins.indexOf(ai)!==-1) {
                doextra(cont,'autobiny',false,i);
            }
            else if(ai==='autobiny') {
                doextra(cont,ybins,undefined,i);
            }
            else if(contourAttrs.indexOf(ai)!==-1) {
                doextra(cont, 'autocontour', false, i);
            }
            else if(ai==='autocontour') {
                doextra(cont, contourAttrs, undefined, i);
            }
            // heatmaps: setting x0 or dx, y0 or dy,
            // should turn xtype/ytype to 'scaled' if 'array'
            else if(['x0','dx'].indexOf(ai)!==-1 &&
                    contFull.x && contFull.xtype!=='scaled') {
                doextra(cont,'xtype','scaled',i);
            }
            else if(['y0','dy'].indexOf(ai)!==-1 &&
                    contFull.y && contFull.ytype!=='scaled') {
                doextra(cont,'ytype','scaled',i);
            }
            // changing colorbar size modes,
            // make the resulting size not change
            // note that colorbar fractional sizing is based on the
            // original plot size, before anything (like a colorbar)
            // increases the margins
            else if(ai==='colorbar.thicknessmode' && param.get()!==vi &&
                        ['fraction','pixels'].indexOf(vi)!==-1 &&
                        contFull.colorbar) {
                var thicknorm =
                    ['top','bottom'].indexOf(contFull.colorbar.orient)!==-1 ?
                        (fullLayout.height - fullLayout.margin.t - fullLayout.margin.b) :
                        (fullLayout.width - fullLayout.margin.l - fullLayout.margin.r);
                doextra(cont,'colorbar.thickness', contFull.colorbar.thickness *
                    (vi==='fraction' ? 1/thicknorm : thicknorm), i);
            }
            else if(ai==='colorbar.lenmode' && param.get()!==vi &&
                        ['fraction','pixels'].indexOf(vi)!==-1 &&
                        contFull.colorbar) {
                var lennorm =
                    ['top','bottom'].indexOf(contFull.colorbar.orient)!==-1 ?
                        (fullLayout.width - fullLayout.margin.l - fullLayout.margin.r) :
                        (fullLayout.height - fullLayout.margin.t - fullLayout.margin.b);
                doextra(cont,'colorbar.len', contFull.colorbar.len *
                    (vi==='fraction' ? 1/lennorm : lennorm), i);
            }
            else if(ai === 'colorbar.tick0' || ai === 'colorbar.dtick') {
                doextra(cont, 'colorbar.tickmode', 'linear');
            }
            else if(ai === 'colorbar.tickmode') {
                doextra(cont, ['colorbar.tick0', 'colorbar.dtick'], undefined);
            }

            // save the old value
            undoit[ai][i] = param.get();
            // set the new value - if val is an array, it's one el per trace
            // first check for attributes that get more complex alterations
            var swapAttrs = [
                'swapxy','swapxyaxes','orientation','orientationaxes'
            ];
            if(swapAttrs.indexOf(ai)!==-1) {
                // setting an orientation: make sure it's changing
                // before we swap everything else
                if(ai==='orientation') {
                    param.set(Array.isArray(vi) ? vi[i%vi.length] : vi);
                    if(param.get()===undoit[ai][i]) continue;
                }
                // orientationaxes has no value,
                // it flips everything and the axes
                else if(ai==='orientationaxes') {
                    cont.orientation =
                        {v:'h', h:'v'}[contFull.orientation];
                }
                swapXYData(cont);
            }
            // all the other ones, just modify that one attribute
            else param.set(Array.isArray(vi) ? vi[i%vi.length] : vi);

        }

        // swap the data attributes of the relevant x and y axes?
        if(['swapxyaxes','orientationaxes'].indexOf(ai)!==-1) {
            Plotly.Axes.swap(gd, traces);
        }

        // swap hovermode if set to "compare x/y data"
        if (ai === 'orientationaxes') {
            var hovermode = Plotly.Lib.nestedProperty(gd.layout, 'hovermode');
            if (hovermode.get() === 'x') {
                hovermode.set('y');
            } else if (hovermode.get() === 'y') {
                hovermode.set('x');
            }
        }

        // check if we need to call axis type
        if((traces.indexOf(0)!==-1) && (axtypeAttrs.indexOf(ai)!==-1)) {
            Plotly.Axes.clearTypes(gd,traces);
            docalc = true;
        }

        // switching from auto to manual binning or z scaling doesn't
        // actually do anything but change what you see in the styling
        // box. everything else at least needs to apply styles
        if((['autobinx','autobiny','zauto'].indexOf(ai)===-1) ||
                vi!==false) {
            dostyle = true;
        }
        if(['colorbar', 'line'].indexOf(param.parts[0])!==-1 ||
            param.parts[0]==='marker' && param.parts[1]==='colorbar') {
            docolorbars = true;
        }

        if(recalcAttrs.indexOf(ai)!==-1) {
            // major enough changes deserve autoscale, autobin, and
            // non-reversed axes so people don't get confused
            if(['orientation','type'].indexOf(ai)!==-1) {
                axlist = [];
                for(i=0; i<traces.length; i++) {
                    var trace = gd.data[traces[i]];

                    addToAxlist(trace.xaxis||'x');
                    addToAxlist(trace.yaxis||'y');

                    if(astr==='type') {
                        doextra(gd.data[traces[i]],
                            ['autobinx','autobiny'],true,i);
                    }
                }

                doextra(gd.layout, axlist.map(autorangeAttr), true, 0);
                doextra(gd.layout, axlist.map(rangeAttr), [0, 1], 0);
            }
            docalc = true;
        }
        else if(replotAttrs.indexOf(ai)!==-1) doplot = true;
        else if(autorangeAttrs.indexOf(ai)!==-1) docalcAutorange = true;
    }
    // now all attribute mods are done, as are redo and undo
    // so we can save them
    if(Plotly.Queue) {
        Plotly.Queue.add(gd, restyle, [gd, undoit, traces], restyle, [gd, redoit, traces]);
    }

    // do we need to force a recalc?
    var autorangeOn = false;
    Plotly.Axes.list(gd).forEach(function(ax){
        if(ax.autorange) autorangeOn = true;
    });
    if(docalc || dolayout || (docalcAutorange && autorangeOn)) {
        gd.calcdata = undefined;
    }

    // now update the graphics
    // a complete layout redraw takes care of plot and
    var seq;
    if(dolayout) {
        seq = [function changeLayout(){
            var copyLayout = gd.layout;
            gd.layout = undefined;
            return Plotly.plot(gd, '', copyLayout);
        }];
    }
    else if(docalc || doplot || docalcAutorange) {
        seq = [Plotly.plot];
    }
    else {
        plots.supplyDefaults(gd);
        seq = [plots.previousPromises];
        if(dostyle) {
            seq.push(function doStyle(){
                // first see if we need to do arraysToCalcdata
                // call it regardless of what change we made, in case
                // supplyDefaults brought in an array that was already
                // in gd.data but not in gd._fullData previously
                var i, cdi, arraysToCalcdata;
                for(i = 0; i < gd.calcdata.length; i++) {
                    cdi = gd.calcdata[i];
                    arraysToCalcdata = (((cdi[0]||{}).trace||{})._module||{}).arraysToCalcdata;
                    if(arraysToCalcdata) arraysToCalcdata(cdi);
                }
                plots.style(gd);
                if(fullLayout.showlegend) Plotly.Legend.draw(gd);
                return plots.previousPromises(gd);
            });
        }
        if(docolorbars) {
            seq.push(function doColorBars(){
                gd.calcdata.forEach(function(cd) {
                    if((cd[0].t || {}).cb) {
                        var trace = cd[0].trace,
                            cb = cd[0].t.cb;
                        if(plots.traceIs(trace, 'contour')) {
                              cb.line({
                                width: trace.contours.showlines!==false ?
                                    trace.line.width : 0,
                                dash: trace.line.dash,
                                color: trace.contours.coloring==='line' ?
                                    cb._opts.line.color : trace.line.color
                            });
                        }
                        if(plots.traceIs(trace, 'markerColorscale')) {
                            cb.options(trace.marker.colorbar)();
                        }
                        else cb.options(trace.colorbar)();
                    }
                });
                return plots.previousPromises(gd);
            });
        }
    }

    var plotDone = Plotly.Lib.syncOrAsync(seq, gd);

    if(!plotDone || !plotDone.then) plotDone = Promise.resolve();
    return plotDone.then(function(){
        $(gd).trigger('plotly_restyle',
                      $.extend(true, [], [redoit, traces]));
    });
};

// swap all the data and data attributes associated with x and y
function swapXYData(trace) {
    var i;
    Plotly.Lib.swapXYAttrs(trace, ['?', '?0', 'd?', '?bins', 'nbins?', 'autobin?', '?src', 'error_?']);
    if(Array.isArray(trace.z) && Array.isArray(trace.z[0])) {
        if(trace.transpose) delete trace.transpose;
        else trace.transpose = true;
    }
    if(trace.error_x && trace.error_y) {
        var errorY = trace.error_y,
            copyYstyle = ('copy_ystyle' in errorY) ? errorY.copy_ystyle :
                !(errorY.color || errorY.thickness || errorY.width);
        Plotly.Lib.swapXYAttrs(trace, ['error_?.copy_ystyle']);
        if(copyYstyle) {
            Plotly.Lib.swapXYAttrs(trace, ['error_?.color', 'error_?.thickness', 'error_?.width']);
        }
    }
    if(trace.hoverinfo) {
        var hoverInfoParts = trace.hoverinfo.split('+');
        for(i=0; i<hoverInfoParts.length; i++) {
            if(hoverInfoParts[i]==='x') hoverInfoParts[i] = 'y';
            else if(hoverInfoParts[i]==='y') hoverInfoParts[i] = 'x';
        }
        trace.hoverinfo = hoverInfoParts.join('+');
    }
}

// relayout: change layout in an existing plot
// can be called two ways:
// relayout(gd,astr,val)
//      gd - graph div (dom element)
//      astr - attribute string (like 'xaxis.range[0]')
//      val - value to give this attribute
// relayout(gd,aobj)
//      aobj - {astr1:val1, astr2:val2...}
//          allows setting multiple attributes simultaneously
Plotly.relayout = function relayout (gd, astr, val) {
    if(gd.framework && gd.framework.isPolar) return;
    if(typeof gd === 'string') gd = document.getElementById(gd);

    var layout = gd.layout,
        aobj = {},
        dolegend = false,
        doticks = false,
        dolayoutstyle = false,
        doplot = false,
        docalc = false,
        domodebar = false,
        doSceneDragmode = false,
        newkey, axes, keys, xyref, scene, axisAttr;

    if(typeof astr === 'string') aobj[astr] = val;
    else if($.isPlainObject(astr)) aobj = astr;
    else {
        console.log('relayout fail',astr,val);
        return;
    }

    if(Object.keys(aobj).length) gd.changed = true;

    keys = Object.keys(aobj);
    axes = Plotly.Axes.list(gd);

    for(var i=0; i<keys.length; i++) {
        // look for 'allaxes', split out into all axes
        if(keys[i].indexOf('allaxes')===0) {
            for(var j=0; j<axes.length; j++) {
                // in case of 3D the axis are nested within a scene which is held in _id
                scene = axes[j]._id.substr(1);
                axisAttr = (scene.indexOf('scene') !== -1) ? (scene + '.') : '';
                newkey = keys[i].replace('allaxes', axisAttr + axes[j]._name);
                if(!aobj[newkey]) { aobj[newkey] = aobj[keys[i]]; }
            }
            delete aobj[keys[i]];
        }
        // split annotation.ref into xref and yref
        if(keys[i].match(/^annotations\[[0-9-]+\].ref$/)) {
            xyref = aobj[keys[i]].split('y');
            aobj[keys[i].replace('ref','xref')] = xyref[0];
            aobj[keys[i].replace('ref','yref')] = xyref.length===2 ?
                ('y'+xyref[1]) : 'paper';
            delete aobj[keys[i]];
        }
    }

    // copies of the change (and previous values of anything affected)
    // for the undo / redo queue
    var redoit = {},
        undoit = {};

    // for attrs that interact (like scales & autoscales), save the
    // old vals before making the change
    // val=undefined will not set a value, just record what the value was.
    // attr can be an array to set several at once (all to the same val)
    function doextra(attr,val) {
        if(Array.isArray(attr)) {
            attr.forEach(function(a) { doextra(a,val); });
            return;
        }
        // quit if explicitly setting this elsewhere
        if(attr in aobj) return;

        var p = Plotly.Lib.nestedProperty(layout,attr);
        if(!(attr in undoit)) undoit[attr] = p.get();
        if(val!==undefined) p.set(val);
    }

    // for editing annotations or shapes - is it on autoscaled axes?
    function refAutorange(obj, axletter) {
        var axName = Plotly.Axes.id2name(obj[axletter+'ref']||axletter);
        return (gd._fullLayout[axName]||{}).autorange;
    }

    var hw = ['height', 'width'];

    // alter gd.layout
    for(var ai in aobj) {
        var p = Plotly.Lib.nestedProperty(layout,ai),
            vi = aobj[ai],
            plen = p.parts.length,
            // p.parts may end with an index integer if the property is an array
            pend = typeof p.parts[plen-1] === 'string' ? (plen-1) : (plen-2),
            // last property in chain (leaf node)
            pleaf = p.parts[pend],
            // leaf plus immediate parent
            pleafPlus = p.parts[pend - 1] + '.' + pleaf,
            // trunk nodes (everything except the leaf)
            ptrunk = p.parts.slice(0, pend).join('.'),
            parentIn = Plotly.Lib.nestedProperty(gd.layout, ptrunk).get(),
            parentFull = Plotly.Lib.nestedProperty(gd._fullLayout, ptrunk).get();

        redoit[ai] = vi;

        // axis reverse is special - it is its own inverse
        // op and has no flag.
        undoit[ai] = (pleaf === 'reverse') ? vi : p.get();

        // check autosize or autorange vs size and range
        if(hw.indexOf(ai)!==-1) { doextra('autosize', false); }
        else if(ai==='autosize') { doextra(hw, undefined); }
        else if(pleafPlus.match(/^[xyz]axis[0-9]*\.range(\[[0|1]\])?$/)) {
            doextra(ptrunk+'.autorange', false);
        }
        else if(pleafPlus.match(/^[xyz]axis[0-9]*\.autorange$/)) {
            doextra([ptrunk + '.range[0]',ptrunk + '.range[1]'],
                undefined);
        }
        else if(pleafPlus.match(/^aspectratio\.[xyz]$/)) {
            doextra(p.parts[0]+'.aspectmode', 'manual');
        }
        else if(pleafPlus.match(/^aspectmode$/)) {
            doextra([ptrunk + '.x', ptrunk + '.y', ptrunk + '.z'], undefined);
        }
        else if(pleaf === 'tick0' || pleaf === 'dtick') {
            doextra(ptrunk + '.tickmode', 'linear');
        }
        else if(pleaf === 'tickmode') {
            doextra([ptrunk + '.tick0', ptrunk + '.dtick'], undefined);
        }
        // toggling log without autorange: need to also recalculate ranges
        // logical XOR (ie are we toggling log)
        if(pleaf==='type' && ((parentFull.type === 'log') !== (vi === 'log'))) {
            var ax = parentIn;
            if (!ax || !ax.range) {
                doextra(ptrunk+'.autorange', true);
            }
            else if(!parentFull.autorange) {
                var r0 = ax.range[0],
                    r1 = ax.range[1];
                if(vi === 'log') {
                    // if both limits are negative, autorange
                    if(r0 <= 0 && r1 <= 0) {
                        doextra(ptrunk+'.autorange', true);
                    }
                    // if one is negative, set it 6 orders below the other.
                    if(r0 <= 0) r0 = r1/1e6;
                    else if(r1 <= 0) r1 = r0/1e6;
                    // now set the range values as appropriate
                    doextra(ptrunk+'.range[0]', Math.log(r0) / Math.LN10);
                    doextra(ptrunk+'.range[1]', Math.log(r1) / Math.LN10);
                }
                else {
                    doextra(ptrunk+'.range[0]', Math.pow(10, r0));
                    doextra(ptrunk+'.range[1]', Math.pow(10, r1));
                }
            }
            else if(vi === 'log') {
                // just make sure the range is positive and in the right
                // order, it'll get recalculated later
                ax.range = (ax.range[1] > ax.range[0]) ? [1, 2] : [2, 1];
            }
        }

        // handle axis reversal explicitly, as there's no 'reverse' flag
        if(pleaf ==='reverse') {
            if(parentIn.range) parentIn.range.reverse();
            else {
                doextra(ptrunk+'.autorange', true);
                parentIn.range = [1, 0];
            }

            if(parentFull.autorange) docalc = true;
            else doplot = true;
        }
        // send annotation and shape mods one-by-one through Annotations.draw(),
        // don't set via nestedProperty
        // that's because add and remove are special
        else if(p.parts[0] === 'annotations' || p.parts[0] === 'shapes') {
            var objNum = p.parts[1],
                objType = p.parts[0],
                objList = layout[objType] || [],
                objModule = Plotly[Plotly.Lib.titleCase(objType)],
                obji = objList[objNum] || {};
            // if p.parts is just an annotation number, and val is either
            // 'add' or an entire annotation to add, the undo is 'remove'
            // if val is 'remove' then undo is the whole annotation object
            if(p.parts.length === 2) {
                if(aobj[ai] === 'add' || $.isPlainObject(aobj[ai])) {
                    undoit[ai] = 'remove';
                }
                else if(aobj[ai] === 'remove') {
                    if(objNum === -1) {
                        undoit[objType] = objList;
                        delete undoit[ai];
                    }
                    else undoit[ai] = obji;
                }
                else console.log('???', aobj);
            }
            if((refAutorange(obji, 'x') || refAutorange(obji, 'y')) &&
                    !Plotly.Lib.containsAny(ai, ['color', 'opacity', 'align', 'dash'])) {
                docalc = true;
            }
            // TODO: combine all edits to a given annotation / shape into one call
            // as it is we get separate calls for x and y (or ax and ay) on move
            objModule.draw(gd, objNum, p.parts.slice(2).join('.'), aobj[ai]);
            delete aobj[ai];
        }
        // alter gd.layout
        else {
            // check whether we can short-circuit a full redraw
            // 3d or geo at this point just needs to redraw.
            if (p.parts[0].indexOf('scene') === 0) doplot = true;
            else if (p.parts[0].indexOf('geo') === 0) doplot = true;
            else if(ai === 'legend.hiddenslices') docalc = true;
            else if(p.parts[0].indexOf('legend')!==-1) dolegend = true;
            else if(ai.indexOf('title')!==-1) doticks = true;
            else if(p.parts[0].indexOf('bgcolor')!==-1) dolayoutstyle = true;
            else if(p.parts.length>1 &&
                    Plotly.Lib.containsAny(p.parts[1], ['tick', 'exponent', 'grid', 'zeroline'])) {
                doticks = true;
            }
            else if(ai.indexOf('.linewidth')!==-1 &&
                    ai.indexOf('axis')!==-1) {
                doticks = dolayoutstyle = true;
            }
            else if(p.parts.length>1 && p.parts[1].indexOf('line')!==-1) {
                dolayoutstyle = true;
            }
            else if(p.parts.length>1 && p.parts[1]==='mirror') {
                doticks = dolayoutstyle = true;
            }
            else if(ai==='margin.pad') {
                doticks = dolayoutstyle = true;
            }
            else if(p.parts[0]==='margin' ||
                    p.parts[1]==='autorange' ||
                    p.parts[1]==='rangemode' ||
                    p.parts[1]==='type' ||
                    p.parts[1]==='domain' ||
                    ai.match(/^(bar|box|font)/)) {
                docalc = true;
            }
            /*
             * hovermode and dragmode don't need any redrawing, since they just
             * affect reaction to user input. everything else, assume full replot.
             * height, width, autosize get dealt with below. Except for the case of
             * of subplots - scenes - which require scene.handleDragmode to be called.
             */
            else if(ai==='hovermode') domodebar = true;
            else if (ai === 'dragmode') doSceneDragmode = true;
            else if(['hovermode','dragmode','height',
                    'width','autosize'].indexOf(ai)===-1) {
                doplot = true;
            }

            p.set(vi);
        }
    }
    // now all attribute mods are done, as are
    // redo and undo so we can save them
    if(Plotly.Queue) {
        Plotly.Queue.add(gd, relayout, [gd, undoit], relayout, [gd, redoit]);
    }

    // calculate autosizing - if size hasn't changed,
    // will remove h&w so we don't need to redraw
    if(aobj.autosize) aobj = plotAutoSize(gd,aobj);

    if(aobj.height || aobj.width || aobj.autosize) docalc = true;

    // redraw
    // first check if there's still anything to do
    var ak = Object.keys(aobj),
        seq = [plots.previousPromises];

    if(doplot||docalc) {
        seq.push(function layoutReplot(){
            // force plot() to redo the layout
            gd.layout = undefined;
            // force it to redo calcdata?
            if(docalc) gd.calcdata = undefined;
            // replot with the modified layout
            return Plotly.plot(gd,'',layout);
        });
    }
    else if(ak.length) {
        // if we didn't need to redraw entirely, just do the needed parts
        plots.supplyDefaults(gd);
        if(dolegend) {
            seq.push(function doLegend(){
                Plotly.Legend.draw(gd, gd._fullLayout.showlegend);
                return plots.previousPromises(gd);
            });
        }

        if(dolayoutstyle) seq.push(layoutStyles);

        if(doticks) {
            seq.push(function(){
                Plotly.Axes.doTicks(gd,'redraw');
                plots.titles(gd,'gtitle');
                return plots.previousPromises(gd);
            });
        }
        // this is decoupled enough it doesn't need async regardless
        if(domodebar) Plotly.Fx.modeBar(gd);

        var sceneIds;
        if (doSceneDragmode) {
            sceneIds = plots.getSubplotIds(gd._fullLayout, 'gl3d');
            for (i = 0; i < sceneIds.length; i++) {
                scene = gd._fullLayout[sceneIds[i]]._scene;
                scene.handleDragmode(gd._fullLayout.dragmode);
            }
        }
    }

    var plotDone = Plotly.Lib.syncOrAsync(seq, gd);

    if(!plotDone || !plotDone.then) plotDone = Promise.resolve();
    return plotDone.then(function(){
        $(gd).trigger('plotly_relayout', $.extend(true, {}, redoit));
    });
};

function setGraphContainerScroll(gd) {
    if(!gd || !gd._context || !gd._context.workspace ||
            !gd._fullLayout || gd.tabtype!=='plot' ||
            $(gd).css('display')==='none') {
        return;
    }

    var $graphContainer = $(gd).find('.plot-container'),
        isGraphWiderThanContainer =
            gd._fullLayout.width > parseInt($graphContainer.css('width'),10);

    if (gd._fullLayout.autosize || !isGraphWiderThanContainer) {
        $graphContainer.removeClass('is-fixed-size');
    }
    else if (isGraphWiderThanContainer) {
        $graphContainer.addClass('is-fixed-size');
    }
}

/**
 * Reduce all reserved margin objects to a single required margin reservation.
 *
 * @param {Object} margins
 * @returns {{left: number, right: number, bottom: number, top: number}}
 */
function calculateReservedMargins(margins) {
    var resultingMargin = {left: 0, right: 0, bottom: 0, top: 0},
        marginName;

    if (margins) {
        for (marginName in margins) {
            if (margins.hasOwnProperty(marginName)) {
                resultingMargin.left += margins[marginName].left || 0;
                resultingMargin.right += margins[marginName].right || 0;
                resultingMargin.bottom += margins[marginName].bottom || 0;
                resultingMargin.top += margins[marginName].top || 0;
            }
        }
    }
    return resultingMargin;
}

function plotAutoSize(gd, aobj) {
    var fullLayout = gd._fullLayout,
        reservedMargins = calculateReservedMargins(gd._boundingBoxMargins),
        reservedHeight,
        reservedWidth,
        newheight,
        newwidth;
    if(gd._context.workspace){
        setFileAndCommentsSize(gd);
        var gdBB = fullLayout._container.node().getBoundingClientRect();

        // autosized plot on main site: 5% border on all sides
        reservedWidth = reservedMargins.left + reservedMargins.right;
        reservedHeight = reservedMargins.bottom + reservedMargins.top;
        newwidth = Math.round((gdBB.width - reservedWidth)*0.9);
        newheight = Math.round((gdBB.height - reservedHeight)*0.9);
    }
    else if(gd._context.fillFrame) {
        // embedded in an iframe - just take the full iframe size
        // if we get to this point, with no aspect ratio restrictions
        newwidth = window.innerWidth;
        newheight = window.innerHeight;

        // somehow we get a few extra px height sometimes...
        // just hide it
        document.body.style.overflow = 'hidden';
    }
    else {
        // plotly.js - let the developers do what they want, either
        // provide height and width for the container div,
        // specify size in layout, or take the defaults,
        // but don't enforce any ratio restrictions
        newheight = parseFloat(window.getComputedStyle(gd).height) || fullLayout.height;
        newwidth = parseFloat(window.getComputedStyle(gd).width) || fullLayout.width;
    }

    if(Math.abs(fullLayout.width - newwidth) > 1 ||
            Math.abs(fullLayout.height - newheight) > 1) {
        fullLayout.height = gd.layout.height = newheight;
        fullLayout.width = gd.layout.width = newwidth;
    }
    // if there's no size change, update layout but
    // delete the autosize attr so we don't redraw
    // but can't call layoutStyles for initial autosize
    else if(fullLayout.autosize !== 'initial') {
        delete(aobj.autosize);
        fullLayout.autosize = gd.layout.autosize = true;
    }

    sanitizeMargins(fullLayout);

    return aobj;
}

// check whether to resize a tab (if it's a plot) to the container
plots.resize = function(gd) {
    if(typeof gd === 'string') gd = document.getElementById(gd);

    if(gd._context.workspace) setFileAndCommentsSize(gd);

    if(gd && $(gd).css('display')!=='none') {
        if(gd._redrawTimer) clearTimeout(gd._redrawTimer);
        gd._redrawTimer = setTimeout(function(){
            if ((gd._fullLayout||{}).autosize) {
                // autosizing doesn't count as a change that needs saving
                var oldchanged = gd.changed;
                // nor should it be included in the undo queue
                gd.autoplay = true;
                Plotly.relayout(gd, {autosize: true});
                gd.changed = oldchanged;
            }
        }, 100);
    }

    setGraphContainerScroll(gd);
};

// -------------------------------------------------------
// makePlotFramework: Create the plot container and axes
// -------------------------------------------------------
function makePlotFramework(gd) {
    var gd3 = d3.select(gd),
        subplots = Plotly.Axes.getSubplots(gd),
        fullLayout = gd._fullLayout;

    /*
     * TODO - find a better place for 3D to initialize axes
     */
    if(fullLayout._hasGL3D) Plotly.Gl3dAxes.initAxes(gd);

    var outerContainer = fullLayout._fileandcomments =
            gd3.selectAll('.file-and-comments');
    // for embeds and cloneGraphOffscreen
    if(!outerContainer.node()) outerContainer = gd3;

    // Plot container
    fullLayout._container = outerContainer.selectAll('.plot-container').data([0]);
    fullLayout._container.enter().insert('div', ':first-child')
        .classed('plot-container',true)
        .classed('plotly',true)
        .classed('workspace-plot', gd._context.workspace);

    // Make the svg container
    fullLayout._paperdiv = fullLayout._container.selectAll('.svg-container').data([0]);
    fullLayout._paperdiv.enter().append('div')
        .classed('svg-container',true)
        .style('position','relative');

    // Initial autosize
    if(fullLayout.autosize === 'initial') {
        if(gd._context.workspace) setFileAndCommentsSize(gd);
        plotAutoSize(gd,{});
        fullLayout.autosize = true;
        gd.layout.autosize = true;
    }
    // Make the graph containers
    // start fresh each time we get here, so we know the order comes out
    // right, rather than enter/exit which can muck up the order
    // TODO: sort out all the ordering so we don't have to
    // explicitly delete anything
    fullLayout._glcontainer = fullLayout._paperdiv.selectAll('.gl-container')
        .data([0]);
    fullLayout._glcontainer.enter().append('div')
        .classed('gl-container', true);

    fullLayout._geocontainer = fullLayout._paperdiv.selectAll('.geo-container')
        .data([0]);
    fullLayout._geocontainer.enter().append('div')
        .classed('geo-container', true);

    fullLayout._paperdiv.selectAll('.main-svg').remove();

    fullLayout._paper = fullLayout._paperdiv.insert('svg', ':first-child')
        .classed('main-svg', true);

    fullLayout._toppaper = fullLayout._paperdiv.append('svg')
        .classed('main-svg', true);

    if(!fullLayout._uid) {
        var otherUids = [];
        d3.selectAll('defs').each(function() {
            if(this.id) otherUids.push(this.id.split('-')[1]);
        });
        fullLayout._uid = Plotly.Lib.randstr(otherUids);
    }

    fullLayout._paperdiv.selectAll('.main-svg')
        .attr({
            xmlns: 'http://www.w3.org/2000/svg',
            // odd d3 quirk - need namespace twice??
            'xmlns:xmlns:xlink': 'http://www.w3.org/1999/xlink'
        });

    fullLayout._defs = fullLayout._paper.append('defs')
        .attr('id', 'defs-' + fullLayout._uid);

    fullLayout._draggers = fullLayout._paper.append('g')
        .classed('draglayer', true);

    // Layers to keep plot types in the right order.
    // from back to front:
    // 1. heatmaps, 2D histos and contour maps
    // 2. bars / 1D histos
    // 3. errorbars for bars and scatter
    // 4. scatter
    // 5. box plots
    function plotLayers(svg) {
        svg.append('g').classed('maplayer', true);
        svg.append('g').classed('barlayer', true);
        svg.append('g').classed('errorlayer', true);
        svg.append('g').classed('boxlayer', true);
        svg.append('g').classed('scatterlayer', true);
    }

    // create all the layers in order, so we know they'll stay in order
    var overlays = [];
    fullLayout._plots = {};
    fullLayout._paper.selectAll('g.subplot').data(subplots)
      .enter().append('g')
        .classed('subplot',true)
        .each(function(subplot){
            var plotinfo = fullLayout._plots[subplot] = {},
                plotgroup = d3.select(this).classed(subplot,true);
            plotinfo.id = subplot;
            // references to the axis objects controlling this subplot
            plotinfo.x = function() {
                return Plotly.Axes.getFromId(gd,subplot,'x');
            };
            plotinfo.y = function() {
                return Plotly.Axes.getFromId(gd,subplot,'y');
            };
            var xa = plotinfo.x(),
                ya = plotinfo.y();
            // references to any subplots overlaid on this one
            plotinfo.overlays = [];

            // is this subplot overlaid on another?
            // ax.overlaying is the id of another axis of the same
            // dimension that this one overlays to be an overlaid subplot,
            // the main plot must exist make sure we're not trying to
            // overlay on an axis that's already overlaying another
            var xa2 = Plotly.Axes.getFromId(gd, xa.overlaying) || xa;
            if(xa2 !== xa && xa2.overlaying) {
                xa2 = xa;
                xa.overlaying = false;
            }

            var ya2 = Plotly.Axes.getFromId(gd, ya.overlaying) || ya;
            if(ya2 !== ya && ya2.overlaying) {
                ya2 = ya;
                ya.overlaying = false;
            }

            var mainplot = xa2._id+ya2._id;
            if(mainplot!==subplot && subplots.indexOf(mainplot)!==-1) {
                plotinfo.mainplot = mainplot;
                overlays.push(plotinfo);

                // for now force overlays to overlay completely... so they
                // can drag together correctly and share backgrounds.
                // Later perhaps we make separate axis domain and
                // tick/line domain or something, so they can still share
                // the (possibly larger) dragger and background but don't
                // have to both be drawn over that whole domain
                xa.domain = xa2.domain.slice();
                ya.domain = ya2.domain.slice();
            }
            else {
                // main subplot - make the components of
                // the plot and containers for overlays
                plotinfo.bg = plotgroup.append('rect')
                    .style('stroke-width',0);
                plotinfo.gridlayer = plotgroup.append('g');
                plotinfo.overgrid = plotgroup.append('g');
                plotinfo.zerolinelayer = plotgroup.append('g');
                plotinfo.overzero = plotgroup.append('g');
                plotinfo.plot = plotgroup.append('svg').call(plotLayers);
                plotinfo.overplot = plotgroup.append('g');
                plotinfo.xlines = plotgroup.append('path');
                plotinfo.ylines = plotgroup.append('path');
                plotinfo.overlines = plotgroup.append('g');
                plotinfo.xaxislayer = plotgroup.append('g');
                plotinfo.yaxislayer = plotgroup.append('g');
                plotinfo.overaxes = plotgroup.append('g');

                // make separate drag layers for each subplot,
                // but append them to paper rather than the plot groups,
                // so they end up on top of the rest
            }
            plotinfo.draglayer = fullLayout._draggers.append('g');
        });

    // now make the components of overlaid subplots
    // overlays don't have backgrounds, and append all
    // their other components to the corresponding
    // extra groups of their main plots.
    overlays.forEach(function(plotinfo) {
        var mainplot = fullLayout._plots[plotinfo.mainplot];
        mainplot.overlays.push(plotinfo);

        plotinfo.gridlayer = mainplot.overgrid.append('g');
        plotinfo.zerolinelayer = mainplot.overzero.append('g');
        plotinfo.plot = mainplot.overplot.append('svg').call(plotLayers);
        plotinfo.xlines = mainplot.overlines.append('path');
        plotinfo.ylines = mainplot.overlines.append('path');
        plotinfo.xaxislayer = mainplot.overaxes.append('g');
        plotinfo.yaxislayer = mainplot.overaxes.append('g');
    });

    // common attributes for all subplots, overlays or not
    subplots.forEach(function(subplot) {
        var plotinfo = fullLayout._plots[subplot];
        plotinfo.plot
            .attr('preserveAspectRatio', 'none')
            .style('fill', 'none');
        plotinfo.xlines
            .style('fill', 'none')
            .classed('crisp', true);
        plotinfo.ylines
            .style('fill', 'none')
            .classed('crisp', true);
    });

    // single shape and pie layers for the whole plot
    fullLayout._shapelayer = fullLayout._paper.append('g').classed('shapelayer', true);
    fullLayout._pielayer = fullLayout._paper.append('g').classed('pielayer', true);

    // fill in image server scrape-svg
    fullLayout._glimages = fullLayout._paper.append('g').classed('glimages', true);
    fullLayout._geoimages = fullLayout._paper.append('g').classed('geoimages', true);

    // lastly info (legend, annotations) and hover layers go on top
    // these are in a different svg element normally, but get collapsed into a single
    // svg when exporting (after inserting 3D)
    fullLayout._infolayer = fullLayout._toppaper.append('g').classed('infolayer', true);
    fullLayout._hoverlayer = fullLayout._toppaper.append('g').classed('hoverlayer', true);

    // position and style the containers, make main title
    var frameWorkDone = Plotly.Lib.syncOrAsync([
        layoutStyles,
        function goAxes(){ return Plotly.Axes.doTicks(gd,'redraw'); },
        Plotly.Fx.init
    ], gd);
    if(frameWorkDone && frameWorkDone.then) {
        gd._promises.push(frameWorkDone);
    }
    return frameWorkDone;
}

// called by legend and colorbar routines to see if we need to
// expand the margins to show them
// o is {x,l,r,y,t,b} where x and y are plot fractions,
// the rest are pixels in each direction
// or leave o out to delete this entry (like if it's hidden)
plots.autoMargin = function(gd,id,o) {
    var fullLayout = gd._fullLayout;
    if(!fullLayout._pushmargin) fullLayout._pushmargin = {};
    if(fullLayout.margin.autoexpand!==false) {
        if(!o) delete fullLayout._pushmargin[id];
        else {
            var pad = o.pad||12;

            // if the item is too big, just give it enough automargin to
            // make sure you can still grab it and bring it back
            if(o.l+o.r > fullLayout.width*0.5) o.l = o.r = 0;
            if(o.b+o.t > fullLayout.height*0.5) o.b = o.t = 0;

            fullLayout._pushmargin[id] = {
                l: {val:o.x, size: o.l+pad},
                r: {val:o.x, size: o.r+pad},
                b: {val:o.y, size: o.b+pad},
                t: {val:o.y, size: o.t+pad}
            };
        }

        if(!gd._replotting) doAutoMargin(gd);
    }
};

function doAutoMargin(gd) {
    var fullLayout = gd._fullLayout;
    if(!fullLayout._size) fullLayout._size = {};
    if(!fullLayout._pushmargin) fullLayout._pushmargin = {};
    var gs = fullLayout._size,
        oldmargins = JSON.stringify(gs);

    // adjust margins for outside legends and colorbars
    // fullLayout.margin is the requested margin,
    // fullLayout._size has margins and plotsize after adjustment
    var ml = Math.max(fullLayout.margin.l||0,0),
        mr = Math.max(fullLayout.margin.r||0,0),
        mt = Math.max(fullLayout.margin.t||0,0),
        mb = Math.max(fullLayout.margin.b||0,0),
        pm = fullLayout._pushmargin;
    if(fullLayout.margin.autoexpand!==false) {
        // fill in the requested margins
        pm.base = {
            l:{val:0, size:ml},
            r:{val:1, size:mr},
            t:{val:1, size:mt},
            b:{val:0, size:mb}
        };
        // now cycle through all the combinations of l and r
        // (and t and b) to find the required margins
        Object.keys(pm).forEach(function(k1) {
            var pushleft = pm[k1].l||{},
                pushbottom = pm[k1].b||{},
                fl = pushleft.val,
                pl = pushleft.size,
                fb = pushbottom.val,
                pb = pushbottom.size;
            Object.keys(pm).forEach(function(k2) {
                if(isNumeric(pl) && pm[k2].r) {
                    var fr = pm[k2].r.val,
                        pr = pm[k2].r.size;
                    if(fr>fl) {
                        var newl = (pl*fr +
                                (pr-fullLayout.width)*fl) / (fr-fl),
                            newr = (pr*(1-fl) +
                                (pl-fullLayout.width)*(1-fr)) / (fr-fl);
                        if(newl>=0 && newr>=0 && newl+newr>ml+mr) {
                            ml = newl;
                            mr = newr;
                        }
                    }
                }
                if(isNumeric(pb) && pm[k2].t) {
                    var ft = pm[k2].t.val,
                        pt = pm[k2].t.size;
                    if(ft>fb) {
                        var newb = (pb*ft +
                                (pt-fullLayout.height)*fb) / (ft-fb),
                            newt = (pt*(1-fb) +
                                (pb-fullLayout.height)*(1-ft)) / (ft-fb);
                        if(newb>=0 && newt>=0 && newb+newt>mb+mt) {
                            mb = newb;
                            mt = newt;
                        }
                    }
                }
            });
        });
    }

    gs.l = Math.round(ml);
    gs.r = Math.round(mr);
    gs.t = Math.round(mt);
    gs.b = Math.round(mb);
    gs.p = Math.round(fullLayout.margin.pad);
    gs.w = Math.round(fullLayout.width)-gs.l-gs.r;
    gs.h = Math.round(fullLayout.height)-gs.t-gs.b;

    // if things changed and we're not already redrawing, trigger a redraw
    if(!gd._replotting && oldmargins!=='{}' &&
            oldmargins!==JSON.stringify(fullLayout._size)) {
        return Plotly.plot(gd);
    }
}

// layoutStyles: styling for plot layout elements
function layoutStyles(gd) {
    return Plotly.Lib.syncOrAsync([doAutoMargin, lsInner], gd);
}

function lsInner(gd) {
    var fullLayout = gd._fullLayout,
        gs = fullLayout._size,
        axList = Plotly.Axes.list(gd),
        i;

    // clear axis line positions, to be set in the subplot loop below
    for(i = 0; i < axList.length; i++) axList[i]._linepositions = {};

    fullLayout._paperdiv
        .style({
            width: fullLayout.width + 'px',
            height: fullLayout.height + 'px'
        })
        .selectAll('.main-svg')
            .call(Plotly.Drawing.setSize, fullLayout.width, fullLayout.height);

    gd._context.setBackground(gd, fullLayout.paper_bgcolor);

    var freefinished = [];
    fullLayout._paper.selectAll('g.subplot').each(function(subplot) {
        var plotinfo = fullLayout._plots[subplot],
            xa = Plotly.Axes.getFromId(gd, subplot, 'x'),
            ya = Plotly.Axes.getFromId(gd, subplot, 'y');
        xa.setScale(); // this may already be done... not sure
        ya.setScale();

        if(plotinfo.bg) {
            plotinfo.bg
                .call(Plotly.Drawing.setRect,
                    xa._offset-gs.p, ya._offset-gs.p,
                    xa._length+2*gs.p, ya._length+2*gs.p)
                .call(Plotly.Color.fill, fullLayout.plot_bgcolor);
        }
        plotinfo.plot
            .call(Plotly.Drawing.setRect,
                xa._offset, ya._offset, xa._length, ya._length);

        var xlw = Plotly.Drawing.crispRound(gd, xa.linewidth, 1),
            ylw = Plotly.Drawing.crispRound(gd, ya.linewidth, 1),
            xp = gs.p+ylw,
            xpathPrefix = 'M'+(-xp)+',',
            xpathSuffix = 'h'+(xa._length+2*xp),
            showfreex = xa.anchor==='free' &&
                freefinished.indexOf(xa._id)===-1,
            freeposx = gs.h*(1-(xa.position||0))+((xlw/2)%1),
            showbottom =
                (xa.anchor===ya._id && (xa.mirror||xa.side!=='top')) ||
                xa.mirror==='all' || xa.mirror==='allticks' ||
                (xa.mirrors && xa.mirrors[ya._id+'bottom']),
            bottompos = ya._length+gs.p+xlw/2,
            showtop =
                (xa.anchor===ya._id && (xa.mirror||xa.side==='top')) ||
                xa.mirror==='all' || xa.mirror==='allticks' ||
                (xa.mirrors && xa.mirrors[ya._id+'top']),
            toppos = -gs.p-xlw/2,

            // shorten y axis lines so they don't overlap x axis lines
            yp = gs.p,
            // except where there's no x line
            // TODO: this gets more complicated with multiple x and y axes
            ypbottom = showbottom ? 0 : xlw,
            yptop = showtop ? 0 : xlw,
            ypathSuffix = ','+(-yp-yptop)+
                'v'+(ya._length+2*yp+yptop+ypbottom),
            showfreey = ya.anchor==='free' &&
                freefinished.indexOf(ya._id)===-1,
            freeposy = gs.w*(ya.position||0)+((ylw/2)%1),
            showleft =
                (ya.anchor===xa._id && (ya.mirror||ya.side!=='right')) ||
                ya.mirror==='all' || ya.mirror==='allticks' ||
                (ya.mirrors && ya.mirrors[xa._id+'left']),
            leftpos = -gs.p-ylw/2,
            showright =
                (ya.anchor===xa._id && (ya.mirror||ya.side==='right')) ||
                ya.mirror==='all' || ya.mirror==='allticks' ||
                (ya.mirrors && ya.mirrors[xa._id+'right']),
            rightpos = xa._length+gs.p+ylw/2;

        // save axis line positions for ticks, draggers, etc to reference
        // each subplot gets an entry:
        //    [left or bottom, right or top, free, main]
        // main is the position at which to draw labels and draggers, if any
        xa._linepositions[subplot] = [
            showbottom ? bottompos : undefined,
            showtop ? toppos : undefined,
            showfreex ? freeposx : undefined
        ];
        if(xa.anchor===ya._id) {
            xa._linepositions[subplot][3] = xa.side==='top' ?
                toppos : bottompos;
        }
        else if(showfreex) {
            xa._linepositions[subplot][3] = freeposx;
        }

        ya._linepositions[subplot] = [
            showleft ? leftpos : undefined,
            showright ? rightpos : undefined,
            showfreey ? freeposy : undefined
        ];
        if(ya.anchor===xa._id) {
            ya._linepositions[subplot][3] = ya.side==='right' ?
                rightpos : leftpos;
        }
        else if(showfreey) {
            ya._linepositions[subplot][3] = freeposy;
        }

        // translate all the extra stuff to have the
        // same origin as the plot area or axes
        var origin = 'translate('+xa._offset+','+ya._offset+')',
            originx = origin,
            originy = origin;
        if(showfreex) {
            originx = 'translate('+xa._offset+','+gs.t+')';
            toppos += ya._offset - gs.t;
            bottompos += ya._offset - gs.t;
        }
        if(showfreey) {
            originy = 'translate('+gs.l+','+ya._offset+')';
            leftpos += xa._offset - gs.l;
            rightpos += xa._offset - gs.l;
        }


        plotinfo.xlines
            .attr('transform', originx)
            .attr('d',(
                (showbottom ? (xpathPrefix+bottompos+xpathSuffix) : '') +
                (showtop ? (xpathPrefix+toppos+xpathSuffix) : '') +
                (showfreex ? (xpathPrefix+freeposx+xpathSuffix) : '')) ||
                // so it doesn't barf with no lines shown
                'M0,0')
            .style('stroke-width',xlw+'px')
            .call(Plotly.Color.stroke, xa.showline ?
                xa.linecolor : 'rgba(0,0,0,0)');
        plotinfo.ylines
            .attr('transform', originy)
            .attr('d',(
                (showleft ? ('M'+leftpos+ypathSuffix) : '') +
                (showright ? ('M'+rightpos+ypathSuffix) : '') +
                (showfreey ? ('M'+freeposy+ypathSuffix) : '')) ||
                'M0,0')
            .attr('stroke-width',ylw+'px')
            .call(Plotly.Color.stroke,ya.showline ?
                ya.linecolor : 'rgba(0,0,0,0)');

        plotinfo.xaxislayer.attr('transform',originx);
        plotinfo.yaxislayer.attr('transform',originy);
        plotinfo.gridlayer.attr('transform',origin);
        plotinfo.zerolinelayer.attr('transform',origin);
        plotinfo.draglayer.attr('transform',origin);

        // mark free axes as displayed, so we don't draw them again
        if(showfreex) { freefinished.push(xa._id); }
        if(showfreey) { freefinished.push(ya._id); }
    });

    Plotly.Axes.makeClipPaths(gd);

    plots.titles(gd,'gtitle');

    Plotly.Fx.modeBar(gd);

    setGraphContainerScroll(gd);

    return gd._promises.length && Promise.all(gd._promises);
}

// titles - (re)draw titles on the axes and plot
// title can be 'xtitle', 'ytitle', 'gtitle',
//  or empty to draw all
plots.titles = function(gd, title) {
    var options;
    if(typeof gd === 'string') gd = document.getElementById(gd);
    if(!title) {
        Plotly.Axes.listIds(gd).forEach(function(axId) {
            plots.titles(gd, axId+'title');
        });
        plots.titles(gd,'gtitle');
        return;
    }

    var fullLayout = gd._fullLayout,
        gs = fullLayout._size,
        axletter = title.charAt(0),
        colorbar = title.substr(1,2)==='cb',
        cbnum, cont;

    if(colorbar) {
        var uid = title.substr(3).replace('title','');
        gd._fullData.some(function(trace, i) {
            if(trace.uid===uid) {
                cbnum = i;
                cont = gd.calcdata[i][0].t.cb.axis;
                return true;
            }
        });
    }
    else cont = fullLayout[Plotly.Axes.id2name(title.replace('title',''))] || fullLayout;

    var prop = cont===fullLayout ? 'title' : cont._name+'.title',
        name = colorbar ? 'colorscale' :
            ((cont._id||axletter).toUpperCase()+' axis'),
        font = cont.titlefont.family,
        fontSize = cont.titlefont.size,
        fontColor = cont.titlefont.color,
        x,
        y,
        transform='',
        attr = {},
        xa,
        ya,
        avoid = {
            selection:d3.select(gd).selectAll('g.'+cont._id+'tick'),
            side:cont.side
        },
        // multiples of fontsize to offset label from axis
        offsetBase = colorbar ? 0 : 1.5,
        avoidTransform;

    // find the transform applied to the parents of the avoid selection
    // which doesn't get picked up by Plotly.Drawing.bBox
    if(colorbar) {
        avoid.offsetLeft = gs.l;
        avoid.offsetTop = gs.t;
    }
    else if(avoid.selection.size()) {
        avoidTransform = d3.select(avoid.selection.node().parentNode)
            .attr('transform')
            .match(/translate\(([-\.\d]+),([-\.\d]+)\)/);
        if(avoidTransform) {
            avoid.offsetLeft = +avoidTransform[1];
            avoid.offsetTop = +avoidTransform[2];
        }
    }

    if(colorbar && cont.titleside) {
        // argh, we only make it here if the title is on top or bottom,
        // not right
        x = gs.l+cont.titlex*gs.w;
        y = gs.t+(1-cont.titley)*gs.h + ((cont.titleside==='top') ?
                3+fontSize*0.75 : - 3-fontSize*0.25);
        options = {x: x, y: y, 'text-anchor':'start'};
        avoid = {};

        // convertToTspans rotates any 'y...' by 90 degrees...
        // TODO: need a better solution than this hack
        title = 'h'+title;
    }
    else if(axletter==='x'){
        xa = cont;
        ya = (xa.anchor==='free') ?
            {_offset:gs.t+(1-(xa.position||0))*gs.h, _length:0} :
            Plotly.Axes.getFromId(gd, xa.anchor);
        x = xa._offset+xa._length/2;
        y = ya._offset + ((xa.side==='top') ?
            -10 - fontSize*(offsetBase + (xa.showticklabels ? 1 : 0)) :
            ya._length + 10 +
                fontSize*(offsetBase + (xa.showticklabels ? 1.5 : 0.5)));
        options = {x: x, y: y, 'text-anchor': 'middle'};
        if(!avoid.side) { avoid.side = 'bottom'; }
    }
    else if(axletter==='y'){
        ya = cont;
        xa = (ya.anchor==='free') ?
            {_offset:gs.l+(ya.position||0)*gs.w, _length:0} :
            Plotly.Axes.getFromId(gd, ya.anchor);
        y = ya._offset+ya._length/2;
        x = xa._offset + ((ya.side==='right') ?
            xa._length + 10 +
                fontSize*(offsetBase + (ya.showticklabels ? 1 : 0.5)) :
            -10 - fontSize*(offsetBase + (ya.showticklabels ? 0.5 : 0)));
        attr = {center: 0};
        options = {x: x, y: y, 'text-anchor': 'middle'};
        transform = {rotate: '-90', offset: 0};
        if(!avoid.side) { avoid.side = 'left'; }
    }
    else{
        // plot title
        name = 'Plot';
        fontSize = fullLayout.titlefont.size;
        x = fullLayout.width/2;
        y = fullLayout._size.t/2;
        options = {x: x, y: y, 'text-anchor': 'middle'};
        avoid = {};
    }

    var opacity = 1,
        isplaceholder = false,
        txt = cont.title.trim();
    if(txt === '') { opacity = 0; }
    if(txt.match(/Click to enter .+ title/)) {
        opacity = 0.2;
        isplaceholder = true;
    }

    var group;
    if(colorbar) {
        group = d3.select(gd)
            .selectAll('.'+cont._id.substr(1)+' .cbtitle');
        // this class-to-rotate thing with convertToTspans is
        // getting hackier and hackier... delete groups with the
        // wrong class
        var otherClass = title.charAt(0)==='h' ?
            title.substr(1) : ('h'+title);
        group.selectAll('.'+otherClass+',.'+otherClass+'-math-group')
            .remove();
    }
    else {
        group = fullLayout._infolayer.selectAll('.g-'+title)
            .data([0]);
        group.enter().append('g')
            .classed('g-'+title, true);
    }

    var el = group.selectAll('text')
        .data([0]);
    el.enter().append('text');
    el.text(txt)
        // this is hacky, but convertToTspans uses the class
        // to determine whether to rotate mathJax...
        // so we need to clear out any old class and put the
        // correct one (only relevant for colorbars, at least
        // for now) - ie don't use .classed
        .attr('class', title);

    function titleLayout(titleEl){
        Plotly.Lib.syncOrAsync([drawTitle,scootTitle], titleEl);
    }

    function drawTitle(titleEl) {
        titleEl.attr('transform', transform ?
            'rotate(' + [transform.rotate, options.x, options.y] +
                ') translate(0, '+transform.offset+')' :
            null);
        titleEl.style({
                'font-family': font,
                'font-size': d3.round(fontSize,2)+'px',
                fill: Plotly.Color.rgb(fontColor),
                opacity: opacity*Plotly.Color.opacity(fontColor)
            })
            .attr(options)
            .call(Plotly.util.convertToTspans)
            .attr(options);
        titleEl.selectAll('tspan.line')
            .attr(options);
        return plots.previousPromises(gd);
    }

    function scootTitle(titleElIn) {
        var titleGroup = d3.select(titleElIn.node().parentNode);

        if(avoid && avoid.selection && avoid.side && txt){
            titleGroup.attr('transform',null);

            // move toward avoid.side (= left, right, top, bottom) if needed
            // can include pad (pixels, default 2)
            var shift = 0,
                backside = {
                    left: 'right',
                    right: 'left',
                    top: 'bottom',
                    bottom: 'top'
                }[avoid.side],
                shiftSign = (['left','top'].indexOf(avoid.side)!==-1) ?
                    -1 : 1,
                pad = isNumeric(avoid.pad) ? avoid.pad : 2,
                titlebb = Plotly.Drawing.bBox(titleGroup.node()),
                paperbb = {
                    left: 0,
                    top: 0,
                    right: fullLayout.width,
                    bottom: fullLayout.height
                },
                maxshift = colorbar ? fullLayout.width:
                    (paperbb[avoid.side]-titlebb[avoid.side]) *
                    ((avoid.side==='left' || avoid.side==='top') ? -1 : 1);
            // Prevent the title going off the paper
            if(maxshift<0) shift = maxshift;
            else {
                // so we don't have to offset each avoided element,
                // give the title the opposite offset
                titlebb.left -= avoid.offsetLeft;
                titlebb.right -= avoid.offsetLeft;
                titlebb.top -= avoid.offsetTop;
                titlebb.bottom -= avoid.offsetTop;

                // iterate over a set of elements (avoid.selection)
                // to avoid collisions with
                avoid.selection.each(function(){
                    var avoidbb = Plotly.Drawing.bBox(this);

                    if(Plotly.Lib.bBoxIntersect(titlebb,avoidbb,pad)) {
                        shift = Math.max(shift, shiftSign * (
                            avoidbb[avoid.side] - titlebb[backside]) + pad);
                    }
                });
                shift = Math.min(maxshift, shift);
            }
            if(shift>0 || maxshift<0) {
                var shiftTemplate = {
                    left: [-shift, 0],
                    right: [shift, 0],
                    top: [0, -shift],
                    bottom: [0, shift]
                }[avoid.side];
                titleGroup.attr('transform',
                    'translate(' + shiftTemplate + ')');
            }
        }
    }

    el.attr({'data-unformatted': txt})
        .call(titleLayout);

    var placeholderText = 'Click to enter '+name.replace(/\d+/,'')+' title';

    function setPlaceholder(){
        opacity = 0;
        isplaceholder = true;
        txt = placeholderText;
        fullLayout._infolayer.select('.'+title)
            .attr({'data-unformatted': txt})
            .text(txt)
            .on('mouseover.opacity',function(){
                d3.select(this).transition()
                    .duration(100).style('opacity',1);
            })
            .on('mouseout.opacity',function(){
                d3.select(this).transition()
                    .duration(1000).style('opacity',0);
            });
    }

    if(gd._context.editable){
        if(!txt) setPlaceholder();

        el.call(Plotly.util.makeEditable)
            .on('edit', function(text){
                if(colorbar) {
                    var trace = gd._fullData[cbnum];
                    if(plots.traceIs(trace, 'markerColorscale')) {
                        Plotly.restyle(gd, 'marker.colorbar.title', text, cbnum);
                    } else Plotly.restyle(gd, 'colorbar.title', text, cbnum);
                }
                else Plotly.relayout(gd,prop,text);
            })
            .on('cancel', function(){
                this.text(this.attr('data-unformatted'))
                    .call(titleLayout);
            })
            .on('input', function(d){
                this.text(d || ' ').attr(options)
                    .selectAll('tspan.line')
                        .attr(options);
            });
    }
    else if(!txt || txt.match(/Click to enter .+ title/)) {
        el.remove();
    }
    el.classed('js-placeholder',isplaceholder);
};

// ----------------------------------------------------
// Utility functions
// ----------------------------------------------------

/**
 * JSONify the graph data and layout
 *
 * This function needs to recurse because some src can be inside
 * sub-objects.
 *
 * It also strips out functions and private (starts with _) elements.
 * Therefore, we can add temporary things to data and layout that don't
 * get saved.
 *
 * @param gd The graphDiv
 * @param {Boolean} dataonly If true, don't return layout.
 * @param {'keepref'|'keepdata'|'keepall'} [mode='keepref'] Filter what's kept
 *      keepref: remove data for which there's a src present
 *          eg if there's xsrc present (and xsrc is well-formed,
 *          ie has : and some chars before it), strip out x
 *      keepdata: remove all src tags, don't remove the data itself
 *      keepall: keep data and src
 * @param {String} output If you specify 'object', the result will not be stringified
 * @param {Boolean} useDefaults If truthy, use _fullLayout and _fullData
 * @returns {Object|String}
 */
plots.graphJson = function(gd, dataonly, mode, output, useDefaults){

    if(typeof gd === 'string') { gd = document.getElementById(gd); }

    // if the defaults aren't supplied yet, we need to do that...
    if ((useDefaults && dataonly && !gd._fullData) ||
            (useDefaults && !dataonly && !gd._fullLayout)) {
        plots.supplyDefaults(gd);
    }

    var data = (useDefaults) ? gd._fullData : gd.data,
        layout = (useDefaults) ? gd._fullLayout : gd.layout;

    function stripObj(d) {
        if(typeof d === 'function') {
            return null;
        }

        if($.isPlainObject(d)) {
            var o={}, v;
            for(v in d) {
                // remove private elements and functions
                // _ is for private, [ is a mistake ie [object Object]
                if(typeof d[v]==='function' ||
                        ['_','['].indexOf(v.charAt(0))!==-1) {
                    continue;
                }

                // look for src/data matches and remove the appropriate one
                if(mode==='keepdata') {
                    // keepdata: remove all ...src tags
                    if(v.substr(v.length-3)==='src') {
                        continue;
                    }
                }
                else if(mode!=='keepall') {
                    // keepref: remove sourced data but only
                    // if the source tag is well-formed
                    var src = d[v+'src'];
                    if(typeof src==='string' && src.indexOf(':')>0) {
                        continue;
                    }
                }

                // OK, we're including this... recurse into it
                o[v] = stripObj(d[v]);
            }
            return o;
        }

        if(Array.isArray(d)) {
            return d.map(stripObj);
        }

        // convert native dates to date strings...
        // mostly for external users exporting to plotly
        if(d && d.getTime) {
            return Plotly.Lib.ms2DateTime(d);
        }

        return d;
    }

    var obj = {
        data:(data||[]).map(function(v){
            var d = stripObj(v);
            // fit has some little arrays in it that don't contain data,
            // just fit params and meta
            if(dataonly) { delete d.fit; }
            return d;
        })
    };
    if(!dataonly) { obj.layout = stripObj(layout); }

    if(gd.framework && gd.framework.isPolar) obj = gd.framework.getConfig();

    return (output==='object') ? obj : JSON.stringify(obj);
};<|MERGE_RESOLUTION|>--- conflicted
+++ resolved
@@ -1748,21 +1748,10 @@
 }
 
 plots.style = function(gd) {
-<<<<<<< HEAD
-    var modulesWithErrorBars = gd._modules.concat(Plotly.ErrorBars),
+    var modulesWithErrorBars = Plotly.ErrorBars ?
+            gd._modules.concat(Plotly.ErrorBars) : gd._modules,
         i,
         module;
-=======
-    var subplots = Plotly.Axes.getSubplots(gd),
-        modulesWithErrorBars = Plotly.ErrorBars ?
-            gd._modules.concat(Plotly.ErrorBars) : gd._modules,
-        fullLayout = gd._fullLayout;
-
-    var i, j, gp, module;
-
-    for (i = 0; i < subplots.length; i++) {
-        gp = fullLayout._plots[subplots[i]].plot;
->>>>>>> e64bce31
 
     for (i = 0; i < modulesWithErrorBars.length; i++) {
         module = modulesWithErrorBars[i];
