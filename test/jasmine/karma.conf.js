/* eslint-env node*/

var path = require('path');
var minimist = require('minimist');
var constants = require('../../tasks/util/constants');

var isCI = Boolean(process.env.CI);

var argv = minimist(process.argv.slice(4), {
    string: ['bundleTest', 'width', 'height'],
    'boolean': [
        'info',
<<<<<<< HEAD
        'nowatch', 'verbose', 'randomize',
        'failFast', 'doNotFailOnEmptyTestSuite',
        'Chrome', 'Firefox', 'IE11'
=======
        'nowatch', 'failFast', 'randomize',
        'Chrome', 'Firefox', 'IE11',
        'verbose', 'showSkipped', 'report-progress', 'report-spec', 'report-dots'
>>>>>>> b882de95
    ],
    alias: {
        'Chrome': 'chrome',
        'Firefox': ['firefox', 'FF'],
        'IE11': ['ie11'],
        'bundleTest': ['bundletest', 'bundle_test'],
        'nowatch': 'no-watch',
        'failFast': 'fail-fast',
    },
    'default': {
        info: false,
        nowatch: isCI,
<<<<<<< HEAD
        verbose: false,
        randomize: false,
        failFast: false,
        doNotFailOnEmptyTestSuite: false,
=======
        randomize: false,
        failFast: false,
>>>>>>> b882de95
        width: '1035',
        height: '617',
        verbose: false,
        showSkipped: isCI
    }
});

if(argv.info) {
    console.log([
        'plotly.js karma runner for jasmine tests CLI info',
        '',
        'Examples:',
        '',
        'Run `axes_test.js`, `bar_test.js` and `scatter_test.js` suites w/o `autoWatch`:',
        '  $ npm run test-jasmine -- axes bar_test.js scatter --nowatch',
        '',
        'Run all tests with the `noCI` tag on Firefox in a 1500px wide window:',
        '  $ npm run test-jasmine -- --tags=noCI --FF --width=1500',
        '',
        'Run the `ie9_test.js` bundle test with the verbose reporter:',
        '  $ npm run test-jasmine -- --bundleTest=ie9 --verbose',
        '',
        'Arguments:',
        '  - All non-flagged arguments corresponds to the test suites in `test/jasmine/tests/` to be run.',
        '    No need to add the `_test.js` suffix, we expand them correctly here.',
        '  - `--bundleTest` set the bundle test suite `test/jasmine/bundle_tests/ to be run.',
        '    Note that only one bundle test can be run at a time.',
        '  - Use `--tags` to specify which `@` tags to test (if any) e.g `npm run test-jasmine -- --tags=gl`',
        '    will run only gl tests.',
        '  - Use `--skip-tags` to specify which `@` tags to skip (if any) e.g `npm run test-jasmine -- --skip-tags=gl`',
        '    will skip all gl tests.',
        '',
        'Other options:',
        '  - `--info`: show this info message',
        '  - `--Chrome` (alias `--chrome`): run test in (our custom) Chrome browser',
        '  - `--Firefox` (alias `--FF`, `--firefox`): run test in (our custom) Firefox browser',
        '  - `--IE11` (alias -- `ie11`)`: run test in IE11 browser',
        '  - `--nowatch (dflt: `false`, `true` on CI)`: run karma w/o `autoWatch` / multiple run mode',
        '  - `--failFast` (dflt: `false`): exit karma upon first test failure',
<<<<<<< HEAD
        '  - `--doNotFailOnEmptyTestSuite` (dflt: `false`): do not fail run when no spec are ran (either from bundle error OR tag filtering)',
        '  - `--verbose` (dflt: `false`): show test result using verbose reporter',
        '  - `--showSkipped` (dflt: `false`): show tests that are skipped',
=======
>>>>>>> b882de95
        '  - `--randomize` (dflt: `false`): randomize test ordering (useful to detect bad test teardown)',
        '  - `--tags`: run only test with given tags (using the `jasmine-spec-tags` framework)',
        '  - `--width`(dflt: 1035): set width of the browser window',
        '  - `--height` (dflt: 617): set height of the browser window',
        '  - `--verbose` (dflt: `false`): show test result using verbose reporter',
        '  - `--showSkipped` show tests that are skipped',
        '  - `--report-progress`: use *progress* reporter',
        '  - `--report-spec`: use *spec* reporter',
        '  - `--report-dots`: use *dots* reporter',
        '',
        'For info on the karma CLI options run `npm run test-jasmine -- --help`'
    ].join('\n'));
    process.exit(0);
}

var SUFFIX = '_test.js';
var basename = function(s) { return path.basename(s, SUFFIX); };
var merge = function(_) {
    var list = [];

    (Array.isArray(_) ? _ : [_]).forEach(function(p) {
        list = list.concat(p.split(','));
    });

    return list;
};
var glob = function(_) {
    return _.length === 1 ?
        _[0] + SUFFIX :
        '{' + _.join(',') + '}' + SUFFIX;
};

var isBundleTest = !!argv.bundleTest;
var isFullSuite = !isBundleTest && argv._.length === 0;
var testFileGlob;

if(isFullSuite) {
    testFileGlob = path.join(__dirname, 'tests', '*' + SUFFIX);
} else if(isBundleTest) {
    var _ = merge(argv.bundleTest);

    if(_.length > 1) {
        console.warn('Can only run one bundle test suite at a time, ignoring ', _.slice(1));
    }

    testFileGlob = path.join(__dirname, 'bundle_tests', glob([basename(_[0])]));
} else {
    testFileGlob = path.join(__dirname, 'tests', glob(merge(argv._).map(basename)));
}

var pathToShortcutPath = path.join(__dirname, '..', '..', 'tasks', 'util', 'shortcut_paths.js');
var pathToStrictD3 = path.join(__dirname, '..', '..', 'tasks', 'util', 'strict_d3.js');
var pathToJQuery = path.join(__dirname, 'assets', 'jquery-1.8.3.min.js');
var pathToIE9mock = path.join(__dirname, 'assets', 'ie9_mock.js');
var pathToCustomMatchers = path.join(__dirname, 'assets', 'custom_matchers.js');
var pathToUnpolyfill = path.join(__dirname, 'assets', 'unpolyfill.js');
var pathToMathJax = path.join(constants.pathToDist, 'extras', 'mathjax');

var reporters = [];
if(argv['report-progress'] || argv['report-spec'] || argv['report-dots']) {
    if(argv['report-progress']) reporters.push('progress');
    if(argv['report-spec']) reporters.push('spec');
    if(argv['report-dots']) reporters.push('dots');
} else {
    if(isCI) {
        reporters.push('spec');
    } else {
        if(isFullSuite) {
            reporters.push('dots');
        } else {
            reporters.push('progress');
        }
    }
}

var hasSpecReporter = reporters.indexOf('spec') !== -1;

if(!hasSpecReporter && argv.showSkipped) reporters.push('spec');
if(argv.verbose) reporters.push('verbose');

function func(config) {
    // level of logging
    // possible values: config.LOG_DISABLE || config.LOG_ERROR || config.LOG_WARN || config.LOG_INFO || config.LOG_DEBUG
    //
    // NB: if you try config.LOG_DEBUG, you may actually be looking for karma-verbose-reporter.
    //     See CONTRIBUTING.md for additional notes on reporting.
    func.defaultConfig.logLevel = config.LOG_INFO;

    // without this, console logs in the plotly.js code don't print to
    // the terminal since karma v1.5.0
    //
    // See https://github.com/karma-runner/karma/commit/89a7a1c#commitcomment-21009216
    func.defaultConfig.browserConsoleLogOptions = {
        level: 'debug'
    };

    config.set(func.defaultConfig);
}

func.defaultConfig = {

    // base path that will be used to resolve all patterns (eg. files, exclude)
    basePath: constants.pathToRoot,

    // frameworks to use
    // available frameworks: https://npmjs.org/browse/keyword/karma-adapter
    frameworks: ['jasmine', 'jasmine-spec-tags', 'browserify', 'viewport'],

    // list of files / patterns to load in the browser
    //
    // N.B. the rest of this field is filled below
    files: [
        pathToCustomMatchers,
        pathToUnpolyfill,
        // available to fetch from /base/path/to/mathjax
        // more info: http://karma-runner.github.io/3.0/config/files.html
        {pattern: pathToMathJax + '/**', included: false, watched: false, served: true},
        // available to fetch local topojson files
        {pattern: constants.pathToTopojsonDist + '/**', included: false, watched: false, served: true}
    ],

    // list of files / pattern to exclude
    exclude: [],

    // preprocess matching files before serving them to the browser
    // available preprocessors: https://npmjs.org/browse/keyword/karma-preprocessor
    //
    // N.B. this field is filled below
    preprocessors: {},

    // test results reporter to use
    // possible values: 'dots', 'progress', 'spec' and 'verbose'
    // available reporters: https://npmjs.org/browse/keyword/karma-reporter
    //
    // See note in CONTRIBUTING.md about more verbose reporting via karma-verbose-reporter:
    // https://www.npmjs.com/package/karma-verbose-reporter ('verbose')
    //
    reporters: reporters,

    // web server port
    port: 9876,

    // enable / disable colors in the output (reporters and logs)
    colors: true,

    // enable / disable watching file and executing tests whenever any file changes
    autoWatch: !argv.nowatch,

    // if true, Karma captures browsers, runs the tests and exits
    singleRun: argv.nowatch,

    // how long will Karma wait for a message from a browser before disconnecting (30 ms)
    browserNoActivityTimeout: 30000,

    // start these browsers
    // available browser launchers: https://npmjs.org/browse/keyword/karma-launcher
    //
    // N.B. this field is filled below
    browsers: [],

    // custom browser options
    //
    // window-size values came from observing default size
    //
    // '--ignore-gpu-blacklist' allow to test WebGL on CI (!!!)
    customLaunchers: {
        _Chrome: {
            base: 'Chrome',
            flags: [
                '--touch-events',
                '--window-size=' + argv.width + ',' + argv.height,
                isCI ? '--ignore-gpu-blacklist' : '',
                (isBundleTest && basename(testFileGlob) === 'no_webgl') ? '--disable-webgl' : ''
            ]
        },
        _Firefox: {
            base: 'Firefox',
            flags: ['--width=' + argv.width, '--height=' + argv.height]
        }
    },

    browserify: {
        transform: [pathToStrictD3, pathToShortcutPath],
        extensions: ['.js'],
        watch: !argv.nowatch,
        debug: true
    },

    client: {
        // Options for `karma-jasmine-spec-tags`
        // see https://www.npmjs.com/package/karma-jasmine-spec-tags
        //
        // A few tests don't behave well on CI
        // add @noCI to the spec description to skip a spec on CI
        //
        // Although not recommended, some tests "depend" on other
        // tests to pass (e.g. the Plotly.react tests check that
        // all available traces and transforms are tested). Tag these
        // with @noCIdep, so that
        // - $ npm run test-jasmine -- tags=noCI,noCIdep
        // can pass.
        //
        // Label tests that require a WebGL-context by @gl so that
        // they can be skipped using:
        // - $ npm run test-jasmine -- --skip-tags=gl
        // or run is isolation easily using:
        // - $ npm run test-jasmine -- --tags=gl
        tagPrefix: '@',
        skipTags: isCI ? 'noCI' : null,

        // See https://jasmine.github.io/api/3.4/Configuration.html
        jasmine: {
            random: argv.randomize,
            failFast: argv.failFast
        }
    },

    specReporter: {
<<<<<<< HEAD
        suppressErrorSummary: true,
        suppressFailed: true,
        suppressPassed: true,
        suppressSkipped: false,
        showSpecTiming: false
    },

    // set to `true` e.g. for mapbox suites where:
    //   --tags=gl --skip-tags=noCI result in empty test run
    failOnEmptyTestSuite: !argv.doNotFailOnEmptyTestSuite
=======
        suppressErrorSummary: false,
        suppressFailed: !hasSpecReporter,
        suppressPassed: !hasSpecReporter,
        // use 'karma-spec-reporter' to log info about skipped specs
        suppressSkipped: !argv.showSkipped,
        showSpecTiming: true
    }
>>>>>>> b882de95
};

func.defaultConfig.preprocessors[pathToCustomMatchers] = ['browserify'];

if(isBundleTest) {
    switch(basename(testFileGlob)) {
        case 'requirejs':
            // browserified custom_matchers doesn't work with this route
            // so clear them out of the files and preprocessors
            func.defaultConfig.files = [
                constants.pathToRequireJS,
                constants.pathToRequireJSFixture
            ];
            delete func.defaultConfig.preprocessors[pathToCustomMatchers];
            break;
        case 'minified_bundle':
            func.defaultConfig.files.push(constants.pathToPlotlyDistMin);
            func.defaultConfig.preprocessors[testFileGlob] = ['browserify'];
            break;
        case 'ie9':
            // load ie9_mock.js before plotly.js+test bundle
            // to catch reference errors that could occur
            // when plotly.js is first loaded.
            func.defaultConfig.files.push(pathToIE9mock);
            func.defaultConfig.preprocessors[testFileGlob] = ['browserify'];
            break;
        case 'plotschema':
            func.defaultConfig.browserify.ignoreTransform = './tasks/compress_attributes.js';
            func.defaultConfig.preprocessors[testFileGlob] = ['browserify'];
            break;
        default:
            func.defaultConfig.preprocessors[testFileGlob] = ['browserify'];
            break;
    }
} else {
    func.defaultConfig.files.push(pathToJQuery);
    func.defaultConfig.preprocessors[testFileGlob] = ['browserify'];
}

// lastly, load test file glob
func.defaultConfig.files.push(testFileGlob);

// add browsers
var browsers = func.defaultConfig.browsers;
if(argv.Chrome) browsers.push('_Chrome');
if(argv.Firefox) browsers.push('_Firefox');
if(argv.IE11) browsers.push('IE');
if(browsers.length === 0) browsers.push('_Chrome');

module.exports = func;<|MERGE_RESOLUTION|>--- conflicted
+++ resolved
@@ -10,15 +10,10 @@
     string: ['bundleTest', 'width', 'height'],
     'boolean': [
         'info',
-<<<<<<< HEAD
-        'nowatch', 'verbose', 'randomize',
+        'nowatch', 'randomize',
         'failFast', 'doNotFailOnEmptyTestSuite',
-        'Chrome', 'Firefox', 'IE11'
-=======
-        'nowatch', 'failFast', 'randomize',
         'Chrome', 'Firefox', 'IE11',
         'verbose', 'showSkipped', 'report-progress', 'report-spec', 'report-dots'
->>>>>>> b882de95
     ],
     alias: {
         'Chrome': 'chrome',
@@ -31,15 +26,9 @@
     'default': {
         info: false,
         nowatch: isCI,
-<<<<<<< HEAD
-        verbose: false,
         randomize: false,
         failFast: false,
         doNotFailOnEmptyTestSuite: false,
-=======
-        randomize: false,
-        failFast: false,
->>>>>>> b882de95
         width: '1035',
         height: '617',
         verbose: false,
@@ -78,14 +67,9 @@
         '  - `--Firefox` (alias `--FF`, `--firefox`): run test in (our custom) Firefox browser',
         '  - `--IE11` (alias -- `ie11`)`: run test in IE11 browser',
         '  - `--nowatch (dflt: `false`, `true` on CI)`: run karma w/o `autoWatch` / multiple run mode',
+        '  - `--randomize` (dflt: `false`): randomize test ordering (useful to detect bad test teardown)',
         '  - `--failFast` (dflt: `false`): exit karma upon first test failure',
-<<<<<<< HEAD
         '  - `--doNotFailOnEmptyTestSuite` (dflt: `false`): do not fail run when no spec are ran (either from bundle error OR tag filtering)',
-        '  - `--verbose` (dflt: `false`): show test result using verbose reporter',
-        '  - `--showSkipped` (dflt: `false`): show tests that are skipped',
-=======
->>>>>>> b882de95
-        '  - `--randomize` (dflt: `false`): randomize test ordering (useful to detect bad test teardown)',
         '  - `--tags`: run only test with given tags (using the `jasmine-spec-tags` framework)',
         '  - `--width`(dflt: 1035): set width of the browser window',
         '  - `--height` (dflt: 617): set height of the browser window',
@@ -303,26 +287,17 @@
     },
 
     specReporter: {
-<<<<<<< HEAD
-        suppressErrorSummary: true,
-        suppressFailed: true,
-        suppressPassed: true,
-        suppressSkipped: false,
-        showSpecTiming: false
-    },
-
-    // set to `true` e.g. for mapbox suites where:
-    //   --tags=gl --skip-tags=noCI result in empty test run
-    failOnEmptyTestSuite: !argv.doNotFailOnEmptyTestSuite
-=======
         suppressErrorSummary: false,
         suppressFailed: !hasSpecReporter,
         suppressPassed: !hasSpecReporter,
         // use 'karma-spec-reporter' to log info about skipped specs
         suppressSkipped: !argv.showSkipped,
         showSpecTiming: true
-    }
->>>>>>> b882de95
+    },
+
+    // set to `true` e.g. for mapbox suites where:
+    //   --tags=gl --skip-tags=noCI result in empty test run
+    failOnEmptyTestSuite: !argv.doNotFailOnEmptyTestSuite
 };
 
 func.defaultConfig.preprocessors[pathToCustomMatchers] = ['browserify'];
