--- conflicted
+++ resolved
@@ -1,7 +1,6 @@
 var Shapes = require('@src/components/shapes');
 var helpers = require('@src/components/shapes/helpers');
 var constants = require('@src/components/shapes/constants');
-var handleShapeDefaults = require('@src/components/shapes/shape_defaults');
 
 var Plotly = require('@lib/index');
 var PlotlyInternal = require('@src/plotly');
@@ -9,7 +8,6 @@
 
 var Plots = PlotlyInternal.Plots;
 var Axes = PlotlyInternal.Axes;
-var Plots = require('@src/plots/plots');
 
 var d3 = require('d3');
 var customMatchers = require('../assets/custom_matchers');
@@ -17,9 +15,12 @@
 var destroyGraphDiv = require('../assets/destroy_graph_div');
 
 
-<<<<<<< HEAD
 describe('Test shapes defaults:', function() {
     'use strict';
+
+    beforeAll(function() {
+        jasmine.addMatchers(customMatchers);
+    });
 
     function _supply(layoutIn, layoutOut) {
         layoutOut = layoutOut || {};
@@ -55,14 +56,6 @@
                 _index: i
             });
         });
-    });
-
-});
-
-=======
-describe('shape supplyDefaults', function() {
-    beforeAll(function() {
-        jasmine.addMatchers(customMatchers);
     });
 
     it('should provide the right defaults on all axis types', function() {
@@ -72,34 +65,42 @@
             xaxis2: {type: 'date', range: ['2006-06-05', '2006-06-09']},
             yaxis2: {type: 'category', range: [-0.5, 7.5]}
         };
-        fullLayout._has = Plots._hasPlotType.bind(fullLayout);
+
         Axes.setConvert(fullLayout.xaxis);
         Axes.setConvert(fullLayout.yaxis);
         Axes.setConvert(fullLayout.xaxis2);
         Axes.setConvert(fullLayout.yaxis2);
 
         var shape1In = {type: 'rect'},
-            shape1Out = handleShapeDefaults(shape1In, fullLayout),
-            shape2In = {type: 'circle', xref: 'x2', yref: 'y2'},
-            shape2Out = handleShapeDefaults(shape2In, fullLayout);
+            shape2In = {type: 'circle', xref: 'x2', yref: 'y2'};
+
+        var layoutIn = {
+            shapes: [shape1In, shape2In]
+        };
+
+        _supply(layoutIn, fullLayout);
+
+        var shape1Out = fullLayout.shapes[0],
+            shape2Out = fullLayout.shapes[1];
 
         // default positions are 1/4 and 3/4 of the full range of that axis
         expect(shape1Out.x0).toBe(5);
         expect(shape1Out.x1).toBe(15);
+
         // shapes use data values for log axes (like everyone will in V2.0)
         expect(shape1Out.y0).toBeWithin(100, 0.001);
         expect(shape1Out.y1).toBeWithin(10000, 0.001);
+
         // date strings also interpolate
         expect(shape2Out.x0).toBe('2006-06-06');
         expect(shape2Out.x1).toBe('2006-06-08');
+
         // categories must use serial numbers to get continuous values
         expect(shape2Out.y0).toBeWithin(1.5, 0.001);
         expect(shape2Out.y1).toBeWithin(5.5, 0.001);
     });
 });
 
-
->>>>>>> c883e576
 describe('Test shapes:', function() {
     'use strict';
 
