var Plotly = require('@lib/index');
var Lib = require('@src/lib');
var Plots = Plotly.Plots;

var createGraphDiv = require('../assets/create_graph_div');
var destroyGraphDiv = require('../assets/destroy_graph_div');
var fail = require('../assets/fail_test');
var delay = require('../assets/delay');

var mock = require('@mocks/animation');

describe('Plots.supplyAnimationDefaults', function() {
    'use strict';

    it('supplies transition defaults', function() {
        expect(Plots.supplyAnimationDefaults({})).toEqual({
            fromcurrent: false,
            mode: 'afterall',
            direction: 'forward',
            transition: {
                duration: 500,
                easing: 'cubic-in-out'
            },
            frame: {
                duration: 500,
                redraw: true
            }
        });
    });

    it('uses provided values', function() {
        expect(Plots.supplyAnimationDefaults({
            mode: 'next',
            fromcurrent: true,
            direction: 'reverse',
            transition: {
                duration: 600,
                easing: 'elastic-in-out'
            },
            frame: {
                duration: 700,
                redraw: false
            }
        })).toEqual({
            mode: 'next',
            fromcurrent: true,
            direction: 'reverse',
            transition: {
                duration: 600,
                easing: 'elastic-in-out'
            },
            frame: {
                duration: 700,
                redraw: false
            }
        });
    });
});

describe('Test animate API', function() {
    'use strict';

    var gd, mockCopy;

    function verifyQueueEmpty(gd) {
        expect(gd._transitionData._frameQueue.length).toEqual(0);
    }

    function verifyFrameTransitionOrder(gd, expectedFrames) {
        var calls = Plots.transition.calls;

        var c1 = calls.count();
        var c2 = expectedFrames.length;
        expect(c1).toEqual(c2);

        // Prevent lots of ugly logging when it's already failed:
        if(c1 !== c2) return;

        for(var i = 0; i < calls.count(); i++) {
            expect(calls.argsFor(i)[1]).toEqual(
                gd._transitionData._frameHash[expectedFrames[i]].data
            );
        }
    }

    beforeEach(function(done) {
        gd = createGraphDiv();

        mockCopy = Lib.extendDeep({}, mock);

        // ------------------------------------------------------------
        // NB: TRANSITION IS FAKED
        //
        // This means that you should not expect `.animate` to actually
        // modify the plot in any way in the tests below. For tests
        // involvingnon-faked transitions, see the bottom of this file.
        // ------------------------------------------------------------

        spyOn(Plots, 'transition').and.callFake(function() {
            // Transition's fake behavior is just to delay by the duration
            // and resolve:
            return Promise.resolve().then(delay(arguments[5].duration));
        });

        Plotly.plot(gd, mockCopy.data, mockCopy.layout).then(function() {
            return Plotly.addFrames(gd, mockCopy.frames);
        }).then(done);
    });

    afterEach(function() {
        // *must* purge between tests otherwise dangling async events might not get cleaned up properly:
        Plotly.purge(gd);
        destroyGraphDiv();
    });

    it('throws an error on addFrames if gd is not a graph', function() {
        var gd2 = document.createElement('div');
        gd2.id = 'invalidgd';
        document.body.appendChild(gd2);

        expect(function() {
            Plotly.addFrames(gd2, [{}]);
        }).toThrow(new Error('This element is not a Plotly plot: [object HTMLDivElement]. It\'s likely that you\'ve failed to create a plot before adding frames. For more details, see https://plot.ly/javascript/animations/'));

        document.body.removeChild(gd);
    });

    it('throws an error on animate if gd is not a graph', function() {
        var gd2 = document.createElement('div');
        gd2.id = 'invalidgd';
        document.body.appendChild(gd2);

        expect(function() {
            Plotly.animate(gd2, {data: [{}]});
        }).toThrow(new Error('This element is not a Plotly plot: [object HTMLDivElement]. It\'s likely that you\'ve failed to create a plot before animating it. For more details, see https://plot.ly/javascript/animations/'));

        document.body.removeChild(gd);
    });

    runTests(0);
    runTests(30);

    function runTests(duration) {
        describe('With duration = ' + duration, function() {
            var animOpts;

            beforeEach(function() {
                animOpts = {frame: {duration: duration}, transition: {duration: duration * 0.5}};
            });

            it('animates to a frame', function(done) {
                Plotly.animate(gd, ['frame0'], {transition: {duration: 1.2345}, frame: {duration: 1.5678}}).then(function() {
                    expect(Plots.transition).toHaveBeenCalled();

                    var args = Plots.transition.calls.mostRecent().args;

                    // was called with gd, data, layout, traceIndices, transitionConfig:
                    expect(args.length).toEqual(6);

                    // data has two traces:
                    expect(args[1].length).toEqual(2);

                    // Verify frame config has been passed:
                    expect(args[4].duration).toEqual(1.5678);

                    // Verify transition config has been passed:
                    expect(args[5].duration).toEqual(1.2345);

                    // layout
                    expect(args[2]).toEqual({
                        xaxis: {range: [0, 2]},
                        yaxis: {range: [0, 10]}
                    });

                    // traces are [0, 1]:
                    expect(args[3]).toEqual([0, 1]);
                }).catch(fail).then(done);
            });

            it('rejects if a frame is not found', function(done) {
                Plotly.animate(gd, ['foobar'], animOpts).then(fail).then(done, done);
            });

            it('treats objects as frames', function(done) {
                var frame = {data: [{x: [1, 2, 3]}]};
                Plotly.animate(gd, frame, animOpts).then(function() {
                    expect(Plots.transition.calls.count()).toEqual(1);
                    verifyQueueEmpty(gd);
                }).catch(fail).then(done);
            });

            it('treats a list of objects as frames', function(done) {
                var frame1 = {data: [{x: [1, 2, 3]}], traces: [0], layout: {foo: 'bar'}};
                var frame2 = {data: [{x: [3, 4, 5]}], traces: [1], layout: {foo: 'baz'}};
                Plotly.animate(gd, [frame1, frame2], animOpts).then(function() {
                    expect(Plots.transition.calls.argsFor(0)[1]).toEqual(frame1.data);
                    expect(Plots.transition.calls.argsFor(0)[2]).toEqual(frame1.layout);
                    expect(Plots.transition.calls.argsFor(0)[3]).toEqual(frame1.traces);

                    expect(Plots.transition.calls.argsFor(1)[1]).toEqual(frame2.data);
                    expect(Plots.transition.calls.argsFor(1)[2]).toEqual(frame2.layout);
                    expect(Plots.transition.calls.argsFor(1)[3]).toEqual(frame2.traces);

                    expect(Plots.transition.calls.count()).toEqual(2);
                    verifyQueueEmpty(gd);
                }).catch(fail).then(done);
            });

            it('animates all frames if list is null', function(done) {
                Plotly.animate(gd, null, animOpts).then(function() {
                    verifyFrameTransitionOrder(gd, ['base', 'frame0', 'frame1', 'frame2', 'frame3']);
                    verifyQueueEmpty(gd);
                }).catch(fail).then(done);
            });

            it('animates all frames if list is undefined', function(done) {
                Plotly.animate(gd, undefined, animOpts).then(function() {
                    verifyFrameTransitionOrder(gd, ['base', 'frame0', 'frame1', 'frame2', 'frame3']);
                    verifyQueueEmpty(gd);
                }).catch(fail).then(done);
            });

            it('animates to a single frame', function(done) {
                Plotly.animate(gd, ['frame0'], animOpts).then(function() {
                    expect(Plots.transition.calls.count()).toEqual(1);
                    verifyQueueEmpty(gd);
                }).catch(fail).then(done);
            });

            it('animates to an empty list', function(done) {
                Plotly.animate(gd, [], animOpts).then(function() {
                    expect(Plots.transition.calls.count()).toEqual(0);
                    verifyQueueEmpty(gd);
                }).catch(fail).then(done);
            });

            it('animates to a list of frames', function(done) {
                Plotly.animate(gd, ['frame0', 'frame1'], animOpts).then(function() {
                    expect(Plots.transition.calls.count()).toEqual(2);
                    verifyQueueEmpty(gd);
                }).catch(fail).then(done);
            });

            it('animates frames by group', function(done) {
                Plotly.animate(gd, 'even-frames', animOpts).then(function() {
                    expect(Plots.transition.calls.count()).toEqual(2);
                    verifyQueueEmpty(gd);
                }).catch(fail).then(done);
            });

            it('animates frames in the correct order', function(done) {
                Plotly.animate(gd, ['frame0', 'frame2', 'frame1', 'frame3'], animOpts).then(function() {
                    verifyFrameTransitionOrder(gd, ['frame0', 'frame2', 'frame1', 'frame3']);
                    verifyQueueEmpty(gd);
                }).catch(fail).then(done);
            });

            it('accepts a single animationOpts', function(done) {
                Plotly.animate(gd, ['frame0', 'frame1'], {transition: {duration: 1.12345}}).then(function() {
                    var calls = Plots.transition.calls;
                    expect(calls.argsFor(0)[5].duration).toEqual(1.12345);
                    expect(calls.argsFor(1)[5].duration).toEqual(1.12345);
                }).catch(fail).then(done);
            });

            it('accepts an array of animationOpts', function(done) {
                Plotly.animate(gd, ['frame0', 'frame1'], {
                    transition: [{duration: 1.123}, {duration: 1.456}],
                    frame: [{duration: 8.7654}, {duration: 5.4321}]
                }).then(function() {
                    var calls = Plots.transition.calls;
                    expect(calls.argsFor(0)[4].duration).toEqual(8.7654);
                    expect(calls.argsFor(1)[4].duration).toEqual(5.4321);
                    expect(calls.argsFor(0)[5].duration).toEqual(1.123);
                    expect(calls.argsFor(1)[5].duration).toEqual(1.456);
                }).catch(fail).then(done);
            });

            it('falls back to animationOpts[0] if not enough supplied in array', function(done) {
                Plotly.animate(gd, ['frame0', 'frame1'], {
                    transition: [{duration: 1.123}],
                    frame: [{duration: 2.345}]
                }).then(function() {
                    var calls = Plots.transition.calls;
                    expect(calls.argsFor(0)[4].duration).toEqual(2.345);
                    expect(calls.argsFor(1)[4].duration).toEqual(2.345);
                    expect(calls.argsFor(0)[5].duration).toEqual(1.123);
                    expect(calls.argsFor(1)[5].duration).toEqual(1.123);
                }).catch(fail).then(done);
            });

            it('chains animations as promises', function(done) {
                Plotly.animate(gd, ['frame0', 'frame1'], animOpts).then(function() {
                    return Plotly.animate(gd, ['frame2', 'frame3'], animOpts);
                }).then(function() {
                    verifyFrameTransitionOrder(gd, ['frame0', 'frame1', 'frame2', 'frame3']);
                    verifyQueueEmpty(gd);
                }).catch(fail).then(done);
            });

            it('emits plotly_animated before the promise is resolved', function(done) {
                var animated = false;
                gd.on('plotly_animated', function() {
                    animated = true;
                });

                Plotly.animate(gd, ['frame0'], animOpts).then(function() {
                    expect(animated).toBe(true);
                }).catch(fail).then(done);
            });

            it('emits plotly_animated as each animation in a sequence completes', function(done) {
                var completed = 0;
                var test1 = 0, test2 = 0;
                gd.on('plotly_animated', function() {
                    completed++;
                    if(completed === 1) {
                        // Verify that after the first plotly_animated, precisely frame0 and frame1
                        // have been transitioned to:
                        verifyFrameTransitionOrder(gd, ['frame0', 'frame1']);
                        test1++;
                    } else {
                        // Verify that after the second plotly_animated, precisely all frames
                        // have been transitioned to:
                        verifyFrameTransitionOrder(gd, ['frame0', 'frame1', 'frame2', 'frame3']);
                        test2++;
                    }
                });

                Plotly.animate(gd, ['frame0', 'frame1'], animOpts).then(function() {
                    return Plotly.animate(gd, ['frame2', 'frame3'], animOpts);
                }).then(function() {
                    expect(test1).toBe(1);
                    expect(test2).toBe(1);
                }).catch(fail).then(done);
            });

            it('resolves at the end of each animation sequence', function(done) {
                Plotly.animate(gd, 'even-frames', animOpts).then(function() {
                    return Plotly.animate(gd, ['frame0', 'frame2', 'frame1', 'frame3'], animOpts);
                }).then(function() {
                    verifyFrameTransitionOrder(gd, ['frame0', 'frame2', 'frame0', 'frame2', 'frame1', 'frame3']);
                    verifyQueueEmpty(gd);
                }).catch(fail).then(done);
            });
        });
    }

    describe('Animation direction', function() {
        var animOpts;

        beforeEach(function() {
            animOpts = {
                frame: {duration: 0},
                transition: {duration: 0}
            };
        });

        it('animates frames by name in reverse', function(done) {
            animOpts.direction = 'reverse';

            Plotly.animate(gd, ['frame0', 'frame2', 'frame1', 'frame3'], animOpts).then(function() {
                verifyFrameTransitionOrder(gd, ['frame3', 'frame1', 'frame2', 'frame0']);
                verifyQueueEmpty(gd);
            }).catch(fail).then(done);
        });

        it('animates a group in reverse', function(done) {
            animOpts.direction = 'reverse';
            Plotly.animate(gd, 'even-frames', animOpts).then(function() {
                verifyFrameTransitionOrder(gd, ['frame2', 'frame0']);
                verifyQueueEmpty(gd);
            }).catch(fail).then(done);
        });
    });

    describe('Animation fromcurrent', function() {
        var animOpts;

        beforeEach(function() {
            animOpts = {
                frame: {duration: 0},
                transition: {duration: 0},
                fromcurrent: true
            };
        });

        it('animates starting at the current frame', function(done) {
            Plotly.animate(gd, ['frame1'], animOpts).then(function() {
                verifyFrameTransitionOrder(gd, ['frame1']);
                verifyQueueEmpty(gd);

                return Plotly.animate(gd, null, animOpts);
            }).then(function() {
                verifyFrameTransitionOrder(gd, ['frame1', 'frame2', 'frame3']);
                verifyQueueEmpty(gd);
            }).catch(fail).then(done);
        });

        it('plays from the start when current frame = last frame', function(done) {
            Plotly.animate(gd, null, animOpts).then(function() {
                verifyFrameTransitionOrder(gd, ['base', 'frame0', 'frame1', 'frame2', 'frame3']);
                verifyQueueEmpty(gd);

                return Plotly.animate(gd, null, animOpts);
            }).then(function() {
                verifyFrameTransitionOrder(gd, [
                    'base', 'frame0', 'frame1', 'frame2', 'frame3',
                    'base', 'frame0', 'frame1', 'frame2', 'frame3'
                ]);

                verifyQueueEmpty(gd);
            }).catch(fail).then(done);
        });

        it('animates in reverse starting at the current frame', function(done) {
            animOpts.direction = 'reverse';

            Plotly.animate(gd, ['frame1'], animOpts).then(function() {
                verifyFrameTransitionOrder(gd, ['frame1']);
                verifyQueueEmpty(gd);
                return Plotly.animate(gd, null, animOpts);
            }).then(function() {
                verifyFrameTransitionOrder(gd, ['frame1', 'frame0', 'base']);
                verifyQueueEmpty(gd);
            }).catch(fail).then(done);
        });

        it('plays in reverse from the end when current frame = first frame', function(done) {
            animOpts.direction = 'reverse';

            Plotly.animate(gd, ['base'], animOpts).then(function() {
                verifyFrameTransitionOrder(gd, ['base']);
                verifyQueueEmpty(gd);

                return Plotly.animate(gd, null, animOpts);
            }).then(function() {
                verifyFrameTransitionOrder(gd, [
                    'base', 'frame3', 'frame2', 'frame1', 'frame0', 'base'
                ]);

                verifyQueueEmpty(gd);
            }).catch(fail).then(done);
        });
    });

    // The tests above use promises to ensure ordering, but the tests below this call Plotly.animate
    // without chaining promises which would result in race conditions. This is not invalid behavior,
    // but it doesn't ensure proper ordering and completion, so these must be performed with finite
    // duration. Stricly speaking, these tests *do* involve race conditions, but the finite duration
    // prevents that from causing problems.
    describe('Calling Plotly.animate synchronously in series', function() {
        var animOpts;

        beforeEach(function() {
            animOpts = {frame: {duration: 30}};
        });

        it('emits plotly_animationinterrupted when an animation is interrupted', function(done) {
            var interrupted = false;
            gd.on('plotly_animationinterrupted', function() {
                interrupted = true;
            });

            Plotly.animate(gd, ['frame0', 'frame1'], animOpts);

            Plotly.animate(gd, ['frame2'], Lib.extendFlat(animOpts, {mode: 'immediate'})).then(function() {
                expect(interrupted).toBe(true);
                verifyQueueEmpty(gd);
            }).catch(fail).then(done);
        });

        it('queues successive animations', function(done) {
            var starts = 0;
            var ends = 0;

            gd.on('plotly_animating', function() {
                starts++;
            }).on('plotly_animated', function() {
                ends++;
                expect(Plots.transition.calls.count()).toEqual(4);
                expect(starts).toEqual(1);
            });

            Plotly.animate(gd, 'even-frames', {transition: {duration: 16}});
            Plotly.animate(gd, 'odd-frames', {transition: {duration: 16}}).then(delay(10)).then(function() {
                expect(ends).toEqual(1);
                verifyQueueEmpty(gd);
            }).catch(fail).then(done);
        });

        it('an empty list with immediate dumps previous frames', function(done) {
            Plotly.animate(gd, ['frame0', 'frame1'], {frame: {duration: 50}});
            Plotly.animate(gd, [], {mode: 'immediate'}).then(function() {
                expect(Plots.transition.calls.count()).toEqual(1);
                verifyQueueEmpty(gd);
            }).catch(fail).then(done);
        });

        it('animates groups in the correct order', function(done) {
            Plotly.animate(gd, 'even-frames', animOpts);
            Plotly.animate(gd, 'odd-frames', animOpts).then(function() {
                verifyFrameTransitionOrder(gd, ['frame0', 'frame2', 'frame1', 'frame3']);
                verifyQueueEmpty(gd);
            }).catch(fail).then(done);
        });

        it('drops queued frames when immediate = true', function(done) {
            Plotly.animate(gd, 'even-frames', animOpts);
            Plotly.animate(gd, 'odd-frames', Lib.extendFlat(animOpts, {mode: 'immediate'})).then(function() {
                verifyFrameTransitionOrder(gd, ['frame0', 'frame1', 'frame3']);
                verifyQueueEmpty(gd);
            }).catch(fail).then(done);
        });

        it('animates frames and groups in sequence', function(done) {
            Plotly.animate(gd, 'even-frames', animOpts);
            Plotly.animate(gd, ['frame0', 'frame2', 'frame1', 'frame3'], animOpts).then(function() {
                verifyFrameTransitionOrder(gd, ['frame0', 'frame2', 'frame0', 'frame2', 'frame1', 'frame3']);
                verifyQueueEmpty(gd);
            }).catch(fail).then(done);
        });

        it('rejects when an animation is interrupted', function(done) {
            var interrupted = false;
            Plotly.animate(gd, ['frame0', 'frame1'], animOpts).then(fail, function() {
                interrupted = true;
            });

            Plotly.animate(gd, ['frame2'], Lib.extendFlat(animOpts, {mode: 'immediate'})).then(function() {
                expect(interrupted).toBe(true);
                verifyFrameTransitionOrder(gd, ['frame0', 'frame2']);
                verifyQueueEmpty(gd);
            }).catch(fail).then(done);
        });
    });

    describe('frame events', function() {
        it('emits an event when a frame is transitioned to', function(done) {
            var frames = [];
            gd.on('plotly_animatingframe', function(data) {
                frames.push(data.name);
                expect(data.frame).not.toBe(undefined);
                expect(data.animation.frame).not.toBe(undefined);
                expect(data.animation.transition).not.toBe(undefined);
            });

            Plotly.animate(gd, ['frame0', 'frame1', {name: 'test'}, {data: []}], {
                transition: {duration: 1},
                frame: {duration: 1}
            }).then(function() {
                expect(frames).toEqual(['frame0', 'frame1', undefined, undefined]);
            }).catch(fail).then(done);

        });
    });

    describe('frame vs. transition timing', function() {
        it('limits the transition duration to <= frame duration', function(done) {
            Plotly.animate(gd, ['frame0'], {
                transition: {duration: 100000},
                frame: {duration: 50}
            }).then(function() {
                // Frame timing:
                expect(Plots.transition.calls.argsFor(0)[4].duration).toEqual(50);

                // Transition timing:
                expect(Plots.transition.calls.argsFor(0)[5].duration).toEqual(50);

            }).catch(fail).then(done);
        });

        it('limits the transition duration to <= frame duration (matching per-config)', function(done) {
            Plotly.animate(gd, ['frame0', 'frame1'], {
                transition: [{duration: 100000}, {duration: 123456}],
                frame: [{duration: 50}, {duration: 40}]
            }).then(function() {
                // Frame timing:
                expect(Plots.transition.calls.argsFor(0)[4].duration).toEqual(50);
                expect(Plots.transition.calls.argsFor(1)[4].duration).toEqual(40);

                // Transition timing:
                expect(Plots.transition.calls.argsFor(0)[5].duration).toEqual(50);
                expect(Plots.transition.calls.argsFor(1)[5].duration).toEqual(40);

            }).catch(fail).then(done);
        });
    });
});

<<<<<<< HEAD
describe('null frames', function() {
=======
describe('Test animate API', function() {
>>>>>>> 62b33d3f
    'use strict';

    var gd, mockCopy;

    beforeEach(function(done) {
        gd = createGraphDiv();
<<<<<<< HEAD

        mockCopy = Lib.extendDeep({}, mock);

=======
        mockCopy = Lib.extendDeep({}, mock);
>>>>>>> 62b33d3f
        Plotly.plot(gd, mockCopy.data, mockCopy.layout).then(function() {
            return Plotly.addFrames(gd, mockCopy.frames);
        }).then(done);
    });

    afterEach(function() {
        Plotly.purge(gd);
        destroyGraphDiv();
    });

<<<<<<< HEAD
    it('should not break everything', function(done) {
        gd._transitionData._frames.push(null);

        Plotly.animate(gd, null, {
            frame: {duration: 0},
            transition: {duration: 0}
=======
    it('does not fail if strings are not used', function(done) {
        Plotly.addFrames(gd, [{name: 8, data: [{x: [8, 7, 6]}]}]).then(function() {
            // Verify it was added as a string name:
            expect(gd._transitionData._frameHash['8']).not.toBeUndefined();

            // Transition using a number:
            return Plotly.animate(gd, [8], {transition: {duration: 0}, frame: {duration: 0}});
        }).then(function() {
            // Confirm the result:
            expect(gd.data[0].x).toEqual([8, 7, 6]);
        }).catch(fail).then(done);
    });

    it('ignores null and undefined frames', function(done) {
        var cnt = 0;
        gd.on('plotly_animatingframe', function() {cnt++;});

        Plotly.animate(gd, ['frame0', null, undefined], {transition: {duration: 0}, frame: {duration: 0}}).then(function() {
            // Check only one animating was fired:
            expect(cnt).toEqual(1);

            // Check unused frames did not affect the current frame:
            expect(gd._fullLayout._currentFrame).toEqual('frame0');
>>>>>>> 62b33d3f
        }).catch(fail).then(done);
    });
});<|MERGE_RESOLUTION|>--- conflicted
+++ resolved
@@ -588,24 +588,16 @@
     });
 });
 
-<<<<<<< HEAD
-describe('null frames', function() {
-=======
-describe('Test animate API', function() {
->>>>>>> 62b33d3f
+describe('Animate API details', function() {
     'use strict';
 
     var gd, mockCopy;
 
     beforeEach(function(done) {
         gd = createGraphDiv();
-<<<<<<< HEAD
 
         mockCopy = Lib.extendDeep({}, mock);
 
-=======
-        mockCopy = Lib.extendDeep({}, mock);
->>>>>>> 62b33d3f
         Plotly.plot(gd, mockCopy.data, mockCopy.layout).then(function() {
             return Plotly.addFrames(gd, mockCopy.frames);
         }).then(done);
@@ -616,14 +608,15 @@
         destroyGraphDiv();
     });
 
-<<<<<<< HEAD
-    it('should not break everything', function(done) {
+    it('null frames should not break everything', function(done) {
         gd._transitionData._frames.push(null);
 
         Plotly.animate(gd, null, {
             frame: {duration: 0},
             transition: {duration: 0}
-=======
+        }).catch(fail).then(done);
+    });
+
     it('does not fail if strings are not used', function(done) {
         Plotly.addFrames(gd, [{name: 8, data: [{x: [8, 7, 6]}]}]).then(function() {
             // Verify it was added as a string name:
@@ -647,7 +640,6 @@
 
             // Check unused frames did not affect the current frame:
             expect(gd._fullLayout._currentFrame).toEqual('frame0');
->>>>>>> 62b33d3f
         }).catch(fail).then(done);
     });
 });